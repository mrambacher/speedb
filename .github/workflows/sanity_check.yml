--- conflicted
+++ resolved
@@ -1,18 +1,4 @@
 name: Check buck targets and code format
-<<<<<<< HEAD
-on: [push, pull_request, workflow_call, workflow_dispatch]
-jobs:
-  check:
-    name: Check TARGETS file and code format
-    #runs-on: ubuntu:20.04
-    runs-on: [self-hosted, ubuntu, asrunner]
-    container:
-      image: ubuntu:latest
-    steps:
-    
-    - name: pre
-      run: apt update && apt install -y sudo git make clang build-essential clang-format
-=======
 on: [push, workflow_call, workflow_dispatch, pull_request_target]
 permissions:
   contents: read
@@ -28,7 +14,6 @@
     
     - name: pre
       run: sudo apt update && sudo apt install -y git make clang build-essential clang-format wget
->>>>>>> 335c4242
     
     - name: Checkout feature branch
       uses: actions/checkout@v2
