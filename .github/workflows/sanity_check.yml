name: Check buck targets and code format
<<<<<<< HEAD
on: [push, pull_request, workflow_call, workflow_dispatch]
=======
on: [push, pull_request]
permissions:
  contents: read

>>>>>>> 6b2f41f2
jobs:
  check:
    name: Check TARGETS file and code format
    #runs-on: ubuntu:20.04
    runs-on: [self-hosted, ubuntu, asrunner]
    container:
      image: ubuntu:latest
    steps:
    
    - name: pre
      run: apt update && apt install -y sudo git make clang build-essential clang-format
    
    - name: Checkout feature branch
      uses: actions/checkout@v2
      with:
        fetch-depth: 0

    - name: Fetch from upstream
      run: |
        git remote add upstream https://github.com/speedb-io/speedb.git && git fetch upstream
        git config --global --add safe.directory $GITHUB_WORKSPACE
    - name: Where am I
      run: |
        echo git status && git status
        echo "git remote -v" && git remote -v
        echo git branch && git branch
    - name: Setup Python
      uses: actions/setup-python@v4
      with:
        python-version: '3.x'
        architecture: 'x64'

    - name: Install Dependencies
      run: python -m pip install --upgrade pip

    - name: Install argparse
      run: pip install argparse

    - name: Download clang-format-diff.py
      uses: wei/wget@v1
      with:
        args: https://raw.githubusercontent.com/llvm/llvm-project/release/12.x/clang/tools/clang-format/clang-format-diff.py

    - name: Check format
      run: VERBOSE_CHECK=1 make check-format

    - name: Compare buckify output
      run: make check-buck-targets

    - name: Simple source code checks
      run: make check-sources<|MERGE_RESOLUTION|>--- conflicted
+++ resolved
@@ -1,12 +1,8 @@
 name: Check buck targets and code format
-<<<<<<< HEAD
-on: [push, pull_request, workflow_call, workflow_dispatch]
-=======
 on: [push, pull_request]
 permissions:
   contents: read
 
->>>>>>> 6b2f41f2
 jobs:
   check:
     name: Check TARGETS file and code format
