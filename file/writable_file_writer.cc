--- conflicted
+++ resolved
@@ -171,11 +171,8 @@
   if (s.ok()) {
     uint64_t cur_size = filesize_.load(std::memory_order_acquire);
     filesize_.store(cur_size + data.size(), std::memory_order_release);
-<<<<<<< HEAD
-=======
   } else {
     set_seen_error();
->>>>>>> 7b491e42
   }
   return s;
 }
@@ -759,12 +756,9 @@
   buffered_data_crc32c_checksum_ = 0;
   uint64_t cur_size = flushed_size_.load(std::memory_order_acquire);
   flushed_size_.store(cur_size + left, std::memory_order_release);
-<<<<<<< HEAD
-=======
   if (!s.ok()) {
     set_seen_error();
   }
->>>>>>> 7b491e42
   return s;
 }
 
