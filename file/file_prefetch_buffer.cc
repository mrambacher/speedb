//  Copyright (c) 2011-present, Facebook, Inc.  All rights reserved.
//  This source code is licensed under both the GPLv2 (found in the
//  COPYING file in the root directory) and Apache 2.0 License
//  (found in the LICENSE.Apache file in the root directory).
//
// Copyright (c) 2011 The LevelDB Authors. All rights reserved.
// Use of this source code is governed by a BSD-style license that can be
// found in the LICENSE file. See the AUTHORS file for names of contributors.

#include "file/file_prefetch_buffer.h"

#include <algorithm>
#include <cassert>

#include "file/random_access_file_reader.h"
#include "monitoring/histogram.h"
#include "monitoring/iostats_context_imp.h"
#include "port/port.h"
#include "test_util/sync_point.h"
#include "util/random.h"
#include "util/rate_limiter.h"

namespace ROCKSDB_NAMESPACE {

void FilePrefetchBuffer::CalculateOffsetAndLen(size_t alignment,
                                               uint64_t offset,
                                               size_t roundup_len,
                                               uint32_t index, bool refit_tail,
                                               uint64_t& chunk_len) {
  uint64_t chunk_offset_in_buffer = 0;
  bool copy_data_to_new_buffer = false;
  // Check if requested bytes are in the existing buffer_.
  // If only a few bytes exist -- reuse them & read only what is really needed.
  //     This is typically the case of incremental reading of data.
  // If no bytes exist in buffer -- full pread.
  if (DoesBufferContainData(index) && IsOffsetInBuffer(offset, index)) {
    // Only a few requested bytes are in the buffer. memmove those chunk of
    // bytes to the beginning, and memcpy them back into the new buffer if a
    // new buffer is created.
    chunk_offset_in_buffer = Rounddown(
        static_cast<size_t>(offset - bufs_[index].offset_), alignment);
    chunk_len = static_cast<uint64_t>(bufs_[index].buffer_.CurrentSize()) -
                chunk_offset_in_buffer;
    assert(chunk_offset_in_buffer % alignment == 0);
    assert(chunk_len % alignment == 0);
    assert(chunk_offset_in_buffer + chunk_len <=
           bufs_[index].offset_ + bufs_[index].buffer_.CurrentSize());
    if (chunk_len > 0) {
      copy_data_to_new_buffer = true;
    } else {
      // this reset is not necessary, but just to be safe.
      chunk_offset_in_buffer = 0;
    }
  }

  // Create a new buffer only if current capacity is not sufficient, and memcopy
  // bytes from old buffer if needed (i.e., if chunk_len is greater than 0).
  if (bufs_[index].buffer_.Capacity() < roundup_len) {
    bufs_[index].buffer_.Alignment(alignment);
    bufs_[index].buffer_.AllocateNewBuffer(
        static_cast<size_t>(roundup_len), copy_data_to_new_buffer,
        chunk_offset_in_buffer, static_cast<size_t>(chunk_len));
  } else if (chunk_len > 0 && refit_tail) {
    // New buffer not needed. But memmove bytes from tail to the beginning since
    // chunk_len is greater than 0.
    bufs_[index].buffer_.RefitTail(static_cast<size_t>(chunk_offset_in_buffer),
                                   static_cast<size_t>(chunk_len));
  } else if (chunk_len > 0) {
    // For async prefetching, it doesn't call RefitTail with chunk_len > 0.
    // Allocate new buffer if needed because aligned buffer calculate remaining
    // buffer as capacity_ - cursize_ which might not be the case in this as we
    // are not refitting.
    // TODO akanksha: Update the condition when asynchronous prefetching is
    // stable.
    bufs_[index].buffer_.Alignment(alignment);
    bufs_[index].buffer_.AllocateNewBuffer(
        static_cast<size_t>(roundup_len), copy_data_to_new_buffer,
        chunk_offset_in_buffer, static_cast<size_t>(chunk_len));
  }
}

Status FilePrefetchBuffer::Read(const IOOptions& opts,
                                RandomAccessFileReader* reader,
                                Env::IOPriority rate_limiter_priority,
                                uint64_t read_len, uint64_t chunk_len,
                                uint64_t rounddown_start, uint32_t index) {
  Slice result;
  Status s = reader->Read(opts, rounddown_start + chunk_len, read_len, &result,
                          bufs_[index].buffer_.BufferStart() + chunk_len,
                          /*aligned_buf=*/nullptr, rate_limiter_priority);
#ifndef NDEBUG
  if (result.size() < read_len) {
    // Fake an IO error to force db_stress fault injection to ignore
    // truncated read errors
    IGNORE_STATUS_IF_ERROR(Status::IOError());
  }
#endif
  if (!s.ok()) {
    return s;
  }

  // Update the buffer offset and size.
  bufs_[index].offset_ = rounddown_start;
  bufs_[index].buffer_.Size(static_cast<size_t>(chunk_len) + result.size());
  return s;
}

Status FilePrefetchBuffer::ReadAsync(const IOOptions& opts,
                                     RandomAccessFileReader* reader,
                                     uint64_t read_len,
                                     uint64_t rounddown_start, uint32_t index) {
  TEST_SYNC_POINT("FilePrefetchBuffer::ReadAsync");
  // callback for async read request.
  auto fp = std::bind(&FilePrefetchBuffer::PrefetchAsyncCallback, this,
                      std::placeholders::_1, std::placeholders::_2);
  FSReadRequest req;
  Slice result;
  req.len = read_len;
  req.offset = rounddown_start;
  req.result = result;
  req.scratch = bufs_[index].buffer_.BufferStart();
  bufs_[index].async_req_len_ = req.len;

  Status s =
      reader->ReadAsync(req, opts, fp, &(bufs_[index].pos_),
                        &(bufs_[index].io_handle_), &(bufs_[index].del_fn_),
                        /*aligned_buf=*/nullptr);
  req.status.PermitUncheckedError();
  if (s.ok()) {
    bufs_[index].async_read_in_progress_ = true;
  }
  return s;
}

Status FilePrefetchBuffer::Prefetch(const IOOptions& opts,
                                    RandomAccessFileReader* reader,
                                    uint64_t offset, size_t n,
                                    Env::IOPriority rate_limiter_priority) {
  if (!enable_ || reader == nullptr) {
    return Status::OK();
  }
  TEST_SYNC_POINT("FilePrefetchBuffer::Prefetch:Start");

  if (offset + n <= bufs_[curr_].offset_ + bufs_[curr_].buffer_.CurrentSize()) {
    // All requested bytes are already in the curr_ buffer. So no need to Read
    // again.
    return Status::OK();
  }

  size_t alignment = reader->file()->GetRequiredBufferAlignment();
  size_t offset_ = static_cast<size_t>(offset);
  uint64_t rounddown_offset = Rounddown(offset_, alignment);
  uint64_t roundup_end = Roundup(offset_ + n, alignment);
  uint64_t roundup_len = roundup_end - rounddown_offset;
  assert(roundup_len >= alignment);
  assert(roundup_len % alignment == 0);

  uint64_t chunk_len = 0;
  CalculateOffsetAndLen(alignment, offset, roundup_len, curr_,
                        true /*refit_tail*/, chunk_len);
  size_t read_len = static_cast<size_t>(roundup_len - chunk_len);

  Status s = Read(opts, reader, rate_limiter_priority, read_len, chunk_len,
                  rounddown_offset, curr_);
  if (usage_ == FilePrefetchBufferUsage::kTableOpenPrefetchTail && s.ok()) {
    RecordInHistogram(stats_, TABLE_OPEN_PREFETCH_TAIL_READ_BYTES, read_len);
  }
  return s;
}

// Copy data from src to third buffer.
void FilePrefetchBuffer::CopyDataToBuffer(uint32_t src, uint64_t& offset,
                                          size_t& length) {
  if (length == 0) {
    return;
  }
  uint64_t copy_offset = (offset - bufs_[src].offset_);
  size_t copy_len = 0;
  if (IsDataBlockInBuffer(offset, length, src)) {
    // All the bytes are in src.
    copy_len = length;
  } else {
    copy_len = bufs_[src].buffer_.CurrentSize() - copy_offset;
  }

  memcpy(bufs_[2].buffer_.BufferStart() + bufs_[2].buffer_.CurrentSize(),
         bufs_[src].buffer_.BufferStart() + copy_offset, copy_len);

  bufs_[2].buffer_.Size(bufs_[2].buffer_.CurrentSize() + copy_len);

  // Update offset and length.
  offset += copy_len;
  length -= copy_len;

  // length > 0 indicates it has consumed all data from the src buffer and it
  // still needs to read more other buffer.
  if (length > 0) {
    bufs_[src].buffer_.Clear();
  }
}

// Clear the buffers if it contains outdated data. Outdated data can be
// because previous sequential reads were read from the cache instead of these
// buffer. In that case outdated IOs should be aborted.
void FilePrefetchBuffer::AbortIOIfNeeded(uint64_t offset) {
  uint32_t second = curr_ ^ 1;
  std::vector<void*> handles;
  autovector<uint32_t> buf_pos;
  if (IsBufferOutdatedWithAsyncProgress(offset, curr_)) {
    handles.emplace_back(bufs_[curr_].io_handle_);
    buf_pos.emplace_back(curr_);
  }
  if (IsBufferOutdatedWithAsyncProgress(offset, second)) {
    handles.emplace_back(bufs_[second].io_handle_);
    buf_pos.emplace_back(second);
  }
  if (!handles.empty()) {
    StopWatch sw(clock_, stats_, ASYNC_PREFETCH_ABORT_MICROS);
    Status s = fs_->AbortIO(handles);
    assert(s.ok());
  }

  for (auto& pos : buf_pos) {
    // Release io_handle.
    DestroyAndClearIOHandle(pos);
  }

  if (bufs_[second].io_handle_ == nullptr) {
    bufs_[second].async_read_in_progress_ = false;
  }

  if (bufs_[curr_].io_handle_ == nullptr) {
    bufs_[curr_].async_read_in_progress_ = false;
  }
}

void FilePrefetchBuffer::AbortAllIOs() {
  uint32_t second = curr_ ^ 1;
  std::vector<void*> handles;
  for (uint32_t i = 0; i < 2; i++) {
    if (bufs_[i].async_read_in_progress_ && bufs_[i].io_handle_ != nullptr) {
      handles.emplace_back(bufs_[i].io_handle_);
    }
  }
  if (!handles.empty()) {
    StopWatch sw(clock_, stats_, ASYNC_PREFETCH_ABORT_MICROS);
    Status s = fs_->AbortIO(handles);
    assert(s.ok());
  }

  // Release io_handles.
  if (bufs_[curr_].io_handle_ != nullptr && bufs_[curr_].del_fn_ != nullptr) {
    DestroyAndClearIOHandle(curr_);
  } else {
    bufs_[curr_].async_read_in_progress_ = false;
  }

  if (bufs_[second].io_handle_ != nullptr && bufs_[second].del_fn_ != nullptr) {
    DestroyAndClearIOHandle(second);
  } else {
    bufs_[second].async_read_in_progress_ = false;
  }
}

// Clear the buffers if it contains outdated data. Outdated data can be
// because previous sequential reads were read from the cache instead of these
// buffer.
void FilePrefetchBuffer::UpdateBuffersIfNeeded(uint64_t offset) {
  uint32_t second = curr_ ^ 1;
  if (IsBufferOutdated(offset, curr_)) {
    bufs_[curr_].buffer_.Clear();
  }
  if (IsBufferOutdated(offset, second)) {
    bufs_[second].buffer_.Clear();
  }

  {
    // In case buffers do not align, reset second buffer. This can happen in
    // case readahead_size is set.
    if (!bufs_[second].async_read_in_progress_ &&
        !bufs_[curr_].async_read_in_progress_) {
      if (DoesBufferContainData(curr_)) {
        if (bufs_[curr_].offset_ + bufs_[curr_].buffer_.CurrentSize() !=
            bufs_[second].offset_) {
          bufs_[second].buffer_.Clear();
        }
      } else {
        if (!IsOffsetInBuffer(offset, second)) {
          bufs_[second].buffer_.Clear();
        }
      }
    }
  }

  // If data starts from second buffer, make it curr_. Second buffer can be
  // either partial filled, full or async read is in progress.
  if (bufs_[second].async_read_in_progress_) {
    if (IsOffsetInBufferWithAsyncProgress(offset, second)) {
      curr_ = curr_ ^ 1;
    }
  } else {
    if (DoesBufferContainData(second) && IsOffsetInBuffer(offset, second)) {
      assert(bufs_[curr_].async_read_in_progress_ ||
             bufs_[curr_].buffer_.CurrentSize() == 0);
      curr_ = curr_ ^ 1;
    }
  }
}

void FilePrefetchBuffer::PollAndUpdateBuffersIfNeeded(uint64_t offset) {
  if (bufs_[curr_].async_read_in_progress_ && fs_ != nullptr) {
    if (bufs_[curr_].io_handle_ != nullptr) {
      // Wait for prefetch data to complete.
      // No mutex is needed as async_read_in_progress behaves as mutex and is
      // updated by main thread only.
      std::vector<void*> handles;
      handles.emplace_back(bufs_[curr_].io_handle_);
      StopWatch sw(clock_, stats_, POLL_WAIT_MICROS);
      fs_->Poll(handles, 1).PermitUncheckedError();
    }

    // Reset and Release io_handle after the Poll API as request has been
    // completed.
    DestroyAndClearIOHandle(curr_);
  }
  UpdateBuffersIfNeeded(offset);
}

Status FilePrefetchBuffer::HandleOverlappingData(
    const IOOptions& opts, RandomAccessFileReader* reader, uint64_t offset,
    size_t length, size_t readahead_size,
    Env::IOPriority /*rate_limiter_priority*/, bool& copy_to_third_buffer,
    uint64_t& tmp_offset, size_t& tmp_length) {
  Status s;
  size_t alignment = reader->file()->GetRequiredBufferAlignment();
<<<<<<< HEAD
  uint32_t second = curr_ ^ 1;
=======
  uint32_t second;

  // Check if the first buffer has the required offset and the async read is
  // still in progress. This should only happen if a prefetch was initiated
  // by Seek, but the next access is at another offset.
  if (bufs_[curr_].async_read_in_progress_ &&
      IsOffsetInBufferWithAsyncProgress(offset, curr_)) {
    PollAndUpdateBuffersIfNeeded(offset);
  }
  second = curr_ ^ 1;
>>>>>>> 335c4242

  // If data is overlapping over two buffers, copy the data from curr_ and
  // call ReadAsync on curr_.
  if (!bufs_[curr_].async_read_in_progress_ && DoesBufferContainData(curr_) &&
      IsOffsetInBuffer(offset, curr_) &&
      (/*Data extends over curr_ buffer and second buffer either has data or in
         process of population=*/
       (offset + length > bufs_[second].offset_) &&
       (bufs_[second].async_read_in_progress_ ||
        DoesBufferContainData(second)))) {
    // Allocate new buffer to third buffer;
    bufs_[2].buffer_.Clear();
    bufs_[2].buffer_.Alignment(alignment);
    bufs_[2].buffer_.AllocateNewBuffer(length);
    bufs_[2].offset_ = offset;
    copy_to_third_buffer = true;

    CopyDataToBuffer(curr_, tmp_offset, tmp_length);

    // Call async prefetching on curr_ since data has been consumed in curr_
    // only if data lies within second buffer.
    size_t second_size = bufs_[second].async_read_in_progress_
                             ? bufs_[second].async_req_len_
                             : bufs_[second].buffer_.CurrentSize();
    if (tmp_offset + tmp_length <= bufs_[second].offset_ + second_size) {
      uint64_t rounddown_start = bufs_[second].offset_ + second_size;
      uint64_t roundup_end =
          Roundup(rounddown_start + readahead_size, alignment);
      uint64_t roundup_len = roundup_end - rounddown_start;
      uint64_t chunk_len = 0;
      CalculateOffsetAndLen(alignment, rounddown_start, roundup_len, curr_,
                            false, chunk_len);
      assert(chunk_len == 0);
      assert(roundup_len >= chunk_len);

      bufs_[curr_].offset_ = rounddown_start;
      uint64_t read_len = static_cast<size_t>(roundup_len - chunk_len);
      s = ReadAsync(opts, reader, read_len, rounddown_start, curr_);
      if (!s.ok()) {
        DestroyAndClearIOHandle(curr_);
        bufs_[curr_].buffer_.Clear();
        return s;
      }
    }
    curr_ = curr_ ^ 1;
  }
  return s;
}
// If async_io is enabled in case of sequential reads, PrefetchAsyncInternal is
// called. When buffers are switched, we clear the curr_ buffer as we assume the
// data has been consumed because of sequential reads.
// Data in buffers will always be sequential with curr_ following second and
// not vice versa.
//
// Scenarios for prefetching asynchronously:
// Case1: If both buffers are empty, prefetch n + readahead_size_/2 bytes
//        synchronously in curr_ and prefetch readahead_size_/2 async in second
//        buffer.
// Case2: If second buffer has partial or full data, make it current and
//        prefetch readahead_size_/2 async in second buffer. In case of
//        partial data, prefetch remaining bytes from size n synchronously to
//        fulfill the requested bytes request.
// Case3: If curr_ has partial data, prefetch remaining bytes from size n
//        synchronously in curr_ to fulfill the requested bytes request and
//        prefetch readahead_size_/2 bytes async in second buffer.
// Case4: (Special case) If data is in both buffers, copy requested data from
//        curr_, send async request on curr_, wait for poll to fill second
//        buffer (if any), and copy remaining data from second buffer to third
//        buffer.
Status FilePrefetchBuffer::PrefetchAsyncInternal(
    const IOOptions& opts, RandomAccessFileReader* reader, uint64_t offset,
    size_t length, size_t readahead_size, Env::IOPriority rate_limiter_priority,
    bool& copy_to_third_buffer) {
  if (!enable_) {
    return Status::OK();
  }

  TEST_SYNC_POINT("FilePrefetchBuffer::PrefetchAsyncInternal:Start");

  size_t alignment = reader->file()->GetRequiredBufferAlignment();
  Status s;
  uint64_t tmp_offset = offset;
  size_t tmp_length = length;

  // 1. Abort IO and swap buffers if needed to point curr_ to first buffer with
  // data.
  if (!explicit_prefetch_submitted_) {
    AbortIOIfNeeded(offset);
  }
  UpdateBuffersIfNeeded(offset);

  // 2. Handle overlapping data over two buffers. If data is overlapping then
  //    during this call:
  //   - data from curr_ is copied into third buffer,
  //   - curr_ is send for async prefetching of further data if second buffer
  //     contains remaining requested data or in progress for async prefetch,
  //   - switch buffers and curr_ now points to second buffer to copy remaining
  //     data.
  s = HandleOverlappingData(opts, reader, offset, length, readahead_size,
                            rate_limiter_priority, copy_to_third_buffer,
                            tmp_offset, tmp_length);
  if (!s.ok()) {
    return s;
  }

  // 3. Call Poll only if data is needed for the second buffer.
  //    - Return if whole data is in curr_ and second buffer is in progress or
  //      already full.
  //    - If second buffer is empty, it will go for ReadAsync for second buffer.
  if (!bufs_[curr_].async_read_in_progress_ && DoesBufferContainData(curr_) &&
      IsDataBlockInBuffer(offset, length, curr_)) {
    // Whole data is in curr_.
    UpdateBuffersIfNeeded(offset);
    if (!IsSecondBuffEligibleForPrefetching()) {
      return s;
    }
  } else {
    // After poll request, curr_ might be empty because of IOError in
    // callback while reading or may contain required data.
    PollAndUpdateBuffersIfNeeded(offset);
  }

  if (copy_to_third_buffer) {
    offset = tmp_offset;
    length = tmp_length;
  }

  // 4. After polling and swapping buffers, if all the requested bytes are in
  // curr_, it will only go for async prefetching.
  // copy_to_third_buffer is a special case so it will be handled separately.
  if (!copy_to_third_buffer && DoesBufferContainData(curr_) &&
      IsDataBlockInBuffer(offset, length, curr_)) {
    offset += length;
    length = 0;

    // Since async request was submitted directly by calling PrefetchAsync in
    // last call, we don't need to prefetch further as this call is to poll
    // the data submitted in previous call.
    if (explicit_prefetch_submitted_) {
      return s;
    }
    if (!IsSecondBuffEligibleForPrefetching()) {
      return s;
    }
  }

  uint32_t second = curr_ ^ 1;
  assert(!bufs_[curr_].async_read_in_progress_);

  // In case because of some IOError curr_ got empty, abort IO for second as
  // well. Otherwise data might not align if more data needs to be read in curr_
  // which might overlap with second buffer.
  if (!DoesBufferContainData(curr_) && bufs_[second].async_read_in_progress_) {
    if (bufs_[second].io_handle_ != nullptr) {
      std::vector<void*> handles;
      handles.emplace_back(bufs_[second].io_handle_);
      {
        StopWatch sw(clock_, stats_, ASYNC_PREFETCH_ABORT_MICROS);
        Status status = fs_->AbortIO(handles);
        assert(status.ok());
      }
    }
    DestroyAndClearIOHandle(second);
    bufs_[second].buffer_.Clear();
  }

  // 5. Data is overlapping i.e. some of the data has been copied to third
  // buffer and remaining will be updated below.
  if (copy_to_third_buffer && DoesBufferContainData(curr_)) {
    CopyDataToBuffer(curr_, offset, length);

    // Length == 0: All the requested data has been copied to third buffer and
    // it has already gone for async prefetching. It can return without doing
    // anything further.
    // Length > 0: More data needs to be consumed so it will continue async
    // and sync prefetching and copy the remaining data to third buffer in the
    // end.
    if (length == 0) {
      return s;
    }
  }

  // 6. Go for ReadAsync and Read (if needed).
  size_t prefetch_size = length + readahead_size;
  size_t _offset = static_cast<size_t>(offset);

  // offset and size alignment for curr_ buffer with synchronous prefetching
  uint64_t rounddown_start1 = Rounddown(_offset, alignment);
  uint64_t roundup_end1 = Roundup(_offset + prefetch_size, alignment);
  uint64_t roundup_len1 = roundup_end1 - rounddown_start1;
  assert(roundup_len1 >= alignment);
  assert(roundup_len1 % alignment == 0);
  uint64_t chunk_len1 = 0;
  uint64_t read_len1 = 0;

  assert(!bufs_[second].async_read_in_progress_ &&
         !DoesBufferContainData(second));

  // For length == 0, skip the synchronous prefetching. read_len1 will be 0.
  if (length > 0) {
    CalculateOffsetAndLen(alignment, offset, roundup_len1, curr_,
                          false /*refit_tail*/, chunk_len1);
    assert(roundup_len1 >= chunk_len1);
    read_len1 = static_cast<size_t>(roundup_len1 - chunk_len1);
  }
  {
    // offset and size alignment for second buffer for asynchronous
    // prefetching
    uint64_t rounddown_start2 = roundup_end1;
    uint64_t roundup_end2 =
        Roundup(rounddown_start2 + readahead_size, alignment);

    // For length == 0, do the asynchronous prefetching in second instead of
    // synchronous prefetching in curr_.
    if (length == 0) {
      rounddown_start2 =
          bufs_[curr_].offset_ + bufs_[curr_].buffer_.CurrentSize();
      roundup_end2 = Roundup(rounddown_start2 + prefetch_size, alignment);
    }

    uint64_t roundup_len2 = roundup_end2 - rounddown_start2;
    uint64_t chunk_len2 = 0;
    CalculateOffsetAndLen(alignment, rounddown_start2, roundup_len2, second,
                          false /*refit_tail*/, chunk_len2);
    assert(chunk_len2 == 0);
    // Update the buffer offset.
    bufs_[second].offset_ = rounddown_start2;
    assert(roundup_len2 >= chunk_len2);
    uint64_t read_len2 = static_cast<size_t>(roundup_len2 - chunk_len2);
    s = ReadAsync(opts, reader, read_len2, rounddown_start2, second);
    if (!s.ok()) {
      DestroyAndClearIOHandle(second);
      bufs_[second].buffer_.Clear();
      return s;
    }
  }

  if (read_len1 > 0) {
    s = Read(opts, reader, rate_limiter_priority, read_len1, chunk_len1,
             rounddown_start1, curr_);
    if (!s.ok()) {
      if (bufs_[second].io_handle_ != nullptr) {
        std::vector<void*> handles;
        handles.emplace_back(bufs_[second].io_handle_);
        {
          StopWatch sw(clock_, stats_, ASYNC_PREFETCH_ABORT_MICROS);
          Status status = fs_->AbortIO(handles);
          assert(status.ok());
        }
      }
      DestroyAndClearIOHandle(second);
      bufs_[second].buffer_.Clear();
      bufs_[curr_].buffer_.Clear();
      return s;
    }
  }
  // Copy remaining requested bytes to third_buffer.
  if (copy_to_third_buffer && length > 0) {
    CopyDataToBuffer(curr_, offset, length);
  }
  return s;
}

bool FilePrefetchBuffer::TryReadFromCache(const IOOptions& opts,
                                          RandomAccessFileReader* reader,
                                          uint64_t offset, size_t n,
                                          Slice* result, Status* status,
                                          Env::IOPriority rate_limiter_priority,
                                          bool for_compaction /* = false */) {
  bool ret = TryReadFromCacheUntracked(opts, reader, offset, n, result, status,
                                       rate_limiter_priority, for_compaction);
  if (usage_ == FilePrefetchBufferUsage::kTableOpenPrefetchTail && enable_) {
    if (ret) {
      RecordTick(stats_, TABLE_OPEN_PREFETCH_TAIL_HIT);
    } else {
      RecordTick(stats_, TABLE_OPEN_PREFETCH_TAIL_MISS);
    }
  }
  return ret;
}

bool FilePrefetchBuffer::TryReadFromCacheUntracked(
    const IOOptions& opts, RandomAccessFileReader* reader, uint64_t offset,
    size_t n, Slice* result, Status* status,
    Env::IOPriority rate_limiter_priority, bool for_compaction /* = false */) {
  if (track_min_offset_ && offset < min_offset_read_) {
    min_offset_read_ = static_cast<size_t>(offset);
  }
  if (!enable_ || (offset < bufs_[curr_].offset_)) {
    return false;
  }

  // If the buffer contains only a few of the requested bytes:
  //    If readahead is enabled: prefetch the remaining bytes + readahead bytes
  //        and satisfy the request.
  //    If readahead is not enabled: return false.
  TEST_SYNC_POINT_CALLBACK("FilePrefetchBuffer::TryReadFromCache",
                           &readahead_size_);
  if (offset + n > bufs_[curr_].offset_ + bufs_[curr_].buffer_.CurrentSize()) {
    if (readahead_size_ > 0) {
      Status s;
      assert(reader != nullptr);
      assert(max_readahead_size_ >= readahead_size_);
      if (for_compaction) {
        s = Prefetch(opts, reader, offset, std::max(n, readahead_size_),
                     rate_limiter_priority);
      } else {
        if (implicit_auto_readahead_) {
          if (!IsEligibleForPrefetch(offset, n)) {
            // Ignore status as Prefetch is not called.
            s.PermitUncheckedError();
            return false;
          }
        }
        s = Prefetch(opts, reader, offset, n + readahead_size_,
                     rate_limiter_priority);
      }
      if (!s.ok()) {
        if (status) {
          *status = s;
        }
#ifndef NDEBUG
        IGNORE_STATUS_IF_ERROR(s);
#endif
        return false;
      }
      readahead_size_ = std::min(max_readahead_size_, readahead_size_ * 2);
    } else {
      return false;
    }
  }
  UpdateReadPattern(offset, n, false /*decrease_readaheadsize*/);

  uint64_t offset_in_buffer = offset - bufs_[curr_].offset_;
  *result = Slice(bufs_[curr_].buffer_.BufferStart() + offset_in_buffer, n);
  return true;
}

bool FilePrefetchBuffer::TryReadFromCacheAsync(
    const IOOptions& opts, RandomAccessFileReader* reader, uint64_t offset,
    size_t n, Slice* result, Status* status,
    Env::IOPriority rate_limiter_priority) {
  bool ret = TryReadFromCacheAsyncUntracked(opts, reader, offset, n, result,
                                            status, rate_limiter_priority);
  if (usage_ == FilePrefetchBufferUsage::kTableOpenPrefetchTail && enable_) {
    if (ret) {
      RecordTick(stats_, TABLE_OPEN_PREFETCH_TAIL_HIT);
    } else {
      RecordTick(stats_, TABLE_OPEN_PREFETCH_TAIL_MISS);
    }
  }
  return ret;
}

bool FilePrefetchBuffer::TryReadFromCacheAsyncUntracked(
    const IOOptions& opts, RandomAccessFileReader* reader, uint64_t offset,
    size_t n, Slice* result, Status* status,
    Env::IOPriority rate_limiter_priority) {
  if (track_min_offset_ && offset < min_offset_read_) {
    min_offset_read_ = static_cast<size_t>(offset);
  }

  if (!enable_) {
    return false;
  }

  if (explicit_prefetch_submitted_) {
    // explicit_prefetch_submitted_ is special case where it expects request
    // submitted in PrefetchAsync should match with this request. Otherwise
    // buffers will be outdated.
    // Random offset called. So abort the IOs.
    if (prev_offset_ != offset) {
      AbortAllIOs();
      bufs_[curr_].buffer_.Clear();
      bufs_[curr_ ^ 1].buffer_.Clear();
      explicit_prefetch_submitted_ = false;
      return false;
    }
  }

  if (!explicit_prefetch_submitted_ && offset < bufs_[curr_].offset_) {
    return false;
  }

  bool prefetched = false;
  bool copy_to_third_buffer = false;
  // If the buffer contains only a few of the requested bytes:
  //    If readahead is enabled: prefetch the remaining bytes + readahead bytes
  //        and satisfy the request.
  //    If readahead is not enabled: return false.
  TEST_SYNC_POINT_CALLBACK("FilePrefetchBuffer::TryReadFromCache",
                           &readahead_size_);

  if (explicit_prefetch_submitted_ ||
      (bufs_[curr_].async_read_in_progress_ ||
       offset + n >
           bufs_[curr_].offset_ + bufs_[curr_].buffer_.CurrentSize())) {
    if (readahead_size_ > 0) {
      Status s;
      assert(reader != nullptr);
      assert(max_readahead_size_ >= readahead_size_);

      if (implicit_auto_readahead_) {
        if (!IsEligibleForPrefetch(offset, n)) {
          // Ignore status as Prefetch is not called.
          s.PermitUncheckedError();
          return false;
        }
      }
      // Prefetch n + readahead_size_/2 synchronously as remaining
      // readahead_size_/2 will be prefetched asynchronously.
      s = PrefetchAsyncInternal(opts, reader, offset, n, readahead_size_ / 2,
                                rate_limiter_priority, copy_to_third_buffer);
      explicit_prefetch_submitted_ = false;
      if (!s.ok()) {
        if (status) {
          *status = s;
        }
#ifndef NDEBUG
        IGNORE_STATUS_IF_ERROR(s);
#endif
        return false;
      }
      prefetched = explicit_prefetch_submitted_ ? false : true;
    } else {
      return false;
    }
  }

  UpdateReadPattern(offset, n, false /*decrease_readaheadsize*/);

  uint32_t index = curr_;
  if (copy_to_third_buffer) {
    index = 2;
  }
  uint64_t offset_in_buffer = offset - bufs_[index].offset_;
  *result = Slice(bufs_[index].buffer_.BufferStart() + offset_in_buffer, n);
  if (prefetched) {
    readahead_size_ = std::min(max_readahead_size_, readahead_size_ * 2);
  }
  return true;
}

void FilePrefetchBuffer::PrefetchAsyncCallback(const FSReadRequest& req,
                                               void* cb_arg) {
  uint32_t index = *(static_cast<uint32_t*>(cb_arg));
#ifndef NDEBUG
  if (req.result.size() < req.len) {
    // Fake an IO error to force db_stress fault injection to ignore
    // truncated read errors
    IGNORE_STATUS_IF_ERROR(Status::IOError());
  }
  IGNORE_STATUS_IF_ERROR(req.status);
#endif

  if (req.status.ok()) {
    if (req.offset + req.result.size() <=
        bufs_[index].offset_ + bufs_[index].buffer_.CurrentSize()) {
      // All requested bytes are already in the buffer or no data is read
      // because of EOF. So no need to update.
      return;
    }
    if (req.offset < bufs_[index].offset_) {
      // Next block to be read has changed (Recent read was not a sequential
      // read). So ignore this read.
      return;
    }
    size_t current_size = bufs_[index].buffer_.CurrentSize();
    bufs_[index].buffer_.Size(current_size + req.result.size());
  }
}

Status FilePrefetchBuffer::PrefetchAsync(const IOOptions& opts,
                                         RandomAccessFileReader* reader,
                                         uint64_t offset, size_t n,
                                         Slice* result) {
  assert(reader != nullptr);
  if (!enable_) {
    return Status::NotSupported();
  }

  TEST_SYNC_POINT("FilePrefetchBuffer::PrefetchAsync:Start");

  num_file_reads_ = 0;
  explicit_prefetch_submitted_ = false;
  bool is_eligible_for_prefetching = false;
  if (readahead_size_ > 0 &&
      (!implicit_auto_readahead_ ||
       num_file_reads_ + 1 >= num_file_reads_for_auto_readahead_)) {
    is_eligible_for_prefetching = true;
  }

  // 1. Cancel any pending async read to make code simpler as buffers can be out
  // of sync.
  AbortAllIOs();

  // 2. Clear outdated data.
  UpdateBuffersIfNeeded(offset);
  uint32_t second = curr_ ^ 1;
  // Since PrefetchAsync can be called on non sequential reads. So offset can
  // be less than curr_ buffers' offset. In that case also it clears both
  // buffers.
  if (DoesBufferContainData(curr_) && !IsOffsetInBuffer(offset, curr_)) {
    bufs_[curr_].buffer_.Clear();
    bufs_[second].buffer_.Clear();
  }

  UpdateReadPattern(offset, n, /*decrease_readaheadsize=*/false);

  bool data_found = false;

  // 3. If curr_ has full data.
  if (DoesBufferContainData(curr_) && IsDataBlockInBuffer(offset, n, curr_)) {
    uint64_t offset_in_buffer = offset - bufs_[curr_].offset_;
    *result = Slice(bufs_[curr_].buffer_.BufferStart() + offset_in_buffer, n);
    data_found = true;
    // Update num_file_reads_ as TryReadFromCacheAsync won't be called for
    // poll and update num_file_reads_ if data is found.
    num_file_reads_++;

    // 3.1 If second also has some data or is not eligible for prefetching,
    // return.
    if (!is_eligible_for_prefetching || DoesBufferContainData(second)) {
      return Status::OK();
    }
  } else {
    // Partial data in curr_.
    bufs_[curr_].buffer_.Clear();
  }
  bufs_[second].buffer_.Clear();

  Status s;
  size_t alignment = reader->file()->GetRequiredBufferAlignment();
  size_t prefetch_size = is_eligible_for_prefetching ? readahead_size_ / 2 : 0;
  size_t offset_to_read = static_cast<size_t>(offset);
  uint64_t rounddown_start1 = 0;
  uint64_t roundup_end1 = 0;
  uint64_t rounddown_start2 = 0;
  uint64_t roundup_end2 = 0;
  uint64_t chunk_len1 = 0;
  uint64_t chunk_len2 = 0;
  size_t read_len1 = 0;
  size_t read_len2 = 0;

  // - If curr_ is empty.
  //   - Call async read for full data +  prefetch_size on curr_.
  //   - Call async read for prefetch_size on second if eligible.
  // - If curr_ is filled.
  //   - prefetch_size on second.
  // Calculate length and offsets for reading.
  if (!DoesBufferContainData(curr_)) {
    // Prefetch full data + prefetch_size in curr_.
    rounddown_start1 = Rounddown(offset_to_read, alignment);
    roundup_end1 = Roundup(offset_to_read + n + prefetch_size, alignment);
    uint64_t roundup_len1 = roundup_end1 - rounddown_start1;
    assert(roundup_len1 >= alignment);
    assert(roundup_len1 % alignment == 0);

    CalculateOffsetAndLen(alignment, rounddown_start1, roundup_len1, curr_,
                          false, chunk_len1);
    assert(chunk_len1 == 0);
    assert(roundup_len1 >= chunk_len1);
    read_len1 = static_cast<size_t>(roundup_len1 - chunk_len1);
    bufs_[curr_].offset_ = rounddown_start1;
  }

  if (is_eligible_for_prefetching) {
    if (DoesBufferContainData(curr_)) {
      rounddown_start2 =
          bufs_[curr_].offset_ + bufs_[curr_].buffer_.CurrentSize();
    } else {
      rounddown_start2 = roundup_end1;
    }

    roundup_end2 = Roundup(rounddown_start2 + prefetch_size, alignment);
    uint64_t roundup_len2 = roundup_end2 - rounddown_start2;

    assert(roundup_len2 >= alignment);
    CalculateOffsetAndLen(alignment, rounddown_start2, roundup_len2, second,
                          false, chunk_len2);
    assert(chunk_len2 == 0);
    assert(roundup_len2 >= chunk_len2);
    read_len2 = static_cast<size_t>(roundup_len2 - chunk_len2);
    // Update the buffer offset.
    bufs_[second].offset_ = rounddown_start2;
  }

  if (read_len1) {
    s = ReadAsync(opts, reader, read_len1, rounddown_start1, curr_);
    if (!s.ok()) {
      DestroyAndClearIOHandle(curr_);
      bufs_[curr_].buffer_.Clear();
      return s;
    }
    explicit_prefetch_submitted_ = true;
    prev_len_ = 0;
  }
  if (read_len2) {
    s = ReadAsync(opts, reader, read_len2, rounddown_start2, second);
    if (!s.ok()) {
      DestroyAndClearIOHandle(second);
      bufs_[second].buffer_.Clear();
      return s;
    }
    readahead_size_ = std::min(max_readahead_size_, readahead_size_ * 2);
  }
  return (data_found ? Status::OK() : Status::TryAgain());
}

}  // namespace ROCKSDB_NAMESPACE<|MERGE_RESOLUTION|>--- conflicted
+++ resolved
@@ -333,9 +333,6 @@
     uint64_t& tmp_offset, size_t& tmp_length) {
   Status s;
   size_t alignment = reader->file()->GetRequiredBufferAlignment();
-<<<<<<< HEAD
-  uint32_t second = curr_ ^ 1;
-=======
   uint32_t second;
 
   // Check if the first buffer has the required offset and the async read is
@@ -346,7 +343,6 @@
     PollAndUpdateBuffersIfNeeded(offset);
   }
   second = curr_ ^ 1;
->>>>>>> 335c4242
 
   // If data is overlapping over two buffers, copy the data from curr_ and
   // call ReadAsync on curr_.
