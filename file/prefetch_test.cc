--- conflicted
+++ resolved
@@ -1653,18 +1653,6 @@
   ASSERT_EQ(0, ROCKSDB_NAMESPACE::io_tracer_parser(argc, argv));
 }
 #endif  // GFLAGS
-<<<<<<< HEAD
-#endif  // ROCKSDB_LITE
-}  // namespace
-
-// Tests the default implementation of ReadAsync API with PosixFileSystem.
-TEST_P(PrefetchTest, ReadAsyncWithPosixFS) {
-  if (mem_env_ || encrypted_env_) {
-    ROCKSDB_GTEST_SKIP("Test requires non-mem or non-encrypted environment");
-    return;
-  }
-
-=======
 }  // namespace
 
 // Tests the default implementation of ReadAsync API with PosixFileSystem during
@@ -1675,33 +1663,10 @@
     return;
   }
 
->>>>>>> 335c4242
   const int kNumKeys = 1000;
   std::shared_ptr<MockFS> fs = std::make_shared<MockFS>(
       FileSystem::Default(), /*support_prefetch=*/false);
   std::unique_ptr<Env> env(new CompositeEnvWrapper(env_, fs));
-<<<<<<< HEAD
-
-  bool use_direct_io = std::get<0>(GetParam());
-  Options options = CurrentOptions();
-  options.write_buffer_size = 1024;
-  options.create_if_missing = true;
-  options.compression = kNoCompression;
-  options.env = env.get();
-  options.statistics = CreateDBStatistics();
-  if (use_direct_io) {
-    options.use_direct_reads = true;
-    options.use_direct_io_for_flush_and_compaction = true;
-  }
-  BlockBasedTableOptions table_options;
-  table_options.no_block_cache = true;
-  table_options.cache_index_and_filter_blocks = false;
-  table_options.metadata_block_size = 1024;
-  table_options.index_type =
-      BlockBasedTableOptions::IndexType::kTwoLevelIndexSearch;
-  options.table_factory.reset(NewBlockBasedTableFactory(table_options));
-
-=======
 
   bool use_direct_io = std::get<0>(GetParam());
   Options options;
@@ -1711,7 +1676,6 @@
   SetBlockBasedTableOptions(table_options);
   options.table_factory.reset(NewBlockBasedTableFactory(table_options));
 
->>>>>>> 335c4242
   Status s = TryReopen(options);
   if (use_direct_io && (s.IsNotSupported() || s.IsInvalidArgument())) {
     // If direct IO is not supported, skip the test
@@ -1741,7 +1705,6 @@
   ReadOptions ro;
   ro.adaptive_readahead = true;
   ro.async_io = true;
-<<<<<<< HEAD
 
   if (std::get<1>(GetParam())) {
     ro.readahead_size = 16 * 1024;
@@ -1768,105 +1731,10 @@
       num_keys++;
     }
 
-    ASSERT_EQ(num_keys, total_keys);
-    ASSERT_GT(buff_prefetch_count, 0);
-
-    // Check stats to make sure async prefetch is done.
-    {
-      HistogramData async_read_bytes;
-      options.statistics->histogramData(ASYNC_READ_BYTES, &async_read_bytes);
-      HistogramData prefetched_bytes_discarded;
-      options.statistics->histogramData(PREFETCHED_BYTES_DISCARDED,
-                                        &prefetched_bytes_discarded);
-
-      // Not all platforms support iouring. In that case, ReadAsync in posix
-      // won't submit async requests.
-      if (read_async_called) {
-        ASSERT_GT(async_read_bytes.count, 0);
-      } else {
-        ASSERT_EQ(async_read_bytes.count, 0);
-      }
-      ASSERT_GT(prefetched_bytes_discarded.count, 0);
-    }
-    ASSERT_EQ(get_perf_context()->number_async_seek, 0);
-  }
-
-  {
-    // Read the keys using seek.
-    {
-      ASSERT_OK(options.statistics->Reset());
-      get_perf_context()->Reset();
-
-      auto iter = std::unique_ptr<Iterator>(db_->NewIterator(ro));
-      int num_keys = 0;
-      iter->Seek(BuildKey(450));
-      while (iter->Valid()) {
-        ASSERT_OK(iter->status());
-        num_keys++;
-        iter->Next();
-      }
-      ASSERT_OK(iter->status());
-
-      iter->Seek(BuildKey(450));
-      while (iter->Valid()) {
-        ASSERT_OK(iter->status());
-        num_keys++;
-        iter->Prev();
-      }
-
-      ASSERT_EQ(num_keys, total_keys + 1);
-=======
-
-  if (std::get<1>(GetParam())) {
-    ro.readahead_size = 16 * 1024;
-  }
-
-  SyncPoint::GetInstance()->SetCallBack(
-      "FilePrefetchBuffer::PrefetchAsyncInternal:Start",
-      [&](void*) { buff_prefetch_count++; });
-
-  SyncPoint::GetInstance()->SetCallBack(
-      "UpdateResults::io_uring_result",
-      [&](void* /*arg*/) { read_async_called = true; });
-  SyncPoint::GetInstance()->EnableProcessing();
-
-  // Read the keys.
-  {
-    ASSERT_OK(options.statistics->Reset());
-    get_perf_context()->Reset();
-
-    auto iter = std::unique_ptr<Iterator>(db_->NewIterator(ro));
-    int num_keys = 0;
-    for (iter->SeekToFirst(); iter->Valid(); iter->Next()) {
-      ASSERT_OK(iter->status());
-      num_keys++;
-    }
-
     if (read_async_called) {
       ASSERT_EQ(num_keys, total_keys);
->>>>>>> 335c4242
       ASSERT_GT(buff_prefetch_count, 0);
       // Check stats to make sure async prefetch is done.
-<<<<<<< HEAD
-      {
-        HistogramData async_read_bytes;
-        options.statistics->histogramData(ASYNC_READ_BYTES, &async_read_bytes);
-        HistogramData prefetched_bytes_discarded;
-        options.statistics->histogramData(PREFETCHED_BYTES_DISCARDED,
-                                          &prefetched_bytes_discarded);
-
-        // Not all platforms support iouring. In that case, ReadAsync in posix
-        // won't submit async requests.
-        if (read_async_called) {
-          ASSERT_GT(async_read_bytes.count, 0);
-          ASSERT_GT(get_perf_context()->number_async_seek, 0);
-        } else {
-          ASSERT_EQ(async_read_bytes.count, 0);
-          ASSERT_EQ(get_perf_context()->number_async_seek, 0);
-        }
-        ASSERT_GT(prefetched_bytes_discarded.count, 0);
-      }
-=======
       HistogramData async_read_bytes;
       options.statistics->histogramData(ASYNC_READ_BYTES, &async_read_bytes);
       HistogramData prefetched_bytes_discarded;
@@ -1880,7 +1748,6 @@
       // won't submit async requests.
       ASSERT_EQ(num_keys, total_keys);
       ASSERT_EQ(buff_prefetch_count, 0);
->>>>>>> 335c4242
     }
   }
 
@@ -1890,41 +1757,13 @@
   Close();
 }
 
-<<<<<<< HEAD
-=======
 // This test verifies implementation of seek parallelization with
 // PosixFileSystem during prefetching.
->>>>>>> 335c4242
 TEST_P(PrefetchTest, MultipleSeekWithPosixFS) {
   if (mem_env_ || encrypted_env_) {
     ROCKSDB_GTEST_SKIP("Test requires non-mem or non-encrypted environment");
     return;
   }
-<<<<<<< HEAD
-
-  const int kNumKeys = 1000;
-  std::shared_ptr<MockFS> fs = std::make_shared<MockFS>(
-      FileSystem::Default(), /*support_prefetch=*/false);
-  std::unique_ptr<Env> env(new CompositeEnvWrapper(env_, fs));
-
-  bool use_direct_io = std::get<0>(GetParam());
-  Options options = CurrentOptions();
-  options.write_buffer_size = 1024;
-  options.create_if_missing = true;
-  options.compression = kNoCompression;
-  options.env = env.get();
-  options.statistics = CreateDBStatistics();
-  if (use_direct_io) {
-    options.use_direct_reads = true;
-    options.use_direct_io_for_flush_and_compaction = true;
-  }
-  BlockBasedTableOptions table_options;
-  table_options.no_block_cache = true;
-  table_options.cache_index_and_filter_blocks = false;
-  table_options.metadata_block_size = 1024;
-  table_options.index_type =
-      BlockBasedTableOptions::IndexType::kTwoLevelIndexSearch;
-=======
 
   const int kNumKeys = 1000;
   std::shared_ptr<MockFS> fs = std::make_shared<MockFS>(
@@ -1937,7 +1776,6 @@
   options.statistics = CreateDBStatistics();
   BlockBasedTableOptions table_options;
   SetBlockBasedTableOptions(table_options);
->>>>>>> 335c4242
   options.table_factory.reset(NewBlockBasedTableFactory(table_options));
 
   Status s = TryReopen(options);
@@ -1948,10 +1786,6 @@
     ASSERT_OK(s);
   }
 
-<<<<<<< HEAD
-  int total_keys = 0;
-=======
->>>>>>> 335c4242
   // Write the keys.
   {
     WriteBatch batch;
@@ -1959,10 +1793,6 @@
     for (int j = 0; j < 5; j++) {
       for (int i = j * kNumKeys; i < (j + 1) * kNumKeys; i++) {
         ASSERT_OK(batch.Put(BuildKey(i), rnd.RandomString(1000)));
-<<<<<<< HEAD
-        total_keys++;
-=======
->>>>>>> 335c4242
       }
       ASSERT_OK(db_->Write(WriteOptions(), &batch));
       ASSERT_OK(Flush());
@@ -1981,7 +1811,6 @@
       ASSERT_OK(iter->status());
       num_keys_first_batch++;
       iter->Next();
-<<<<<<< HEAD
     }
     ASSERT_OK(iter->status());
 
@@ -2008,34 +1837,6 @@
       "FilePrefetchBuffer::PrefetchAsyncInternal:Start",
       [&](void*) { buff_prefetch_count++; });
 
-=======
-    }
-    ASSERT_OK(iter->status());
-
-    iter->Seek(BuildKey(942));
-    while (iter->Valid()) {
-      ASSERT_OK(iter->status());
-      num_keys_second_batch++;
-      iter->Next();
-    }
-    ASSERT_OK(iter->status());
-  }
-
-  int buff_prefetch_count = 0;
-  bool read_async_called = false;
-  ReadOptions ro;
-  ro.adaptive_readahead = true;
-  ro.async_io = true;
-
-  if (std::get<1>(GetParam())) {
-    ro.readahead_size = 16 * 1024;
-  }
-
-  SyncPoint::GetInstance()->SetCallBack(
-      "FilePrefetchBuffer::PrefetchAsyncInternal:Start",
-      [&](void*) { buff_prefetch_count++; });
-
->>>>>>> 335c4242
   SyncPoint::GetInstance()->SetCallBack(
       "UpdateResults::io_uring_result",
       [&](void* /*arg*/) { read_async_called = true; });
@@ -2060,72 +1861,6 @@
       ASSERT_OK(iter->status());
       ASSERT_EQ(num_keys, num_keys_first_batch);
       // Check stats to make sure async prefetch is done.
-<<<<<<< HEAD
-      {
-        HistogramData async_read_bytes;
-        options.statistics->histogramData(ASYNC_READ_BYTES, &async_read_bytes);
-
-        // Not all platforms support iouring. In that case, ReadAsync in posix
-        // won't submit async requests.
-        if (read_async_called) {
-          ASSERT_GT(async_read_bytes.count, 0);
-          ASSERT_GT(get_perf_context()->number_async_seek, 0);
-        } else {
-          ASSERT_EQ(async_read_bytes.count, 0);
-          ASSERT_EQ(get_perf_context()->number_async_seek, 0);
-        }
-      }
-    }
-
-    // Second Seek.
-    {
-      num_keys = 0;
-      ASSERT_OK(options.statistics->Reset());
-      get_perf_context()->Reset();
-
-      iter->Seek(BuildKey(942));
-      while (iter->Valid()) {
-        ASSERT_OK(iter->status());
-        num_keys++;
-        iter->Next();
-      }
-      ASSERT_OK(iter->status());
-      ASSERT_EQ(num_keys, num_keys_second_batch);
-
-      ASSERT_GT(buff_prefetch_count, 0);
-
-      // Check stats to make sure async prefetch is done.
-      {
-        HistogramData async_read_bytes;
-        options.statistics->histogramData(ASYNC_READ_BYTES, &async_read_bytes);
-        HistogramData prefetched_bytes_discarded;
-        options.statistics->histogramData(PREFETCHED_BYTES_DISCARDED,
-                                          &prefetched_bytes_discarded);
-
-        // Not all platforms support iouring. In that case, ReadAsync in posix
-        // won't submit async requests.
-        if (read_async_called) {
-          ASSERT_GT(async_read_bytes.count, 0);
-          ASSERT_GT(get_perf_context()->number_async_seek, 0);
-        } else {
-          ASSERT_EQ(async_read_bytes.count, 0);
-          ASSERT_EQ(get_perf_context()->number_async_seek, 0);
-        }
-        ASSERT_GT(prefetched_bytes_discarded.count, 0);
-      }
-    }
-  }
-
-  SyncPoint::GetInstance()->DisableProcessing();
-  SyncPoint::GetInstance()->ClearAllCallBacks();
-  Close();
-}
-
-TEST_P(PrefetchTest, SeekParallelizationTest1) {
-  if (mem_env_ || encrypted_env_) {
-    ROCKSDB_GTEST_SKIP("Test requires non-mem or non-encrypted environment");
-    return;
-=======
       HistogramData async_read_bytes;
       options.statistics->histogramData(ASYNC_READ_BYTES, &async_read_bytes);
       if (read_async_called) {
@@ -2243,129 +1978,8 @@
 
   if (std::get<1>(GetParam())) {
     ro.readahead_size = 16 * 1024;
->>>>>>> 335c4242
-  }
-  const int kNumKeys = 2000;
-  // Set options
-  std::shared_ptr<MockFS> fs = std::make_shared<MockFS>(
-      FileSystem::Default(), /*support_prefetch=*/false);
-  std::unique_ptr<Env> env(new CompositeEnvWrapper(env_, fs));
-
-<<<<<<< HEAD
-  bool use_direct_io = std::get<0>(GetParam());
-  Options options = CurrentOptions();
-  options.write_buffer_size = 1024;
-  options.create_if_missing = true;
-  options.compression = kNoCompression;
-  options.env = env.get();
-  if (use_direct_io) {
-    options.use_direct_reads = true;
-    options.use_direct_io_for_flush_and_compaction = true;
-  }
-
-  options.statistics = CreateDBStatistics();
-  BlockBasedTableOptions table_options;
-  table_options.no_block_cache = true;
-  table_options.cache_index_and_filter_blocks = false;
-  table_options.metadata_block_size = 1024;
-  table_options.index_type =
-      BlockBasedTableOptions::IndexType::kTwoLevelIndexSearch;
-  options.table_factory.reset(NewBlockBasedTableFactory(table_options));
-
-  Status s = TryReopen(options);
-  if (use_direct_io && (s.IsNotSupported() || s.IsInvalidArgument())) {
-    // If direct IO is not supported, skip the test
-    return;
-  } else {
-    ASSERT_OK(s);
-  }
-
-  WriteBatch batch;
-  Random rnd(309);
-  for (int i = 0; i < kNumKeys; i++) {
-    ASSERT_OK(batch.Put(BuildKey(i), rnd.RandomString(1000)));
-  }
-  ASSERT_OK(db_->Write(WriteOptions(), &batch));
-
-  std::string start_key = BuildKey(0);
-  std::string end_key = BuildKey(kNumKeys - 1);
-  Slice least(start_key.data(), start_key.size());
-  Slice greatest(end_key.data(), end_key.size());
-
-  ASSERT_OK(db_->CompactRange(CompactRangeOptions(), &least, &greatest));
-
-  int buff_prefetch_count = 0;
-
-  SyncPoint::GetInstance()->SetCallBack(
-      "FilePrefetchBuffer::PrefetchAsyncInternal:Start",
-      [&](void*) { buff_prefetch_count++; });
-
-  bool read_async_called = false;
-  SyncPoint::GetInstance()->SetCallBack(
-      "UpdateResults::io_uring_result",
-      [&](void* /*arg*/) { read_async_called = true; });
-  SyncPoint::GetInstance()->EnableProcessing();
-
-  SyncPoint::GetInstance()->EnableProcessing();
-  ReadOptions ro;
-  ro.adaptive_readahead = true;
-  ro.async_io = true;
-
-  if (std::get<1>(GetParam())) {
-    ro.readahead_size = 16 * 1024;
-  }
-
-  {
-    ASSERT_OK(options.statistics->Reset());
-    // Each block contains around 4 keys.
-    auto iter = std::unique_ptr<Iterator>(db_->NewIterator(ro));
-    iter->Seek(BuildKey(0));  // Prefetch data because of seek parallelization.
-    ASSERT_TRUE(iter->Valid());
-    iter->Next();
-    ASSERT_TRUE(iter->Valid());
-    iter->Next();
-    ASSERT_TRUE(iter->Valid());
-    iter->Next();
-    ASSERT_TRUE(iter->Valid());
-
-    // New data block. Since num_file_reads in FilePrefetch after this read is
-    // 2, it won't go for prefetching.
-    iter->Next();
-    ASSERT_TRUE(iter->Valid());
-    iter->Next();
-    ASSERT_TRUE(iter->Valid());
-    iter->Next();
-    ASSERT_TRUE(iter->Valid());
-    iter->Next();
-    ASSERT_TRUE(iter->Valid());
-
-    // Prefetch data.
-    iter->Next();
-    ASSERT_TRUE(iter->Valid());
-
-    // Check stats to make sure async prefetch is done.
-    {
-      HistogramData async_read_bytes;
-      options.statistics->histogramData(ASYNC_READ_BYTES, &async_read_bytes);
-      // Not all platforms support iouring. In that case, ReadAsync in posix
-      // won't submit async requests.
-      if (read_async_called) {
-        ASSERT_GT(async_read_bytes.count, 0);
-        ASSERT_GT(get_perf_context()->number_async_seek, 0);
-        if (std::get<1>(GetParam())) {
-          ASSERT_EQ(buff_prefetch_count, 1);
-        } else {
-          ASSERT_EQ(buff_prefetch_count, 2);
-        }
-      } else {
-        ASSERT_EQ(async_read_bytes.count, 0);
-        ASSERT_EQ(get_perf_context()->number_async_seek, 0);
-        ASSERT_EQ(buff_prefetch_count, 1);
-      }
-    }
-
-    buff_prefetch_count = 0;
-=======
+  }
+
   {
     ASSERT_OK(options.statistics->Reset());
     // Each block contains around 4 keys.
@@ -2535,139 +2149,8 @@
     test_dir_ = test::PerThreadDBPath("file_prefetch_buffer_test");
     ASSERT_OK(fs_->CreateDir(test_dir_, IOOptions(), nullptr));
     stats_ = CreateDBStatistics();
->>>>>>> 335c4242
-  }
-  Close();
-}
-
-<<<<<<< HEAD
-#ifndef ROCKSDB_LITE
-#ifdef GFLAGS
-TEST_P(PrefetchTest, TraceReadAsyncWithCallbackWrapper) {
-  if (mem_env_ || encrypted_env_) {
-    ROCKSDB_GTEST_SKIP("Test requires non-mem or non-encrypted environment");
-    return;
-  }
-
-  const int kNumKeys = 1000;
-  std::shared_ptr<MockFS> fs = std::make_shared<MockFS>(
-      FileSystem::Default(), /*support_prefetch=*/false);
-  std::unique_ptr<Env> env(new CompositeEnvWrapper(env_, fs));
-
-  bool use_direct_io = std::get<0>(GetParam());
-  Options options = CurrentOptions();
-  options.write_buffer_size = 1024;
-  options.create_if_missing = true;
-  options.compression = kNoCompression;
-  options.env = env.get();
-  options.statistics = CreateDBStatistics();
-  if (use_direct_io) {
-    options.use_direct_reads = true;
-    options.use_direct_io_for_flush_and_compaction = true;
-  }
-  BlockBasedTableOptions table_options;
-  table_options.no_block_cache = true;
-  table_options.cache_index_and_filter_blocks = false;
-  table_options.metadata_block_size = 1024;
-  table_options.index_type =
-      BlockBasedTableOptions::IndexType::kTwoLevelIndexSearch;
-  options.table_factory.reset(NewBlockBasedTableFactory(table_options));
-
-  Status s = TryReopen(options);
-  if (use_direct_io && (s.IsNotSupported() || s.IsInvalidArgument())) {
-    // If direct IO is not supported, skip the test
-    return;
-  } else {
-    ASSERT_OK(s);
-  }
-
-  int total_keys = 0;
-  // Write the keys.
-  {
-    WriteBatch batch;
-    Random rnd(309);
-    for (int j = 0; j < 5; j++) {
-      for (int i = j * kNumKeys; i < (j + 1) * kNumKeys; i++) {
-        ASSERT_OK(batch.Put(BuildKey(i), rnd.RandomString(1000)));
-        total_keys++;
-      }
-      ASSERT_OK(db_->Write(WriteOptions(), &batch));
-      ASSERT_OK(Flush());
-    }
-    MoveFilesToLevel(2);
-  }
-
-  int buff_prefetch_count = 0;
-  bool read_async_called = false;
-  ReadOptions ro;
-  ro.adaptive_readahead = true;
-  ro.async_io = true;
-
-  if (std::get<1>(GetParam())) {
-    ro.readahead_size = 16 * 1024;
-  }
-
-  SyncPoint::GetInstance()->SetCallBack(
-      "FilePrefetchBuffer::PrefetchAsyncInternal:Start",
-      [&](void*) { buff_prefetch_count++; });
-
-  SyncPoint::GetInstance()->SetCallBack(
-      "UpdateResults::io_uring_result",
-      [&](void* /*arg*/) { read_async_called = true; });
-  SyncPoint::GetInstance()->EnableProcessing();
-
-  // Read the keys.
-  {
-    // Start io_tracing.
-    WriteOptions write_opt;
-    TraceOptions trace_opt;
-    std::unique_ptr<TraceWriter> trace_writer;
-    std::string trace_file_path = dbname_ + "/io_trace_file";
-
-    ASSERT_OK(
-        NewFileTraceWriter(env_, EnvOptions(), trace_file_path, &trace_writer));
-    ASSERT_OK(db_->StartIOTrace(trace_opt, std::move(trace_writer)));
-    ASSERT_OK(options.statistics->Reset());
-
-    auto iter = std::unique_ptr<Iterator>(db_->NewIterator(ro));
-    int num_keys = 0;
-    for (iter->SeekToFirst(); iter->Valid(); iter->Next()) {
-      ASSERT_OK(iter->status());
-      num_keys++;
-    }
-
-    // End the tracing.
-    ASSERT_OK(db_->EndIOTrace());
-    ASSERT_OK(env_->FileExists(trace_file_path));
-
-    ASSERT_EQ(num_keys, total_keys);
-    ASSERT_GT(buff_prefetch_count, 0);
-
-    // Check stats to make sure async prefetch is done.
-    {
-      HistogramData async_read_bytes;
-      options.statistics->histogramData(ASYNC_READ_BYTES, &async_read_bytes);
-      // Not all platforms support iouring. In that case, ReadAsync in posix
-      // won't submit async requests.
-      if (read_async_called) {
-        ASSERT_GT(async_read_bytes.count, 0);
-      } else {
-        ASSERT_EQ(async_read_bytes.count, 0);
-      }
-    }
-
-    // Check the file to see if ReadAsync is logged.
-    RunIOTracerParserTool(trace_file_path);
-  }
-
-  SyncPoint::GetInstance()->DisableProcessing();
-  SyncPoint::GetInstance()->ClearAllCallBacks();
-
-  Close();
-}
-#endif  // GFLAGS
-#endif  // ROCKSDB_LITE
-=======
+  }
+
   void TearDown() override { EXPECT_OK(DestroyDir(env_, test_dir_)); }
 
   void Write(const std::string& fname, const std::string& content) {
@@ -2788,7 +2271,6 @@
   ASSERT_EQ(result, async_result);
 }
 
->>>>>>> 335c4242
 }  // namespace ROCKSDB_NAMESPACE
 
 int main(int argc, char** argv) {
