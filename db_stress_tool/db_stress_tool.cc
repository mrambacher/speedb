--- conflicted
+++ resolved
@@ -106,10 +106,7 @@
     // has a default implementation of ReadAsync that redirects to Read.
     env_wrapper_guard = std::make_shared<EnvWrapper>(env_wrapper_guard);
   }
-<<<<<<< HEAD
-=======
   db_stress_env = env_wrapper_guard.get();
->>>>>>> 335c4242
 
   // The number of background threads should be at least as much the
   // max number of concurrent compactions.
@@ -357,25 +354,7 @@
     key_gen_ctx.weights.emplace_back(key_gen_ctx.window -
                                      keys_per_level * (levels - 1));
   }
-<<<<<<< HEAD
-
-  if (FLAGS_db_write_buffer_size == 0) {
-    if (FLAGS_allow_wbm_stalls) {
-      fprintf(stderr,
-              "-allow_wbm_stalls is useless if db_write_buffer_size == 0\n");
-      exit(1);
-    }
-    if (FLAGS_initiate_wbm_flushes) {
-      fprintf(
-          stderr,
-          "-initiate_wbm_flushes is useless if db_write_buffer_size == 0\n");
-      exit(1);
-    }
-  }
-
-=======
   std::unique_ptr<ROCKSDB_NAMESPACE::SharedState> shared;
->>>>>>> 335c4242
   std::unique_ptr<ROCKSDB_NAMESPACE::StressTest> stress;
   if (FLAGS_test_cf_consistency) {
     stress.reset(CreateCfConsistencyStressTest());
