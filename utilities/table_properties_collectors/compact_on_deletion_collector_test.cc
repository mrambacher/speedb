//  Copyright (c) 2011-present, Facebook, Inc.  All rights reserved.
//  This source code is licensed under both the GPLv2 (found in the
//  COPYING file in the root directory) and Apache 2.0 License
//  (found in the LICENSE.Apache file in the root directory).
//
// Copyright (c) 2011 The LevelDB Authors. All rights reserved.
// Use of this source code is governed by a BSD-style license that can be
// found in the LICENSE file. See the AUTHORS file for names of contributors.

#include <stdio.h>

#include <algorithm>
#include <cmath>
#include <vector>

#include "port/stack_trace.h"
#include "rocksdb/table.h"
#include "rocksdb/table_properties.h"
#include "rocksdb/utilities/table_properties_collectors.h"
#include "test_util/testharness.h"
#include "util/random.h"
#include "utilities/table_properties_collectors/compact_on_deletion_collector.h"

namespace ROCKSDB_NAMESPACE {

TEST(CompactOnDeletionCollector, DeletionRatio) {
  TablePropertiesCollectorFactory::Context context;
  context.column_family_id =
      TablePropertiesCollectorFactory::Context::kUnknownColumnFamily;
  const size_t kTotalEntries = 100;

  {
    // Disable deletion ratio.
    for (double deletion_ratio : {-1.5, -1.0, 0.0, 1.5, 2.0}) {
      auto factory = NewCompactOnDeletionCollectorFactory(0, 0, deletion_ratio);
      std::unique_ptr<TablePropertiesCollector> collector(
          factory->CreateTablePropertiesCollector(context));
      for (size_t i = 0; i < kTotalEntries; i++) {
        // All entries are deletion entries.
        ASSERT_OK(
            collector->AddUserKey("hello", "rocksdb", kEntryDelete, 0, 0));
        ASSERT_FALSE(collector->NeedCompact());
      }
      ASSERT_OK(collector->Finish(nullptr));
      ASSERT_FALSE(collector->NeedCompact());
    }
  }

  {
    for (double deletion_ratio : {0.3, 0.5, 0.8, 1.0}) {
      auto factory = NewCompactOnDeletionCollectorFactory(0, 0, deletion_ratio);
      const size_t deletion_entries_trigger =
          static_cast<size_t>(deletion_ratio * kTotalEntries);
      for (int delta : {-1, 0, 1}) {
        // Actual deletion entry ratio <, =, > deletion_ratio
        size_t actual_deletion_entries = deletion_entries_trigger + delta;
        std::unique_ptr<TablePropertiesCollector> collector(
            factory->CreateTablePropertiesCollector(context));
        for (size_t i = 0; i < kTotalEntries; i++) {
          if (i < actual_deletion_entries) {
            ASSERT_OK(
                collector->AddUserKey("hello", "rocksdb", kEntryDelete, 0, 0));
          } else {
            ASSERT_OK(
                collector->AddUserKey("hello", "rocksdb", kEntryPut, 0, 0));
          }
          ASSERT_FALSE(collector->NeedCompact());
        }
        ASSERT_OK(collector->Finish(nullptr));
        if (delta >= 0) {
          // >= deletion_ratio
          ASSERT_TRUE(collector->NeedCompact());
        } else {
          ASSERT_FALSE(collector->NeedCompact());
        }
      }
    }
  }
}

TEST(CompactOnDeletionCollector, SlidingWindow) {
  const int kWindowSizes[] = {1000, 10000, 10000, 127, 128,  129,
                              255,  256,   257,   2,   10000};
  const int kDeletionTriggers[] = {500, 9500, 4323, 47, 61, 128,
                                   250, 250,  250,  2,  2};
  TablePropertiesCollectorFactory::Context context;
  context.column_family_id =
      TablePropertiesCollectorFactory::Context::kUnknownColumnFamily;

  std::vector<int> window_sizes;
  std::vector<int> deletion_triggers;
  // deterministic tests
  for (int test = 0; test < 9; ++test) {
    window_sizes.emplace_back(kWindowSizes[test]);
    deletion_triggers.emplace_back(kDeletionTriggers[test]);
  }

  // randomize tests
  Random rnd(301);
  const int kMaxTestSize = 100000l;
  for (int random_test = 0; random_test < 10; random_test++) {
    int window_size = rnd.Uniform(kMaxTestSize) + 1;
    int deletion_trigger = rnd.Uniform(window_size);
    window_sizes.emplace_back(window_size);
    deletion_triggers.emplace_back(deletion_trigger);
  }

  assert(window_sizes.size() == deletion_triggers.size());

  for (size_t test = 0; test < window_sizes.size(); ++test) {
    const int kBucketSize = 128;
    const int kWindowSize = window_sizes[test];
    const int kPaddedWindowSize =
        kBucketSize * ((window_sizes[test] + kBucketSize - 1) / kBucketSize);
    const int kNumDeletionTrigger = deletion_triggers[test];
    const int kBias = (kNumDeletionTrigger + kBucketSize - 1) / kBucketSize;
    // Simple test
    {
      auto factory = NewCompactOnDeletionCollectorFactory(kWindowSize,
                                                          kNumDeletionTrigger);
      const int kSample = 10;
      for (int delete_rate = 0; delete_rate <= kSample; ++delete_rate) {
        std::unique_ptr<TablePropertiesCollector> collector(
            factory->CreateTablePropertiesCollector(context));
        int deletions = 0;
        for (int i = 0; i < kPaddedWindowSize; ++i) {
          if (i % kSample < delete_rate) {
            ASSERT_OK(
                collector->AddUserKey("hello", "rocksdb", kEntryDelete, 0, 0));
            deletions++;
          } else {
            ASSERT_OK(
                collector->AddUserKey("hello", "rocksdb", kEntryPut, 0, 0));
          }
        }
        if (collector->NeedCompact() != (deletions >= kNumDeletionTrigger) &&
            std::abs(deletions - kNumDeletionTrigger) > kBias) {
          fprintf(stderr,
                  "[Error] collector->NeedCompact() != (%d >= %d)"
                  " with kWindowSize = %d and kNumDeletionTrigger = %d\n",
                  deletions, kNumDeletionTrigger, kWindowSize,
                  kNumDeletionTrigger);
          ASSERT_TRUE(false);
        }
        ASSERT_OK(collector->Finish(nullptr));
      }
    }

    // Only one section of a file satisfies the compaction trigger
    {
      auto factory = NewCompactOnDeletionCollectorFactory(kWindowSize,
                                                          kNumDeletionTrigger);
      const int kSample = 10;
      for (int delete_rate = 0; delete_rate <= kSample; ++delete_rate) {
        std::unique_ptr<TablePropertiesCollector> collector(
            factory->CreateTablePropertiesCollector(context));
        int deletions = 0;
        for (int section = 0; section < 5; ++section) {
          int initial_entries = rnd.Uniform(kWindowSize) + kWindowSize;
          for (int i = 0; i < initial_entries; ++i) {
            ASSERT_OK(
                collector->AddUserKey("hello", "rocksdb", kEntryPut, 0, 0));
          }
        }
        for (int i = 0; i < kPaddedWindowSize; ++i) {
          if (i % kSample < delete_rate) {
            ASSERT_OK(
                collector->AddUserKey("hello", "rocksdb", kEntryDelete, 0, 0));
            deletions++;
          } else {
            ASSERT_OK(
                collector->AddUserKey("hello", "rocksdb", kEntryPut, 0, 0));
          }
        }
        for (int section = 0; section < 5; ++section) {
          int ending_entries = rnd.Uniform(kWindowSize) + kWindowSize;
          for (int i = 0; i < ending_entries; ++i) {
            ASSERT_OK(
                collector->AddUserKey("hello", "rocksdb", kEntryPut, 0, 0));
          }
        }
        if (collector->NeedCompact() != (deletions >= kNumDeletionTrigger) &&
            std::abs(deletions - kNumDeletionTrigger) > kBias) {
          fprintf(stderr,
                  "[Error] collector->NeedCompact() %d != (%d >= %d)"
                  " with kWindowSize = %d, kNumDeletionTrigger = %d\n",
                  collector->NeedCompact(), deletions, kNumDeletionTrigger,
                  kWindowSize, kNumDeletionTrigger);
          ASSERT_TRUE(false);
        }
        ASSERT_OK(collector->Finish(nullptr));
      }
    }

    // TEST 3:  Issues a lots of deletes, but their density is not
    // high enough to trigger compaction.
    {
      std::unique_ptr<TablePropertiesCollector> collector;
      auto factory = NewCompactOnDeletionCollectorFactory(kWindowSize,
                                                          kNumDeletionTrigger);
      collector.reset(factory->CreateTablePropertiesCollector(context));
      assert(collector->NeedCompact() == false);
      // Insert "kNumDeletionTrigger * 0.95" deletions for every
      // "kWindowSize" and verify compaction is not needed.
      const int kDeletionsPerSection = kNumDeletionTrigger * 95 / 100;
      if (kDeletionsPerSection >= 0) {
        for (int section = 0; section < 200; ++section) {
          for (int i = 0; i < kPaddedWindowSize; ++i) {
            if (i < kDeletionsPerSection) {
              ASSERT_OK(collector->AddUserKey("hello", "rocksdb", kEntryDelete,
                                              0, 0));
            } else {
              ASSERT_OK(
                  collector->AddUserKey("hello", "rocksdb", kEntryPut, 0, 0));
            }
          }
        }
        if (collector->NeedCompact() &&
            std::abs(kDeletionsPerSection - kNumDeletionTrigger) > kBias) {
          fprintf(stderr,
                  "[Error] collector->NeedCompact() != false"
                  " with kWindowSize = %d and kNumDeletionTrigger = %d\n",
                  kWindowSize, kNumDeletionTrigger);
          ASSERT_TRUE(false);
        }
        ASSERT_OK(collector->Finish(nullptr));
      }
    }
  }
}

}  // namespace ROCKSDB_NAMESPACE

int main(int argc, char** argv) {
  ROCKSDB_NAMESPACE::port::InstallStackTraceHandler();
  ::testing::InitGoogleTest(&argc, argv);
  return RUN_ALL_TESTS();
<<<<<<< HEAD
}
#else
int main(int /*argc*/, char** /*argv*/) {
  fprintf(stderr, "SKIPPED as LITE mode does not include utilities.\n");
  return 0;
}
#endif  // !ROCKSDB_LITE
=======
}
>>>>>>> 335c4242
<|MERGE_RESOLUTION|>--- conflicted
+++ resolved
@@ -235,14 +235,4 @@
   ROCKSDB_NAMESPACE::port::InstallStackTraceHandler();
   ::testing::InitGoogleTest(&argc, argv);
   return RUN_ALL_TESTS();
-<<<<<<< HEAD
-}
-#else
-int main(int /*argc*/, char** /*argv*/) {
-  fprintf(stderr, "SKIPPED as LITE mode does not include utilities.\n");
-  return 0;
-}
-#endif  // !ROCKSDB_LITE
-=======
-}
->>>>>>> 335c4242
+}