// Copyright (c) Facebook, Inc. and its affiliates. All Rights Reserved.
// Copyright (c) 2011 The LevelDB Authors. All rights reserved.
// Use of this source code is governed by a BSD-style license that can be
// found in the LICENSE file. See the AUTHORS file for names of contributors.

#pragma once

#include <deque>
#include <string>
#include <vector>

#include "db/db_impl/db_impl.h"
#include "rocksdb/compaction_filter.h"
#include "rocksdb/db.h"
#include "rocksdb/merge_operator.h"
#include "rocksdb/system_clock.h"
#include "rocksdb/utilities/db_ttl.h"
#include "utilities/compaction_filters/layered_compaction_filter_base.h"

#ifdef _WIN32
// Windows API macro interference
#undef GetCurrentTime
#endif

namespace ROCKSDB_NAMESPACE {
struct ConfigOptions;
class ObjectLibrary;
class ObjectRegistry;
class DBWithTTLImpl : public DBWithTTL {
 public:
  static void SanitizeOptions(int32_t ttl, ColumnFamilyOptions* options,
                              SystemClock* clock);

  static void RegisterTtlClasses();
  explicit DBWithTTLImpl(DB* db);

  virtual ~DBWithTTLImpl();

  virtual Status Close() override;

  Status CreateColumnFamilyWithTtl(const ColumnFamilyOptions& options,
                                   const std::string& column_family_name,
                                   ColumnFamilyHandle** handle,
                                   int ttl) override;

  Status CreateColumnFamily(const ColumnFamilyOptions& options,
                            const std::string& column_family_name,
                            ColumnFamilyHandle** handle) override;

  using StackableDB::Put;
  virtual Status Put(const WriteOptions& options,
                     ColumnFamilyHandle* column_family, const Slice& key,
                     const Slice& val) override;

  using StackableDB::Get;
  virtual Status Get(const ReadOptions& options,
                     ColumnFamilyHandle* column_family, const Slice& key,
                     PinnableSlice* value) override;

  using StackableDB::MultiGet;
  virtual std::vector<Status> MultiGet(
      const ReadOptions& options,
      const std::vector<ColumnFamilyHandle*>& column_family,
      const std::vector<Slice>& keys,
      std::vector<std::string>* values) override;

  using StackableDB::KeyMayExist;
  virtual bool KeyMayExist(const ReadOptions& options,
                           ColumnFamilyHandle* column_family, const Slice& key,
                           std::string* value,
                           bool* value_found = nullptr) override;

  using StackableDB::Merge;
  virtual Status Merge(const WriteOptions& options,
                       ColumnFamilyHandle* column_family, const Slice& key,
                       const Slice& value) override;

  virtual Status Write(const WriteOptions& opts, WriteBatch* updates) override;

  using StackableDB::NewIterator;
  virtual Iterator* NewIterator(const ReadOptions& opts,
                                ColumnFamilyHandle* column_family) override;

  virtual DB* GetBaseDB() override { return db_; }

  static bool IsStale(const Slice& value, int32_t ttl, SystemClock* clock);

  // IsStale for strict ttl
  bool IsStaleStrictTtl(const Slice& value, ColumnFamilyHandle* column_family,
                        const ReadOptions& options);

  static Status AppendTS(const Slice& val, std::string* val_with_ts,
                         SystemClock* clock);

  static Status SanityCheckTimestamp(const Slice& str);

  static Status StripTS(std::string* str);

  static Status StripTS(PinnableSlice* str);

  static const uint32_t kTSLength = sizeof(int32_t);  // size of timestamp

  static const int32_t kMinTimestamp = 1368146402;  // 05/09/2013:5:40PM GMT-8

  static const int32_t kMaxTimestamp = 2147483647;  // 01/18/2038:7:14PM GMT-8

  void SetTtl(int32_t ttl) override { SetTtl(DefaultColumnFamily(), ttl); }

  void SetTtl(ColumnFamilyHandle* h, int32_t ttl) override;

 private:
  // remember whether the Close completes or not
  bool closed_;
};

class TtlIterator : public Iterator {
 public:
  explicit TtlIterator(Iterator* iter, int32_t ttl, bool skip_expired_data,
                       int64_t creation_time)
      : iter_(iter),
        ttl_(ttl),
        skip_expired_data_(skip_expired_data),
        creation_time_(creation_time)

  {
    assert(iter_);
  }

  ~TtlIterator() { delete iter_; }

  bool Valid() const override { return iter_->Valid(); }

  void SeekToFirst() override {
    iter_->SeekToFirst();
    HandleExpired(true);
  }
<<<<<<< HEAD

  void SeekToLast() override {
    iter_->SeekToLast();
    HandleExpired(false);
  }

  void Seek(const Slice& target) override {
    iter_->Seek(target);
    HandleExpired(true);
  }

  void SeekForPrev(const Slice& target) override {
    iter_->SeekForPrev(target);
    HandleExpired(false);
  }

=======

  void SeekToLast() override {
    iter_->SeekToLast();
    HandleExpired(false);
  }

  void Seek(const Slice& target) override {
    iter_->Seek(target);
    HandleExpired(true);
  }

  void SeekForPrev(const Slice& target) override {
    iter_->SeekForPrev(target);
    HandleExpired(false);
  }

>>>>>>> 335c4242
  void Next() override {
    iter_->Next();
    HandleExpired(true);
  }

  void Prev() override {
    iter_->Prev();
    HandleExpired(false);
  }

  void HandleExpired(bool is_next);

  Slice key() const override { return iter_->key(); }

  int32_t ttl_timestamp() const {
    return DecodeFixed32(iter_->value().data() + iter_->value().size() -
                         DBWithTTLImpl::kTSLength);
  }

  Slice value() const override {
    // TODO: handle timestamp corruption like in general iterator semantics
    assert(DBWithTTLImpl::SanityCheckTimestamp(iter_->value()).ok());
    Slice trimmed_value = iter_->value();
    trimmed_value.size_ -= DBWithTTLImpl::kTSLength;
    return trimmed_value;
  }

  Status status() const override { return iter_->status(); }

 private:
  Iterator* iter_;
  int32_t ttl_ = 0;
  bool skip_expired_data_ = false;
  int64_t creation_time_;
};

class TtlCompactionFilter : public LayeredCompactionFilterBase {
 public:
  TtlCompactionFilter(int32_t ttl, SystemClock* clock,
                      const CompactionFilter* _user_comp_filter,
                      std::unique_ptr<const CompactionFilter>
                          _user_comp_filter_from_factory = nullptr);

  virtual bool Filter(int level, const Slice& key, const Slice& old_val,
                      std::string* new_val, bool* value_changed) const override;

  const char* Name() const override { return kClassName(); }
  static const char* kClassName() { return "TtlCompactionFilter"; }
  bool IsInstanceOf(const std::string& name) const override {
    if (name == "Delete By TTL") {
      return true;
    } else {
      return LayeredCompactionFilterBase::IsInstanceOf(name);
    }
  }

  Status PrepareOptions(const ConfigOptions& config_options) override;
  Status ValidateOptions(const DBOptions& db_opts,
                         const ColumnFamilyOptions& cf_opts) const override;

 private:
  int32_t ttl_;
  SystemClock* clock_;
};

class TtlCompactionFilterFactory : public CompactionFilterFactory {
 public:
  TtlCompactionFilterFactory(
      int32_t ttl, SystemClock* clock,
      std::shared_ptr<CompactionFilterFactory> comp_filter_factory);

  std::unique_ptr<CompactionFilter> CreateCompactionFilter(
      const CompactionFilter::Context& context) override;
<<<<<<< HEAD
  void SetTtl(int32_t ttl) {
    ttl_ = ttl;
  }
=======
  void SetTtl(int32_t ttl) { ttl_ = ttl; }
>>>>>>> 335c4242
  int32_t GetTtl() { return ttl_; }

  const char* Name() const override { return kClassName(); }
  static const char* kClassName() { return "TtlCompactionFilterFactory"; }
  Status PrepareOptions(const ConfigOptions& config_options) override;
  Status ValidateOptions(const DBOptions& db_opts,
                         const ColumnFamilyOptions& cf_opts) const override;
  const Customizable* Inner() const override {
    return user_comp_filter_factory_.get();
  }

 private:
  int32_t ttl_;
  SystemClock* clock_;
  std::shared_ptr<CompactionFilterFactory> user_comp_filter_factory_;
};

class TtlMergeOperator : public MergeOperator {
 public:
  explicit TtlMergeOperator(const std::shared_ptr<MergeOperator>& merge_op,
                            SystemClock* clock);

  bool FullMergeV2(const MergeOperationInput& merge_in,
                   MergeOperationOutput* merge_out) const override;

  bool PartialMergeMulti(const Slice& key,
                         const std::deque<Slice>& operand_list,
                         std::string* new_value, Logger* logger) const override;

  static const char* kClassName() { return "TtlMergeOperator"; }

  const char* Name() const override { return kClassName(); }
  bool IsInstanceOf(const std::string& name) const override {
    if (name == "Merge By TTL") {
      return true;
    } else {
      return MergeOperator::IsInstanceOf(name);
    }
  }

  Status PrepareOptions(const ConfigOptions& config_options) override;
  Status ValidateOptions(const DBOptions& db_opts,
                         const ColumnFamilyOptions& cf_opts) const override;
  const Customizable* Inner() const override { return user_merge_op_.get(); }

 private:
  std::shared_ptr<MergeOperator> user_merge_op_;
  SystemClock* clock_;
};
extern "C" {
int RegisterTtlObjects(ObjectLibrary& library, const std::string& /*arg*/);
}  // extern "C"

}  // namespace ROCKSDB_NAMESPACE<|MERGE_RESOLUTION|>--- conflicted
+++ resolved
@@ -134,7 +134,6 @@
     iter_->SeekToFirst();
     HandleExpired(true);
   }
-<<<<<<< HEAD
 
   void SeekToLast() override {
     iter_->SeekToLast();
@@ -151,24 +150,6 @@
     HandleExpired(false);
   }
 
-=======
-
-  void SeekToLast() override {
-    iter_->SeekToLast();
-    HandleExpired(false);
-  }
-
-  void Seek(const Slice& target) override {
-    iter_->Seek(target);
-    HandleExpired(true);
-  }
-
-  void SeekForPrev(const Slice& target) override {
-    iter_->SeekForPrev(target);
-    HandleExpired(false);
-  }
-
->>>>>>> 335c4242
   void Next() override {
     iter_->Next();
     HandleExpired(true);
@@ -242,13 +223,7 @@
 
   std::unique_ptr<CompactionFilter> CreateCompactionFilter(
       const CompactionFilter::Context& context) override;
-<<<<<<< HEAD
-  void SetTtl(int32_t ttl) {
-    ttl_ = ttl;
-  }
-=======
   void SetTtl(int32_t ttl) { ttl_ = ttl; }
->>>>>>> 335c4242
   int32_t GetTtl() { return ttl_; }
 
   const char* Name() const override { return kClassName(); }
