--- conflicted
+++ resolved
@@ -131,35 +131,6 @@
   cfd->RecalculateWriteStallConditions(mutable_cf_options);
   dbimpl->TEST_UnlockMutex();
 }
-<<<<<<< HEAD
-
-bool DBTestBase::IsDbWriteStopped(DBImpl* dbimpl) {
-  return dbimpl->TEST_write_controler()->IsStopped();
-}
-
-bool DBTestBase::IsDbWriteDelayed(DBImpl* dbimpl) {
-  return dbimpl->TEST_write_controler()->NeedsDelay();
-}
-
-bool DBTestBase::ShouldSkipOptions(int option_config, int skip_mask) {
-#ifdef ROCKSDB_LITE
-    // These options are not supported in ROCKSDB_LITE
-    if (option_config == kHashSkipList ||
-        option_config == kPlainTableFirstBytePrefix ||
-        option_config == kPlainTableCappedPrefix ||
-        option_config == kPlainTableCappedPrefixNonMmap ||
-        option_config == kPlainTableAllBytesPrefix ||
-        option_config == kVectorRep || option_config == kHashLinkList ||
-        option_config == kUniversalCompaction ||
-        option_config == kUniversalCompactionMultiLevel ||
-        option_config == kUniversalSubcompactions ||
-        option_config == kFIFOCompaction ||
-        option_config == kConcurrentSkipList) {
-      return true;
-    }
-#endif
-=======
->>>>>>> 335c4242
 
 bool DBTestBase::IsDbWriteStopped(DBImpl* dbimpl) {
   return dbimpl->write_controller_ptr()->IsStopped();
@@ -1747,15 +1718,6 @@
       cache_charge_increments_sum_(0) {}
 
 template <CacheEntryRole R>
-<<<<<<< HEAD
-Status TargetCacheChargeTrackingCache<R>::Insert(
-    const Slice& key, void* value, size_t charge,
-    void (*deleter)(const Slice& key, void* value), Handle** handle,
-    Priority priority, Cache::ItemOwnerId item_owner_id) {
-  Status s = target_->Insert(key, value, charge, deleter, handle, priority,
-                             item_owner_id);
-  if (deleter == kNoopDeleter) {
-=======
 Status TargetCacheChargeTrackingCache<R>::Insert(const Slice& key,
                                                  ObjectPtr value,
                                                  const CacheItemHelper* helper,
@@ -1763,7 +1725,6 @@
                                                  Priority priority) {
   Status s = target_->Insert(key, value, helper, charge, handle, priority);
   if (helper == kCrmHelper) {
->>>>>>> 335c4242
     if (last_peak_tracked_) {
       cache_charge_peak_ = 0;
       cache_charge_increment_ = 0;
