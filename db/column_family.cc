//  Copyright (c) 2011-present, Facebook, Inc.  All rights reserved.
//  This source code is licensed under both the GPLv2 (found in the
//  COPYING file in the root directory) and Apache 2.0 License
//  (found in the LICENSE.Apache file in the root directory).
//
// Copyright (c) 2011 The LevelDB Authors. All rights reserved.
// Use of this source code is governed by a BSD-style license that can be
// found in the LICENSE file. See the AUTHORS file for names of contributors.

#include "db/column_family.h"

#include <algorithm>
#include <cinttypes>
#include <limits>
#include <memory>
#include <sstream>
#include <string>
#include <vector>

#include "db/blob/blob_file_cache.h"
#include "db/blob/blob_source.h"
#include "db/compaction/compaction_picker.h"
#include "db/compaction/compaction_picker_fifo.h"
#include "db/compaction/compaction_picker_level.h"
#include "db/compaction/compaction_picker_universal.h"
#include "db/db_impl/db_impl.h"
#include "db/internal_stats.h"
#include "db/job_context.h"
#include "db/range_del_aggregator.h"
#include "db/table_properties_collector.h"
#include "db/version_set.h"
#include "file/sst_file_manager_impl.h"
#include "logging/logging.h"
#include "monitoring/thread_status_util.h"
#include "options/options_helper.h"
#include "port/port.h"
#include "rocksdb/convenience.h"
#include "rocksdb/table.h"
<<<<<<< HEAD
#include "rocksdb/utilities/options_type.h"
=======
#include "rocksdb/write_controller.h"
>>>>>>> 335c4242
#include "table/merging_iterator.h"
#include "util/autovector.h"
#include "util/cast_util.h"
#include "util/compression.h"

namespace ROCKSDB_NAMESPACE {

ColumnFamilyHandleImpl::ColumnFamilyHandleImpl(
    ColumnFamilyData* column_family_data, DBImpl* db, InstrumentedMutex* mutex)
    : cfd_(column_family_data), db_(db), mutex_(mutex) {
  if (cfd_ != nullptr) {
    cfd_->Ref();
  }
}

ColumnFamilyHandleImpl::~ColumnFamilyHandleImpl() {
  if (cfd_ != nullptr) {
    for (auto& listener : cfd_->ioptions()->listeners) {
      listener->OnColumnFamilyHandleDeletionStarted(this);
    }
    // Job id == 0 means that this is not our background process, but rather
    // user thread
    // Need to hold some shared pointers owned by the initial_cf_options
    // before final cleaning up finishes.
    ColumnFamilyOptions initial_cf_options_copy = cfd_->initial_cf_options();
    JobContext job_context(0);
    mutex_->Lock();
    bool dropped = cfd_->IsDropped();
    if (cfd_->UnrefAndTryDelete()) {
      if (dropped) {
        db_->FindObsoleteFiles(&job_context, false, true);
      }
    }
    mutex_->Unlock();
    if (job_context.HaveSomethingToDelete()) {
      bool defer_purge =
          db_->immutable_db_options().avoid_unnecessary_blocking_io;
      db_->PurgeObsoleteFiles(job_context, defer_purge);
    }
    job_context.Clean();
  }
}

uint32_t ColumnFamilyHandleImpl::GetID() const { return cfd()->GetID(); }

const std::string& ColumnFamilyHandleImpl::GetName() const {
  return cfd()->GetName();
}

Status ColumnFamilyHandleImpl::GetDescriptor(ColumnFamilyDescriptor* desc) {
  // accessing mutable cf-options requires db mutex.
  InstrumentedMutexLock l(mutex_);
  *desc = ColumnFamilyDescriptor(cfd()->GetName(), cfd()->GetLatestCFOptions());
  return Status::OK();
}

const Comparator* ColumnFamilyHandleImpl::GetComparator() const {
  return cfd()->user_comparator();
}

void GetIntTblPropCollectorFactory(
    const ImmutableCFOptions& ioptions,
    IntTblPropCollectorFactories* int_tbl_prop_collector_factories) {
  assert(int_tbl_prop_collector_factories);

  auto& collector_factories = ioptions.table_properties_collector_factories;
  for (size_t i = 0; i < ioptions.table_properties_collector_factories.size();
       ++i) {
    assert(collector_factories[i]);
    int_tbl_prop_collector_factories->emplace_back(
        new UserKeyTablePropertiesCollectorFactory(collector_factories[i]));
  }
}

Status CheckCompressionSupported(const ColumnFamilyOptions& cf_options) {
  if (!cf_options.compression_per_level.empty()) {
    for (size_t level = 0; level < cf_options.compression_per_level.size();
         ++level) {
      if (!CompressionTypeSupported(cf_options.compression_per_level[level])) {
        return Status::InvalidArgument(
            "Compression type " +
            CompressionTypeToString(cf_options.compression_per_level[level]) +
            " is not linked with the binary.");
      }
    }
  } else {
    if (!CompressionTypeSupported(cf_options.compression)) {
      return Status::InvalidArgument(
          "Compression type " +
          CompressionTypeToString(cf_options.compression) +
          " is not linked with the binary.");
    }
  }
  if (cf_options.compression_opts.zstd_max_train_bytes > 0) {
    if (cf_options.compression_opts.use_zstd_dict_trainer) {
      if (!ZSTD_TrainDictionarySupported()) {
        return Status::InvalidArgument(
            "zstd dictionary trainer cannot be used because ZSTD 1.1.3+ "
            "is not linked with the binary.");
      }
    } else if (!ZSTD_FinalizeDictionarySupported()) {
      return Status::InvalidArgument(
          "zstd finalizeDictionary cannot be used because ZSTD 1.4.5+ "
          "is not linked with the binary.");
    }
    if (cf_options.compression_opts.max_dict_bytes == 0) {
      return Status::InvalidArgument(
          "The dictionary size limit (`CompressionOptions::max_dict_bytes`) "
          "should be nonzero if we're using zstd's dictionary generator.");
    }
  }

  if (!CompressionTypeSupported(cf_options.blob_compression_type)) {
    std::ostringstream oss;
    oss << "The specified blob compression type "
        << CompressionTypeToString(cf_options.blob_compression_type)
        << " is not available.";

    return Status::InvalidArgument(oss.str());
  }

  return Status::OK();
}

Status CheckConcurrentWritesSupported(const ColumnFamilyOptions& cf_options) {
  if (cf_options.inplace_update_support) {
    return Status::InvalidArgument(
        "In-place memtable updates (inplace_update_support) is not compatible "
        "with concurrent writes (allow_concurrent_memtable_write)");
  }
  if (!cf_options.memtable_factory->IsInsertConcurrentlySupported()) {
    return Status::InvalidArgument(
        "Memtable doesn't concurrent writes (allow_concurrent_memtable_write)");
  }
  return Status::OK();
}

Status CheckCFPathsSupported(const DBOptions& db_options,
                             const ColumnFamilyOptions& cf_options) {
  // More than one cf_paths are supported only in universal
  // and level compaction styles. This function also checks the case
  // in which cf_paths is not specified, which results in db_paths
  // being used.
  if ((cf_options.compaction_style != kCompactionStyleUniversal) &&
      (cf_options.compaction_style != kCompactionStyleLevel)) {
    if (cf_options.cf_paths.size() > 1) {
      return Status::NotSupported(
          "More than one CF paths are only supported in "
          "universal and level compaction styles. ");
    } else if (cf_options.cf_paths.empty() && db_options.db_paths.size() > 1) {
      return Status::NotSupported(
          "More than one DB paths are only supported in "
          "universal and level compaction styles. ");
    }
  }
  return Status::OK();
}

namespace {
const uint64_t kDefaultTtl = 0xfffffffffffffffe;
const uint64_t kDefaultPeriodicCompSecs = 0xfffffffffffffffe;
}  // anonymous namespace

ColumnFamilyOptions SanitizeOptions(const ImmutableDBOptions& db_options,
                                    const ColumnFamilyOptions& src) {
  ColumnFamilyOptions result = src;
  size_t clamp_max = std::conditional<
      sizeof(size_t) == 4, std::integral_constant<size_t, 0xffffffff>,
      std::integral_constant<uint64_t, 64ull << 30>>::type::value;
  OptionTypeInfo::ClipToRange(&result.write_buffer_size,
                              (static_cast<size_t>(64)) << 10, clamp_max);
  // if user sets arena_block_size, we trust user to use this value. Otherwise,
  // calculate a proper value from writer_buffer_size;
  if (result.arena_block_size <= 0) {
    result.arena_block_size =
        std::min(size_t{1024 * 1024}, result.write_buffer_size / 8);

    // Align up to 4k
    const size_t align = 4 * 1024;
    result.arena_block_size =
        ((result.arena_block_size + align - 1) / align) * align;
  }
  result.min_write_buffer_number_to_merge =
      std::min(result.min_write_buffer_number_to_merge,
               result.max_write_buffer_number - 1);
  if (result.min_write_buffer_number_to_merge < 1) {
    result.min_write_buffer_number_to_merge = 1;
  }

  if (db_options.atomic_flush && result.min_write_buffer_number_to_merge > 1) {
    ROCKS_LOG_WARN(
        db_options.logger,
        "Currently, if atomic_flush is true, then triggering flush for any "
        "column family internally (non-manual flush) will trigger flushing "
        "all column families even if the number of memtables is smaller "
        "min_write_buffer_number_to_merge. Therefore, configuring "
        "min_write_buffer_number_to_merge > 1 is not compatible and should "
        "be satinized to 1. Not doing so will lead to data loss and "
        "inconsistent state across multiple column families when WAL is "
        "disabled, which is a common setting for atomic flush");

    result.min_write_buffer_number_to_merge = 1;
  }

  if (result.num_levels < 1) {
    result.num_levels = 1;
  }
  if (result.compaction_style == kCompactionStyleLevel &&
      result.num_levels < 2) {
    result.num_levels = 2;
  }

  if (result.compaction_style == kCompactionStyleUniversal &&
      db_options.allow_ingest_behind && result.num_levels < 3) {
    result.num_levels = 3;
  }

  if (result.max_write_buffer_number < 2) {
    result.max_write_buffer_number = 2;
  }
  // fall back max_write_buffer_number_to_maintain if
  // max_write_buffer_size_to_maintain is not set
  if (result.max_write_buffer_size_to_maintain < 0) {
    result.max_write_buffer_size_to_maintain =
        result.max_write_buffer_number *
        static_cast<int64_t>(result.write_buffer_size);
  } else if (result.max_write_buffer_size_to_maintain == 0 &&
             result.max_write_buffer_number_to_maintain < 0) {
    result.max_write_buffer_number_to_maintain = result.max_write_buffer_number;
  }
  // bloom filter size shouldn't exceed 1/4 of memtable size.
  if (result.memtable_prefix_bloom_size_ratio > 0.25) {
    result.memtable_prefix_bloom_size_ratio = 0.25;
  } else if (result.memtable_prefix_bloom_size_ratio < 0) {
    result.memtable_prefix_bloom_size_ratio = 0;
  }

  if (!result.prefix_extractor) {
    assert(result.memtable_factory);
    Slice name = result.memtable_factory->Name();
    if (name.compare("HashSkipListRepFactory") == 0 ||
        name.compare("HashLinkListRepFactory") == 0) {
      result.memtable_factory = std::make_shared<SkipListFactory>();
    }
  }

  if (result.compaction_style == kCompactionStyleFIFO) {
    // since we delete level0 files in FIFO compaction when there are too many
    // of them, these options don't really mean anything
    result.level0_slowdown_writes_trigger = std::numeric_limits<int>::max();
    result.level0_stop_writes_trigger = std::numeric_limits<int>::max();
  }

  if (result.max_bytes_for_level_multiplier <= 0) {
    result.max_bytes_for_level_multiplier = 1;
  }

  if (result.level0_file_num_compaction_trigger == 0) {
    ROCKS_LOG_WARN(db_options.logger,
                   "level0_file_num_compaction_trigger cannot be 0");
    result.level0_file_num_compaction_trigger = 1;
  }

  if (result.level0_stop_writes_trigger <
          result.level0_slowdown_writes_trigger ||
      result.level0_slowdown_writes_trigger <
          result.level0_file_num_compaction_trigger) {
    ROCKS_LOG_WARN(db_options.logger,
                   "This condition must be satisfied: "
                   "level0_stop_writes_trigger(%d) >= "
                   "level0_slowdown_writes_trigger(%d) >= "
                   "level0_file_num_compaction_trigger(%d)",
                   result.level0_stop_writes_trigger,
                   result.level0_slowdown_writes_trigger,
                   result.level0_file_num_compaction_trigger);
    if (result.level0_slowdown_writes_trigger <
        result.level0_file_num_compaction_trigger) {
      result.level0_slowdown_writes_trigger =
          result.level0_file_num_compaction_trigger;
    }
    if (result.level0_stop_writes_trigger <
        result.level0_slowdown_writes_trigger) {
      result.level0_stop_writes_trigger = result.level0_slowdown_writes_trigger;
    }
    ROCKS_LOG_WARN(db_options.logger,
                   "Adjust the value to "
                   "level0_stop_writes_trigger(%d)"
                   "level0_slowdown_writes_trigger(%d)"
                   "level0_file_num_compaction_trigger(%d)",
                   result.level0_stop_writes_trigger,
                   result.level0_slowdown_writes_trigger,
                   result.level0_file_num_compaction_trigger);
  }

  if (result.soft_pending_compaction_bytes_limit == 0) {
    result.soft_pending_compaction_bytes_limit =
        result.hard_pending_compaction_bytes_limit;
  } else if (result.hard_pending_compaction_bytes_limit > 0 &&
             result.soft_pending_compaction_bytes_limit >
                 result.hard_pending_compaction_bytes_limit) {
    result.soft_pending_compaction_bytes_limit =
        result.hard_pending_compaction_bytes_limit;
  }

  // When the DB is stopped, it's possible that there are some .trash files that
  // were not deleted yet, when we open the DB we will find these .trash files
  // and schedule them to be deleted (or delete immediately if SstFileManager
  // was not used)
  auto sfm =
      static_cast<SstFileManagerImpl*>(db_options.sst_file_manager.get());
  for (size_t i = 0; i < result.cf_paths.size(); i++) {
    DeleteScheduler::CleanupDirectory(db_options.env, sfm,
                                      result.cf_paths[i].path)
        .PermitUncheckedError();
  }

  if (result.cf_paths.empty()) {
    result.cf_paths = db_options.db_paths;
  }

  if (result.level_compaction_dynamic_level_bytes) {
    if (result.compaction_style != kCompactionStyleLevel) {
      ROCKS_LOG_WARN(db_options.info_log.get(),
                     "level_compaction_dynamic_level_bytes only makes sense"
                     "for level-based compaction");
      result.level_compaction_dynamic_level_bytes = false;
    } else if (result.cf_paths.size() > 1U) {
      // we don't yet know how to make both of this feature and multiple
      // DB path work.
      ROCKS_LOG_WARN(db_options.info_log.get(),
                     "multiple cf_paths/db_paths and"
                     "level_compaction_dynamic_level_bytes"
                     "can't be used together");
      result.level_compaction_dynamic_level_bytes = false;
    }
  }

  if (result.max_compaction_bytes == 0) {
    result.max_compaction_bytes = result.target_file_size_base * 25;
  }

  bool is_block_based_table = (result.table_factory->IsInstanceOf(
      TableFactory::kBlockBasedTableName()));

  const uint64_t kAdjustedTtl = 30 * 24 * 60 * 60;
  if (result.ttl == kDefaultTtl) {
    if (is_block_based_table &&
        result.compaction_style != kCompactionStyleFIFO) {
      result.ttl = kAdjustedTtl;
    } else {
      result.ttl = 0;
    }
  }

  const uint64_t kAdjustedPeriodicCompSecs = 30 * 24 * 60 * 60;

  // Turn on periodic compactions and set them to occur once every 30 days if
  // compaction filters are used and periodic_compaction_seconds is set to the
  // default value.
  if (result.compaction_style != kCompactionStyleFIFO) {
    if ((result.compaction_filter != nullptr ||
         result.compaction_filter_factory != nullptr) &&
        result.periodic_compaction_seconds == kDefaultPeriodicCompSecs &&
        is_block_based_table) {
      result.periodic_compaction_seconds = kAdjustedPeriodicCompSecs;
    }
  } else {
    // result.compaction_style == kCompactionStyleFIFO
    if (result.ttl == 0) {
      if (is_block_based_table) {
        if (result.periodic_compaction_seconds == kDefaultPeriodicCompSecs) {
          result.periodic_compaction_seconds = kAdjustedPeriodicCompSecs;
        }
        result.ttl = result.periodic_compaction_seconds;
      }
    } else if (result.periodic_compaction_seconds != 0) {
      result.ttl = std::min(result.ttl, result.periodic_compaction_seconds);
    }
  }

  // TTL compactions would work similar to Periodic Compactions in Universal in
  // most of the cases. So, if ttl is set, execute the periodic compaction
  // codepath.
  if (result.compaction_style == kCompactionStyleUniversal && result.ttl != 0) {
    if (result.periodic_compaction_seconds != 0) {
      result.periodic_compaction_seconds =
          std::min(result.ttl, result.periodic_compaction_seconds);
    } else {
      result.periodic_compaction_seconds = result.ttl;
    }
  }

  if (result.periodic_compaction_seconds == kDefaultPeriodicCompSecs) {
    result.periodic_compaction_seconds = 0;
  }

  return result;
}

int SuperVersion::dummy = 0;
void* const SuperVersion::kSVInUse = &SuperVersion::dummy;
void* const SuperVersion::kSVObsolete = nullptr;

SuperVersion::~SuperVersion() {
  for (auto td : to_delete) {
    delete td;
  }
}

SuperVersion* SuperVersion::Ref() {
  refs.fetch_add(1, std::memory_order_relaxed);
  return this;
}

bool SuperVersion::Unref() {
  // fetch_sub returns the previous value of ref
  uint32_t previous_refs = refs.fetch_sub(1);
  assert(previous_refs > 0);
  return previous_refs == 1;
}

void SuperVersion::Cleanup() {
  assert(refs.load(std::memory_order_relaxed) == 0);
  // Since this SuperVersion object is being deleted,
  // decrement reference to the immutable MemtableList
  // this SV object was pointing to.
  imm->Unref(&to_delete);
  MemTable* m = mem->Unref();
  if (m != nullptr) {
    auto* memory_usage = current->cfd()->imm()->current_memory_usage();
    assert(*memory_usage >= m->ApproximateMemoryUsage());
    *memory_usage -= m->ApproximateMemoryUsage();
    to_delete.push_back(m);
  }
  current->Unref();
  cfd->UnrefAndTryDelete();
}

void SuperVersion::Init(ColumnFamilyData* new_cfd, MemTable* new_mem,
                        MemTableListVersion* new_imm, Version* new_current) {
  cfd = new_cfd;
  mem = new_mem;
  imm = new_imm;
  current = new_current;
  cfd->Ref();
  mem->Ref();
  imm->Ref();
  current->Ref();
  refs.store(1, std::memory_order_relaxed);
}

namespace {
void SuperVersionUnrefHandle(void* ptr) {
  // UnrefHandle is called when a thread exits or a ThreadLocalPtr gets
  // destroyed. When the former happens, the thread shouldn't see kSVInUse.
  // When the latter happens, only super_version_ holds a reference
  // to ColumnFamilyData, so no further queries are possible.
  SuperVersion* sv = static_cast<SuperVersion*>(ptr);
  bool was_last_ref __attribute__((__unused__));
  was_last_ref = sv->Unref();
  // Thread-local SuperVersions can't outlive ColumnFamilyData::super_version_.
  // This is important because we can't do SuperVersion cleanup here.
  // That would require locking DB mutex, which would deadlock because
  // SuperVersionUnrefHandle is called with locked ThreadLocalPtr mutex.
  assert(!was_last_ref);
}
}  // anonymous namespace

std::vector<std::string> ColumnFamilyData::GetDbPaths() const {
  std::vector<std::string> paths;
  paths.reserve(ioptions_.cf_paths.size());
  for (const DbPath& db_path : ioptions_.cf_paths) {
    paths.emplace_back(db_path.path);
  }
  return paths;
}

const uint32_t ColumnFamilyData::kDummyColumnFamilyDataId =
    std::numeric_limits<uint32_t>::max();

ColumnFamilyData::ColumnFamilyData(
    uint32_t id, const std::string& name, Version* _dummy_versions,
    Cache* _table_cache, WriteBufferManager* write_buffer_manager,
    std::shared_ptr<WriteController> write_controller,
    const ColumnFamilyOptions& cf_options, const ImmutableDBOptions& db_options,
    const FileOptions* file_options, ColumnFamilySet* column_family_set,
    BlockCacheTracer* const block_cache_tracer,
    const std::shared_ptr<IOTracer>& io_tracer, const std::string& db_id,
    const std::string& db_session_id)
    : id_(id),
      name_(name),
      dummy_versions_(_dummy_versions),
      current_(nullptr),
      refs_(0),
      initialized_(false),
      dropped_(false),
      internal_comparator_(cf_options.comparator),
      initial_cf_options_(SanitizeOptions(db_options, cf_options)),
      ioptions_(db_options, initial_cf_options_),
      mutable_cf_options_(initial_cf_options_),
      is_delete_range_supported_(
          cf_options.table_factory->IsDeleteRangeSupported()),
      write_buffer_manager_(write_buffer_manager),
      write_controller_(write_controller),
      mem_(nullptr),
      imm_(ioptions_.min_write_buffer_number_to_merge,
           ioptions_.max_write_buffer_number_to_maintain,
           ioptions_.max_write_buffer_size_to_maintain),
      super_version_(nullptr),
      super_version_number_(0),
      local_sv_(new ThreadLocalPtr(&SuperVersionUnrefHandle)),
      next_(nullptr),
      prev_(nullptr),
      log_number_(0),
      column_family_set_(column_family_set),
      queued_for_flush_(false),
      queued_for_compaction_(false),
      prev_compaction_needed_bytes_(0),
      allow_2pc_(db_options.allow_2pc),
      last_memtable_id_(0),
      db_paths_registered_(false),
      mempurge_used_(false),
      next_epoch_number_(1) {
  if (id_ != kDummyColumnFamilyDataId) {
    // TODO(cc): RegisterDbPaths can be expensive, considering moving it
    // outside of this constructor which might be called with db mutex held.
    // TODO(cc): considering using ioptions_.fs, currently some tests rely on
    // EnvWrapper, that's the main reason why we use env here.
    Status s = ioptions_.env->RegisterDbPaths(GetDbPaths());
    if (s.ok()) {
      db_paths_registered_ = true;
    } else {
      ROCKS_LOG_ERROR(
          ioptions_.logger,
          "Failed to register data paths of column family (id: %d, name: %s)",
          id_, name_.c_str());
    }
  }
  Ref();

  // Convert user defined table properties collector factories to internal ones.
  GetIntTblPropCollectorFactory(ioptions_, &int_tbl_prop_collector_factories_);

  // if _dummy_versions is nullptr, then this is a dummy column family.
  if (_dummy_versions != nullptr) {
    internal_stats_.reset(
        new InternalStats(ioptions_.num_levels, ioptions_.clock, this));
    table_cache_.reset(new TableCache(ioptions_, file_options, _table_cache,
                                      block_cache_tracer, io_tracer,
                                      db_session_id));
    blob_file_cache_.reset(
        new BlobFileCache(_table_cache, ioptions(), soptions(), id_,
                          internal_stats_->GetBlobFileReadHist(), io_tracer));
    blob_source_.reset(new BlobSource(ioptions(), db_id, db_session_id,
                                      blob_file_cache_.get()));

    if (ioptions_.compaction_style == kCompactionStyleLevel) {
      compaction_picker_.reset(
          new LevelCompactionPicker(ioptions_, &internal_comparator_));
    } else if (ioptions_.compaction_style == kCompactionStyleUniversal) {
      compaction_picker_.reset(
          new UniversalCompactionPicker(ioptions_, &internal_comparator_));
    } else if (ioptions_.compaction_style == kCompactionStyleFIFO) {
      compaction_picker_.reset(
          new FIFOCompactionPicker(ioptions_, &internal_comparator_));
    } else if (ioptions_.compaction_style == kCompactionStyleNone) {
      compaction_picker_.reset(
          new NullCompactionPicker(ioptions_, &internal_comparator_));
      ROCKS_LOG_WARN(ioptions_.logger,
                     "Column family %s does not use any background compaction. "
                     "Compactions can only be done via CompactFiles\n",
                     GetName().c_str());
    } else {
      ROCKS_LOG_ERROR(ioptions_.logger,
                      "Unable to recognize the specified compaction style %d. "
                      "Column family %s will use kCompactionStyleLevel.\n",
                      ioptions_.compaction_style, GetName().c_str());
      compaction_picker_.reset(
          new LevelCompactionPicker(ioptions_, &internal_comparator_));
    }

    if (column_family_set_->NumberOfColumnFamilies() < 10) {
      ROCKS_LOG_HEADER(ioptions_.logger,
                       "--------------- Options for column family [%s]:\n",
                       name.c_str());
      initial_cf_options_.Dump(ioptions_.logger);
    } else {
      ROCKS_LOG_INFO(ioptions_.logger,
                     "\t(skipping printing options of [%s])\n", name.c_str());
    }
  }

  RecalculateWriteStallConditions(mutable_cf_options_);

  if (cf_options.table_factory->IsInstanceOf(
          TableFactory::kBlockBasedTableName()) &&
      cf_options.table_factory->GetOptions<BlockBasedTableOptions>()) {
    const BlockBasedTableOptions* bbto =
        cf_options.table_factory->GetOptions<BlockBasedTableOptions>();
    const auto& options_overrides = bbto->cache_usage_options.options_overrides;
    const auto file_metadata_charged =
        options_overrides.at(CacheEntryRole::kFileMetadata).charged;
    if (bbto->block_cache &&
        file_metadata_charged == CacheEntryRoleOptions::Decision::kEnabled) {
      // TODO(hx235): Add a `ConcurrentCacheReservationManager` at DB scope
      // responsible for reservation of `ObsoleteFileInfo` so that we can keep
      // this `file_metadata_cache_res_mgr_` nonconcurrent
      file_metadata_cache_res_mgr_.reset(new ConcurrentCacheReservationManager(
          std::make_shared<
              CacheReservationManagerImpl<CacheEntryRole::kFileMetadata>>(
              bbto->block_cache)));
    }

    if (bbto->block_cache && table_cache_) {
      cache_owner_id_ = bbto->block_cache->GetNextItemOwnerId();
      table_cache_->SetBlockCacheOwnerId(cache_owner_id_);
    }
  }
}

// DB mutex held
ColumnFamilyData::~ColumnFamilyData() {
  assert(refs_.load(std::memory_order_relaxed) == 0);
  ResetCFRate(this);
  // remove from linked list
  auto prev = prev_;
  auto next = next_;
  prev->next_ = next;
  next->prev_ = prev;

  const BlockBasedTableOptions* bbto =
      ioptions_.table_factory->GetOptions<BlockBasedTableOptions>();
  if (bbto && bbto->block_cache) {
    bbto->block_cache->DiscardItemOwnerId(&cache_owner_id_);
  }

  if (!dropped_ && column_family_set_ != nullptr) {
    // If it's dropped, it's already removed from column family set
    // If column_family_set_ == nullptr, this is dummy CFD and not in
    // ColumnFamilySet
    column_family_set_->RemoveColumnFamily(this);
  }

  if (current_ != nullptr) {
    current_->Unref();
  }

  // It would be wrong if this ColumnFamilyData is in flush_queue_ or
  // compaction_queue_ and we destroyed it
  assert(!queued_for_flush_);
  assert(!queued_for_compaction_);
  assert(super_version_ == nullptr);

  if (dummy_versions_ != nullptr) {
    // List must be empty
    assert(dummy_versions_->Next() == dummy_versions_);
    bool deleted __attribute__((__unused__));
    deleted = dummy_versions_->Unref();
    assert(deleted);
  }

  if (mem_ != nullptr) {
    delete mem_->Unref();
  }
  autovector<MemTable*> to_delete;
  imm_.current()->Unref(&to_delete);
  for (MemTable* m : to_delete) {
    delete m;
  }

  if (db_paths_registered_) {
    // TODO(cc): considering using ioptions_.fs, currently some tests rely on
    // EnvWrapper, that's the main reason why we use env here.
    Status s = ioptions_.env->UnregisterDbPaths(GetDbPaths());
    if (!s.ok()) {
      ROCKS_LOG_ERROR(
          ioptions_.logger,
          "Failed to unregister data paths of column family (id: %d, name: %s)",
          id_, name_.c_str());
    }
  }
}

bool ColumnFamilyData::UnrefAndTryDelete() {
  int old_refs = refs_.fetch_sub(1);
  assert(old_refs > 0);

  if (old_refs == 1) {
    assert(super_version_ == nullptr);
    delete this;
    return true;
  }

  if (old_refs == 2 && super_version_ != nullptr) {
    // Only the super_version_ holds me
    SuperVersion* sv = super_version_;
    super_version_ = nullptr;

    // Release SuperVersion references kept in ThreadLocalPtr.
    local_sv_.reset();

    if (sv->Unref()) {
      // Note: sv will delete this ColumnFamilyData during Cleanup()
      assert(sv->cfd == this);
      sv->Cleanup();
      delete sv;
      return true;
    }
  }
  return false;
}

void ColumnFamilyData::SetDropped() {
  // can't drop default CF
  assert(id_ != 0);
  dropped_ = true;
<<<<<<< HEAD
  if (column_family_set_->write_controller()->is_dynamic_delay()) {
    column_family_set_->DeleteSelfFromMapAndMaybeUpdateDelayRate(id_);
  }
=======
  ResetCFRate(this);
>>>>>>> 335c4242
  write_controller_token_.reset();

  // remove from column_family_set
  column_family_set_->RemoveColumnFamily(this);
}

ColumnFamilyOptions ColumnFamilyData::GetLatestCFOptions() const {
  return BuildColumnFamilyOptions(initial_cf_options_, mutable_cf_options_);
}

uint64_t ColumnFamilyData::OldestLogToKeep() {
  auto current_log = GetLogNumber();

  if (allow_2pc_) {
    auto imm_prep_log = imm()->PrecomputeMinLogContainingPrepSection();
    auto mem_prep_log = mem()->GetMinLogContainingPrepSection();

    if (imm_prep_log > 0 && imm_prep_log < current_log) {
      current_log = imm_prep_log;
    }

    if (mem_prep_log > 0 && mem_prep_log < current_log) {
      current_log = mem_prep_log;
    }
  }

  return current_log;
}

const double kIncSlowdownRatio = 0.8;
const double kDecSlowdownRatio = 1 / kIncSlowdownRatio;
const double kNearStopSlowdownRatio = 0.6;
const double kDelayRecoverSlowdownRatio = 1.4;

namespace {
// If penalize_stop is true, we further reduce slowdown rate.
std::unique_ptr<WriteControllerToken> SetupDelay(
    WriteController* write_controller, uint64_t compaction_needed_bytes,
    uint64_t prev_compaction_need_bytes, bool penalize_stop,
    bool auto_compactions_disabled) {
  const uint64_t kMinWriteRate = 16 * 1024u;  // Minimum write rate 16KB/s.

  uint64_t max_write_rate = write_controller->max_delayed_write_rate();
  uint64_t write_rate = write_controller->delayed_write_rate();

  if (auto_compactions_disabled) {
    // When auto compaction is disabled, always use the value user gave.
    write_rate = max_write_rate;
  } else if (write_controller->NeedsDelay() && max_write_rate > kMinWriteRate) {
    // If user gives rate less than kMinWriteRate, don't adjust it.
    //
    // If already delayed, need to adjust based on previous compaction debt.
    // When there are two or more column families require delay, we always
    // increase or reduce write rate based on information for one single
    // column family. It is likely to be OK but we can improve if there is a
    // problem.
    // Ignore compaction_needed_bytes = 0 case because compaction_needed_bytes
    // is only available in level-based compaction
    //
    // If the compaction debt stays the same as previously, we also further slow
    // down. It usually means a mem table is full. It's mainly for the case
    // where both of flush and compaction are much slower than the speed we
    // insert to mem tables, so we need to actively slow down before we get
    // feedback signal from compaction and flushes to avoid the full stop
    // because of hitting the max write buffer number.
    //
    // If DB just falled into the stop condition, we need to further reduce
    // the write rate to avoid the stop condition.
    if (penalize_stop) {
      // Penalize the near stop or stop condition by more aggressive slowdown.
      // This is to provide the long term slowdown increase signal.
      // The penalty is more than the reward of recovering to the normal
      // condition.
      write_rate = static_cast<uint64_t>(static_cast<double>(write_rate) *
                                         kNearStopSlowdownRatio);
      if (write_rate < kMinWriteRate) {
        write_rate = kMinWriteRate;
      }
    } else if (prev_compaction_need_bytes > 0 &&
               prev_compaction_need_bytes <= compaction_needed_bytes) {
      write_rate = static_cast<uint64_t>(static_cast<double>(write_rate) *
                                         kIncSlowdownRatio);
      if (write_rate < kMinWriteRate) {
        write_rate = kMinWriteRate;
      }
    } else if (prev_compaction_need_bytes > compaction_needed_bytes) {
      // We are speeding up by ratio of kSlowdownRatio when we have paid
      // compaction debt. But we'll never speed up to faster than the write rate
      // given by users.
      write_rate = static_cast<uint64_t>(static_cast<double>(write_rate) *
                                         kDecSlowdownRatio);
      if (write_rate > max_write_rate) {
        write_rate = max_write_rate;
      }
    }
  }
  return write_controller->GetDelayToken(write_rate);
}

int GetL0ThresholdSpeedupCompaction(int level0_file_num_compaction_trigger,
                                    int level0_slowdown_writes_trigger) {
  // SanitizeOptions() ensures it.
  assert(level0_file_num_compaction_trigger <= level0_slowdown_writes_trigger);

  if (level0_file_num_compaction_trigger < 0) {
    return std::numeric_limits<int>::max();
  }

  const int64_t twice_level0_trigger =
      static_cast<int64_t>(level0_file_num_compaction_trigger) * 2;

  const int64_t one_fourth_trigger_slowdown =
      static_cast<int64_t>(level0_file_num_compaction_trigger) +
      ((level0_slowdown_writes_trigger - level0_file_num_compaction_trigger) /
       4);

  assert(twice_level0_trigger >= 0);
  assert(one_fourth_trigger_slowdown >= 0);

  // 1/4 of the way between L0 compaction trigger threshold and slowdown
  // condition.
  // Or twice as compaction trigger, if it is smaller.
  int64_t res = std::min(twice_level0_trigger, one_fourth_trigger_slowdown);
  if (res >= std::numeric_limits<int32_t>::max()) {
    return std::numeric_limits<int32_t>::max();
  } else {
    // res fits in int
    return static_cast<int>(res);
  }
}
}  // anonymous namespace

namespace {
const int kMemtablePenalty = 10;
const int kNumPendingSteps = 100;
}  // namespace

<<<<<<< HEAD
namespace {
const int kMemtablePenalty = 10;
const int kNumPendingSteps = 100;
}  // namespace

=======
>>>>>>> 335c4242
double ColumnFamilyData::TEST_CalculateWriteDelayDivider(
    uint64_t compaction_needed_bytes,
    const MutableCFOptions& mutable_cf_options,
    WriteStallCause& write_stall_cause) {
  return CalculateWriteDelayDividerAndMaybeUpdateWriteStallCause(
      compaction_needed_bytes, mutable_cf_options, write_stall_cause);
}

<<<<<<< HEAD
uint64_t ColumnFamilyData::UpdateCFRate(uint32_t id, uint64_t write_rate) {
  return column_family_set_->UpdateCFRate(id, write_rate);
}

std::unique_ptr<WriteControllerToken> ColumnFamilyData::DynamicSetupDelay(
    WriteController* write_controller, uint64_t compaction_needed_bytes,
    const MutableCFOptions& mutable_cf_options,
    WriteStallCause& write_stall_cause) {
  uint64_t max_write_rate = write_controller->max_delayed_write_rate();

=======
void ColumnFamilyData::DynamicSetupDelay(
    uint64_t max_write_rate, uint64_t compaction_needed_bytes,
    const MutableCFOptions& mutable_cf_options,
    WriteStallCause& write_stall_cause) {
>>>>>>> 335c4242
  const double rate_divider =
      CalculateWriteDelayDividerAndMaybeUpdateWriteStallCause(
          compaction_needed_bytes, mutable_cf_options, write_stall_cause);
  assert(rate_divider >= 1);
  auto write_rate = static_cast<uint64_t>(max_write_rate / rate_divider);
  if (write_rate < WriteController::kMinWriteRate) {
    write_rate = WriteController::kMinWriteRate;
  }

<<<<<<< HEAD
  // GetDelayToken returns a DelayWriteToken and also sets the
  // delayed_write_rate_ which is used by all cfs and dbs using this write
  // controller. because it also sets the delayed_write_rate_, we need to set
  // only the smallest active delay request.
  return write_controller->GetDelayToken(UpdateCFRate(id_, write_rate));
}

std::pair<WriteStallCondition, ColumnFamilyData::WriteStallCause>
=======
  UpdateCFRate(this, write_rate);
}

std::pair<WriteStallCondition, WriteStallCause>
>>>>>>> 335c4242
ColumnFamilyData::GetWriteStallConditionAndCause(
    int num_unflushed_memtables, int num_l0_files,
    uint64_t num_compaction_needed_bytes,
    const MutableCFOptions& mutable_cf_options,
    const ImmutableCFOptions& immutable_cf_options) {
  if (num_unflushed_memtables >= mutable_cf_options.max_write_buffer_number) {
    return {WriteStallCondition::kStopped, WriteStallCause::kMemtableLimit};
  } else if (!mutable_cf_options.disable_auto_compactions &&
             num_l0_files >= mutable_cf_options.level0_stop_writes_trigger) {
    return {WriteStallCondition::kStopped, WriteStallCause::kL0FileCountLimit};
  } else if (!mutable_cf_options.disable_auto_compactions &&
             mutable_cf_options.hard_pending_compaction_bytes_limit > 0 &&
             num_compaction_needed_bytes >=
                 mutable_cf_options.hard_pending_compaction_bytes_limit) {
    return {WriteStallCondition::kStopped,
            WriteStallCause::kPendingCompactionBytes};
  } else if (mutable_cf_options.max_write_buffer_number > 3 &&
             num_unflushed_memtables >=
                 mutable_cf_options.max_write_buffer_number - 1 &&
             num_unflushed_memtables - 1 >=
                 immutable_cf_options.min_write_buffer_number_to_merge) {
    return {WriteStallCondition::kDelayed, WriteStallCause::kMemtableLimit};
  } else if (!mutable_cf_options.disable_auto_compactions &&
             mutable_cf_options.level0_slowdown_writes_trigger >= 0 &&
             num_l0_files >=
                 mutable_cf_options.level0_slowdown_writes_trigger) {
    return {WriteStallCondition::kDelayed, WriteStallCause::kL0FileCountLimit};
  } else if (!mutable_cf_options.disable_auto_compactions &&
             mutable_cf_options.soft_pending_compaction_bytes_limit > 0 &&
             num_compaction_needed_bytes >=
                 mutable_cf_options.soft_pending_compaction_bytes_limit) {
    return {WriteStallCondition::kDelayed,
            WriteStallCause::kPendingCompactionBytes};
  }
  return {WriteStallCondition::kNormal, WriteStallCause::kNone};
}

// Delay divider is by how much we divide the users delayed_write_rate.
// E.g. divider 10 will result in 10 Mb/s from users 100 Mb/s.
// The rate is reduced linearly according to the range from slowdown to stop.
double
ColumnFamilyData::CalculateWriteDelayDividerAndMaybeUpdateWriteStallCause(
    uint64_t compaction_needed_bytes,
    const MutableCFOptions& mutable_cf_options,
<<<<<<< HEAD
    ColumnFamilyData::WriteStallCause& write_stall_cause) {
=======
    WriteStallCause& write_stall_cause) {
>>>>>>> 335c4242
  assert(current_ != nullptr);

  const auto* vstorage = current_->storage_info();

  // Memtables
  // this can only be entered when we're at the last memtable and theres more
  // than 3. delay by 10X when writing to the last memtable.
  double memtable_divider = 1;
  auto num_unflushed_memtables = imm()->NumNotFlushed();
  if (mutable_cf_options.max_write_buffer_number > 3 &&
      num_unflushed_memtables >=
          mutable_cf_options.max_write_buffer_number - 1 &&
      num_unflushed_memtables - 1 >=
          ioptions_.min_write_buffer_number_to_merge) {
    memtable_divider = kMemtablePenalty;
  }

  // Pending Compaction Bytes
  double pending_divider = 1;
  auto soft_limit = mutable_cf_options.soft_pending_compaction_bytes_limit;
  if (soft_limit > 0 && compaction_needed_bytes > soft_limit) {
    auto hard_limit = mutable_cf_options.hard_pending_compaction_bytes_limit;
    // soft_limit != hard_limit here. we're in a kDelayed state here and not
    // stop.
    assert(hard_limit > soft_limit);
    uint64_t soft_hard_range = hard_limit - soft_limit;
    uint64_t step_size = ceil(soft_hard_range / kNumPendingSteps);
    uint64_t extra_bytes = compaction_needed_bytes - soft_limit;
    uint64_t step_num = extra_bytes / step_size;
    assert(step_num < kNumPendingSteps);
    pending_divider =
        1 / (1 - (static_cast<double>(step_num) / kNumPendingSteps));
  }

  double biggest_divider = 1;
  if (memtable_divider > pending_divider) {
    biggest_divider = memtable_divider;
    write_stall_cause = WriteStallCause::kMemtableLimit;
  } else if (pending_divider > 1) {
    biggest_divider = pending_divider;
    write_stall_cause = WriteStallCause::kPendingCompactionBytes;
  }

  // dont delay based on L0 when the user disables auto compactions
  if (mutable_cf_options.disable_auto_compactions) {
    return biggest_divider;
  }

  // L0 files
  double l0_divider = 1;
  const auto extra_l0_ssts = vstorage->l0_delay_trigger_count() -
                             mutable_cf_options.level0_slowdown_writes_trigger;
  if (extra_l0_ssts > 0) {
    const auto num_L0_steps = mutable_cf_options.level0_stop_writes_trigger -
                              mutable_cf_options.level0_slowdown_writes_trigger;
    assert(num_L0_steps > 0);
    // since extra_l0_ssts == num_L0_steps then we're in a stop condition.
    assert(extra_l0_ssts < num_L0_steps);
    l0_divider = 1 / (1 - (static_cast<double>(extra_l0_ssts) / num_L0_steps));
  }

  if (l0_divider > biggest_divider) {
    biggest_divider = l0_divider;
    write_stall_cause = WriteStallCause::kL0FileCountLimit;
  }

  return biggest_divider;
}

WriteStallCondition ColumnFamilyData::RecalculateWriteStallConditions(
    const MutableCFOptions& mutable_cf_options) {
  auto write_stall_condition = WriteStallCondition::kNormal;
  if (current_ != nullptr) {
    auto* vstorage = current_->storage_info();
<<<<<<< HEAD
    auto write_controller = column_family_set_->write_controller_ptr();
=======
    auto write_controller = write_controller_ptr();
>>>>>>> 335c4242
    uint64_t compaction_needed_bytes =
        vstorage->estimated_compaction_needed_bytes();

    auto write_stall_condition_and_cause = GetWriteStallConditionAndCause(
        imm()->NumNotFlushed(), vstorage->l0_delay_trigger_count(),
        vstorage->estimated_compaction_needed_bytes(), mutable_cf_options,
        *ioptions());
    write_stall_condition = write_stall_condition_and_cause.first;
    auto write_stall_cause = write_stall_condition_and_cause.second;

    bool was_stopped = write_controller->IsStopped();
    bool needed_delay = write_controller->NeedsDelay();
    bool dynamic_delay = write_controller->is_dynamic_delay();

    // GetWriteStallConditionAndCause returns the first condition met, so its
    // possible that a later condition will require a harder rate limiting.
    // calculate all conditions with DynamicSetupDelay and reevaluate the
    // write_stall_cause. this is only relevant in the kDelayed case.
    if (dynamic_delay) {
      if (write_stall_condition == WriteStallCondition::kDelayed) {
<<<<<<< HEAD
        write_controller_token_ =
            DynamicSetupDelay(write_controller, compaction_needed_bytes,
                              mutable_cf_options, write_stall_cause);
      } else {
        column_family_set_->DeleteSelfFromMapAndMaybeUpdateDelayRate(id_);
=======
        DynamicSetupDelay(write_controller->max_delayed_write_rate(),
                          compaction_needed_bytes, mutable_cf_options,
                          write_stall_cause);
        write_controller_token_.reset();
      } else {
        write_controller->HandleRemoveDelayReq(this);
>>>>>>> 335c4242
      }
    }

    if (write_stall_condition == WriteStallCondition::kStopped &&
        write_stall_cause == WriteStallCause::kMemtableLimit) {
      write_controller_token_ = write_controller->GetStopToken();
      internal_stats_->AddCFStats(InternalStats::MEMTABLE_LIMIT_STOPS, 1);
      ROCKS_LOG_WARN(
          ioptions_.logger,
          "[%s] Stopping writes because we have %d immutable memtables "
          "(waiting for flush), max_write_buffer_number is set to %d",
          name_.c_str(), imm()->NumNotFlushed(),
          mutable_cf_options.max_write_buffer_number);
    } else if (write_stall_condition == WriteStallCondition::kStopped &&
               write_stall_cause == WriteStallCause::kL0FileCountLimit) {
      write_controller_token_ = write_controller->GetStopToken();
      internal_stats_->AddCFStats(InternalStats::L0_FILE_COUNT_LIMIT_STOPS, 1);
      if (compaction_picker_->IsLevel0CompactionInProgress()) {
        internal_stats_->AddCFStats(
            InternalStats::L0_FILE_COUNT_LIMIT_STOPS_WITH_ONGOING_COMPACTION,
            1);
      }
      ROCKS_LOG_WARN(ioptions_.logger,
                     "[%s] Stopping writes because we have %d level-0 files",
                     name_.c_str(), vstorage->l0_delay_trigger_count());
    } else if (write_stall_condition == WriteStallCondition::kStopped &&
               write_stall_cause == WriteStallCause::kPendingCompactionBytes) {
      write_controller_token_ = write_controller->GetStopToken();
      internal_stats_->AddCFStats(
          InternalStats::PENDING_COMPACTION_BYTES_LIMIT_STOPS, 1);
      ROCKS_LOG_WARN(
          ioptions_.logger,
          "[%s] Stopping writes because of estimated pending compaction "
          "bytes %" PRIu64,
          name_.c_str(), compaction_needed_bytes);
    } else if (write_stall_condition == WriteStallCondition::kDelayed &&
               write_stall_cause == WriteStallCause::kMemtableLimit) {
      if (!dynamic_delay) {
        write_controller_token_ =
            SetupDelay(write_controller, compaction_needed_bytes,
                       prev_compaction_needed_bytes_, was_stopped,
                       mutable_cf_options.disable_auto_compactions);
      }
<<<<<<< HEAD
      internal_stats_->AddCFStats(InternalStats::MEMTABLE_LIMIT_SLOWDOWNS, 1);
=======
      internal_stats_->AddCFStats(InternalStats::MEMTABLE_LIMIT_DELAYS, 1);
>>>>>>> 335c4242
      ROCKS_LOG_WARN(
          ioptions_.logger,
          "[%s] Stalling writes because we have %d immutable memtables "
          "(waiting for flush), max_write_buffer_number is set to %d "
          "rate %" PRIu64,
          name_.c_str(), imm()->NumNotFlushed(),
          mutable_cf_options.max_write_buffer_number,
          write_controller->delayed_write_rate());
    } else if (write_stall_condition == WriteStallCondition::kDelayed &&
               write_stall_cause == WriteStallCause::kL0FileCountLimit) {
      if (!dynamic_delay) {
        // L0 is the last two files from stopping.
        bool near_stop = vstorage->l0_delay_trigger_count() >=
                         mutable_cf_options.level0_stop_writes_trigger - 2;
        write_controller_token_ =
            SetupDelay(write_controller, compaction_needed_bytes,
                       prev_compaction_needed_bytes_, was_stopped || near_stop,
                       mutable_cf_options.disable_auto_compactions);
      }
<<<<<<< HEAD
      internal_stats_->AddCFStats(InternalStats::L0_FILE_COUNT_LIMIT_SLOWDOWNS,
                                  1);
=======
      internal_stats_->AddCFStats(InternalStats::L0_FILE_COUNT_LIMIT_DELAYS, 1);
>>>>>>> 335c4242
      if (compaction_picker_->IsLevel0CompactionInProgress()) {
        internal_stats_->AddCFStats(
            InternalStats::L0_FILE_COUNT_LIMIT_DELAYS_WITH_ONGOING_COMPACTION,
            1);
      }
      ROCKS_LOG_WARN(ioptions_.logger,
                     "[%s] Stalling writes because we have %d level-0 files "
                     "rate %" PRIu64,
                     name_.c_str(), vstorage->l0_delay_trigger_count(),
                     write_controller->delayed_write_rate());
    } else if (write_stall_condition == WriteStallCondition::kDelayed &&
               write_stall_cause == WriteStallCause::kPendingCompactionBytes) {
      // If the distance to hard limit is less than 1/4 of the gap between soft
      // and
      // hard bytes limit, we think it is near stop and speed up the slowdown.
      if (!dynamic_delay) {
        bool near_stop =
            mutable_cf_options.hard_pending_compaction_bytes_limit > 0 &&
            (compaction_needed_bytes -
             mutable_cf_options.soft_pending_compaction_bytes_limit) >
                3 *
                    (mutable_cf_options.hard_pending_compaction_bytes_limit -
                     mutable_cf_options.soft_pending_compaction_bytes_limit) /
                    4;

        write_controller_token_ =
            SetupDelay(write_controller, compaction_needed_bytes,
                       prev_compaction_needed_bytes_, was_stopped || near_stop,
                       mutable_cf_options.disable_auto_compactions);
      }
      internal_stats_->AddCFStats(
          InternalStats::PENDING_COMPACTION_BYTES_LIMIT_DELAYS, 1);
      ROCKS_LOG_WARN(
          ioptions_.logger,
          "[%s] Stalling writes because of estimated pending compaction "
          "bytes %" PRIu64 " rate %" PRIu64,
          name_.c_str(), vstorage->estimated_compaction_needed_bytes(),
          write_controller->delayed_write_rate());
    } else {
      assert(write_stall_condition == WriteStallCondition::kNormal);
      if (vstorage->l0_delay_trigger_count() >=
          GetL0ThresholdSpeedupCompaction(
              mutable_cf_options.level0_file_num_compaction_trigger,
              mutable_cf_options.level0_slowdown_writes_trigger)) {
        write_controller_token_ =
            write_controller->GetCompactionPressureToken();
        ROCKS_LOG_INFO(
            ioptions_.logger,
            "[%s] Increasing compaction threads because we have %d level-0 "
            "files ",
            name_.c_str(), vstorage->l0_delay_trigger_count());
      } else if (vstorage->estimated_compaction_needed_bytes() >=
                 mutable_cf_options.soft_pending_compaction_bytes_limit / 4) {
        // Increase compaction threads if bytes needed for compaction exceeds
        // 1/4 of threshold for slowing down.
        // If soft pending compaction byte limit is not set, always speed up
        // compaction.
        write_controller_token_ =
            write_controller->GetCompactionPressureToken();
        if (mutable_cf_options.soft_pending_compaction_bytes_limit > 0) {
          ROCKS_LOG_INFO(
              ioptions_.logger,
              "[%s] Increasing compaction threads because of estimated pending "
              "compaction "
              "bytes %" PRIu64,
              name_.c_str(), vstorage->estimated_compaction_needed_bytes());
        }
      } else {
        write_controller_token_.reset();
      }
      // If the DB recovers from delay conditions, we reward with reducing
      // double the slowdown ratio. This is to balance the long term slowdown
      // increase signal.
      if (needed_delay && !dynamic_delay) {
        uint64_t write_rate = write_controller->delayed_write_rate();
        write_controller->set_delayed_write_rate(static_cast<uint64_t>(
            static_cast<double>(write_rate) * kDelayRecoverSlowdownRatio));
        // Set the low pri limit to be 1/4 the delayed write rate.
        // Note we don't reset this value even after delay condition is relased.
        // Low-pri rate will continue to apply if there is a compaction
        // pressure.
        write_controller->low_pri_rate_limiter()->SetBytesPerSecond(write_rate /
                                                                    4);
      }
    }
    prev_compaction_needed_bytes_ = compaction_needed_bytes;
  }
  return write_stall_condition;
}

const FileOptions* ColumnFamilyData::soptions() const {
  return &(column_family_set_->file_options_);
}

void ColumnFamilyData::SetCurrent(Version* current_version) {
  current_ = current_version;
}

uint64_t ColumnFamilyData::GetNumLiveVersions() const {
  return VersionSet::GetNumLiveVersions(dummy_versions_);
}

uint64_t ColumnFamilyData::GetTotalSstFilesSize() const {
  return VersionSet::GetTotalSstFilesSize(dummy_versions_);
}

uint64_t ColumnFamilyData::GetTotalBlobFileSize() const {
  return VersionSet::GetTotalBlobFileSize(dummy_versions_);
}

uint64_t ColumnFamilyData::GetLiveSstFilesSize() const {
  return current_->GetSstFilesSize();
}

MemTable* ColumnFamilyData::ConstructNewMemtable(
    const MutableCFOptions& mutable_cf_options, SequenceNumber earliest_seq) {
  return new MemTable(internal_comparator_, ioptions_, mutable_cf_options,
                      write_buffer_manager_, earliest_seq, id_);
}

void ColumnFamilyData::CreateNewMemtable(
    const MutableCFOptions& mutable_cf_options, SequenceNumber earliest_seq) {
  if (mem_ != nullptr) {
    delete mem_->Unref();
  }
  SetMemtable(ConstructNewMemtable(mutable_cf_options, earliest_seq));
  mem_->Ref();
}

bool ColumnFamilyData::NeedsCompaction() const {
  return !mutable_cf_options_.disable_auto_compactions &&
         compaction_picker_->NeedsCompaction(current_->storage_info());
}

Compaction* ColumnFamilyData::PickCompaction(
    const MutableCFOptions& mutable_options,
    const MutableDBOptions& mutable_db_options, LogBuffer* log_buffer) {
  auto* result = compaction_picker_->PickCompaction(
      GetName(), mutable_options, mutable_db_options, current_->storage_info(),
      log_buffer);
  if (result != nullptr) {
    result->SetInputVersion(current_);
  }
  return result;
}

bool ColumnFamilyData::RangeOverlapWithCompaction(
    const Slice& smallest_user_key, const Slice& largest_user_key,
    int level) const {
  return compaction_picker_->RangeOverlapWithCompaction(
      smallest_user_key, largest_user_key, level);
}

Status ColumnFamilyData::RangesOverlapWithMemtables(
    const autovector<Range>& ranges, SuperVersion* super_version,
    bool allow_data_in_errors, bool* overlap) {
  assert(overlap != nullptr);
  *overlap = false;
  // Create an InternalIterator over all unflushed memtables
  Arena arena;
  ReadOptions read_opts;
  read_opts.total_order_seek = true;
  MergeIteratorBuilder merge_iter_builder(&internal_comparator_, &arena);
  merge_iter_builder.AddIterator(
      super_version->mem->NewIterator(read_opts, &arena));
  super_version->imm->AddIterators(read_opts, &merge_iter_builder,
                                   false /* add_range_tombstone_iter */);
  ScopedArenaIterator memtable_iter(merge_iter_builder.Finish());

  auto read_seq = super_version->current->version_set()->LastSequence();
  ReadRangeDelAggregator range_del_agg(&internal_comparator_, read_seq);
  auto* active_range_del_iter = super_version->mem->NewRangeTombstoneIterator(
      read_opts, read_seq, false /* immutable_memtable */);
  range_del_agg.AddTombstones(
      std::unique_ptr<FragmentedRangeTombstoneIterator>(active_range_del_iter));
  Status status;
  status = super_version->imm->AddRangeTombstoneIterators(
      read_opts, nullptr /* arena */, &range_del_agg);
  // AddRangeTombstoneIterators always return Status::OK.
  assert(status.ok());

  for (size_t i = 0; i < ranges.size() && status.ok() && !*overlap; ++i) {
    auto* vstorage = super_version->current->storage_info();
    auto* ucmp = vstorage->InternalComparator()->user_comparator();
    InternalKey range_start(ranges[i].start, kMaxSequenceNumber,
                            kValueTypeForSeek);
    memtable_iter->Seek(range_start.Encode());
    status = memtable_iter->status();
    ParsedInternalKey seek_result;

    if (status.ok() && memtable_iter->Valid()) {
      status = ParseInternalKey(memtable_iter->key(), &seek_result,
                                allow_data_in_errors);
    }

    if (status.ok()) {
      if (memtable_iter->Valid() &&
          ucmp->Compare(seek_result.user_key, ranges[i].limit) <= 0) {
        *overlap = true;
      } else if (range_del_agg.IsRangeOverlapped(ranges[i].start,
                                                 ranges[i].limit)) {
        *overlap = true;
      }
    }
  }
  return status;
}

const int ColumnFamilyData::kCompactAllLevels = -1;
const int ColumnFamilyData::kCompactToBaseLevel = -2;

Compaction* ColumnFamilyData::CompactRange(
    const MutableCFOptions& mutable_cf_options,
    const MutableDBOptions& mutable_db_options, int input_level,
    int output_level, const CompactRangeOptions& compact_range_options,
    const InternalKey* begin, const InternalKey* end,
    InternalKey** compaction_end, bool* conflict,
    uint64_t max_file_num_to_ignore, const std::string& trim_ts) {
  auto* result = compaction_picker_->CompactRange(
      GetName(), mutable_cf_options, mutable_db_options,
      current_->storage_info(), input_level, output_level,
      compact_range_options, begin, end, compaction_end, conflict,
      max_file_num_to_ignore, trim_ts);
  if (result != nullptr) {
    result->SetInputVersion(current_);
  }
  TEST_SYNC_POINT("ColumnFamilyData::CompactRange:Return");
  return result;
}

SuperVersion* ColumnFamilyData::GetReferencedSuperVersion(DBImpl* db) {
  SuperVersion* sv = GetThreadLocalSuperVersion(db);
  sv->Ref();
  if (!ReturnThreadLocalSuperVersion(sv)) {
    // This Unref() corresponds to the Ref() in GetThreadLocalSuperVersion()
    // when the thread-local pointer was populated. So, the Ref() earlier in
    // this function still prevents the returned SuperVersion* from being
    // deleted out from under the caller.
    sv->Unref();
  }
  return sv;
}

SuperVersion* ColumnFamilyData::GetThreadLocalSuperVersion(DBImpl* db) {
  // The SuperVersion is cached in thread local storage to avoid acquiring
  // mutex when SuperVersion does not change since the last use. When a new
  // SuperVersion is installed, the compaction or flush thread cleans up
  // cached SuperVersion in all existing thread local storage. To avoid
  // acquiring mutex for this operation, we use atomic Swap() on the thread
  // local pointer to guarantee exclusive access. If the thread local pointer
  // is being used while a new SuperVersion is installed, the cached
  // SuperVersion can become stale. In that case, the background thread would
  // have swapped in kSVObsolete. We re-check the value at when returning
  // SuperVersion back to thread local, with an atomic compare and swap.
  // The superversion will need to be released if detected to be stale.
  void* ptr = local_sv_->Swap(SuperVersion::kSVInUse);
  // Invariant:
  // (1) Scrape (always) installs kSVObsolete in ThreadLocal storage
  // (2) the Swap above (always) installs kSVInUse, ThreadLocal storage
  // should only keep kSVInUse before ReturnThreadLocalSuperVersion call
  // (if no Scrape happens).
  assert(ptr != SuperVersion::kSVInUse);
  SuperVersion* sv = static_cast<SuperVersion*>(ptr);
  if (sv == SuperVersion::kSVObsolete ||
      sv->version_number != super_version_number_.load()) {
    RecordTick(ioptions_.stats, NUMBER_SUPERVERSION_ACQUIRES);
    SuperVersion* sv_to_delete = nullptr;

    if (sv != SuperVersion::kSVObsolete && sv->Unref()) {
      RecordTick(ioptions_.stats, NUMBER_SUPERVERSION_CLEANUPS);
      db->mutex()->Lock();
      // NOTE: underlying resources held by superversion (sst files) might
      // not be released until the next background job.
      sv->Cleanup();
      if (db->immutable_db_options().avoid_unnecessary_blocking_io) {
        db->AddSuperVersionsToFreeQueue(sv);
        db->SchedulePurge();
      } else {
        sv_to_delete = sv;
      }
    } else {
      db->mutex()->Lock();
    }
    sv = super_version_->Ref();
    db->mutex()->Unlock();

    delete sv_to_delete;
  }
  assert(sv != nullptr);
  return sv;
}

bool ColumnFamilyData::ReturnThreadLocalSuperVersion(SuperVersion* sv) {
  assert(sv != nullptr);
  // Put the SuperVersion back
  void* expected = SuperVersion::kSVInUse;
  if (local_sv_->CompareAndSwap(static_cast<void*>(sv), expected)) {
    // When we see kSVInUse in the ThreadLocal, we are sure ThreadLocal
    // storage has not been altered and no Scrape has happened. The
    // SuperVersion is still current.
    return true;
  } else {
    // ThreadLocal scrape happened in the process of this GetImpl call (after
    // thread local Swap() at the beginning and before CompareAndSwap()).
    // This means the SuperVersion it holds is obsolete.
    assert(expected == SuperVersion::kSVObsolete);
  }
  return false;
}

void ColumnFamilyData::InstallSuperVersion(SuperVersionContext* sv_context,
                                           InstrumentedMutex* db_mutex) {
  db_mutex->AssertHeld();
  return InstallSuperVersion(sv_context, mutable_cf_options_);
}

void ColumnFamilyData::InstallSuperVersion(
    SuperVersionContext* sv_context,
    const MutableCFOptions& mutable_cf_options) {
  SuperVersion* new_superversion = sv_context->new_superversion.release();
  new_superversion->mutable_cf_options = mutable_cf_options;
  new_superversion->Init(this, mem_, imm_.current(), current_);
  SuperVersion* old_superversion = super_version_;
  super_version_ = new_superversion;
  ++super_version_number_;
  super_version_->version_number = super_version_number_;
  if (old_superversion == nullptr || old_superversion->current != current() ||
      old_superversion->mem != mem_ ||
      old_superversion->imm != imm_.current()) {
    // Should not recalculate slow down condition if nothing has changed, since
    // currently RecalculateWriteStallConditions() treats it as further slowing
    // down is needed.
    super_version_->write_stall_condition =
        RecalculateWriteStallConditions(mutable_cf_options);
  } else {
    super_version_->write_stall_condition =
        old_superversion->write_stall_condition;
  }
  if (old_superversion != nullptr) {
    // Reset SuperVersions cached in thread local storage.
    // This should be done before old_superversion->Unref(). That's to ensure
    // that local_sv_ never holds the last reference to SuperVersion, since
    // it has no means to safely do SuperVersion cleanup.
    ResetThreadLocalSuperVersions();

    if (old_superversion->mutable_cf_options.write_buffer_size !=
        mutable_cf_options.write_buffer_size) {
      mem_->UpdateWriteBufferSize(mutable_cf_options.write_buffer_size);
    }
    if (old_superversion->write_stall_condition !=
        new_superversion->write_stall_condition) {
      sv_context->PushWriteStallNotification(
          old_superversion->write_stall_condition,
          new_superversion->write_stall_condition, GetName(), ioptions());
    }
    if (old_superversion->Unref()) {
      old_superversion->Cleanup();
      sv_context->superversions_to_free.push_back(old_superversion);
    }
  }
}

void ColumnFamilyData::ResetThreadLocalSuperVersions() {
  autovector<void*> sv_ptrs;
  local_sv_->Scrape(&sv_ptrs, SuperVersion::kSVObsolete);
  for (auto ptr : sv_ptrs) {
    assert(ptr);
    if (ptr == SuperVersion::kSVInUse) {
      continue;
    }
    auto sv = static_cast<SuperVersion*>(ptr);
    bool was_last_ref __attribute__((__unused__));
    was_last_ref = sv->Unref();
    // sv couldn't have been the last reference because
    // ResetThreadLocalSuperVersions() is called before
    // unref'ing super_version_.
    assert(!was_last_ref);
  }
}

Status ColumnFamilyData::ValidateOptions(
    const DBOptions& db_options, const ColumnFamilyOptions& cf_options) {
  Status s;
  s = CheckCompressionSupported(cf_options);
  if (s.ok() && db_options.allow_concurrent_memtable_write) {
    s = CheckConcurrentWritesSupported(cf_options);
  }
  if (s.ok() && db_options.unordered_write &&
      cf_options.max_successive_merges != 0) {
    s = Status::InvalidArgument(
        "max_successive_merges > 0 is incompatible with unordered_write");
  }
  if (s.ok()) {
    s = CheckCFPathsSupported(db_options, cf_options);
  }
  if (!s.ok()) {
    return s;
  }

  if (cf_options.ttl > 0 && cf_options.ttl != kDefaultTtl) {
    if (!cf_options.table_factory->IsInstanceOf(
            TableFactory::kBlockBasedTableName())) {
      return Status::NotSupported(
          "TTL is only supported in Block-Based Table format. ");
    }
  }

  if (cf_options.periodic_compaction_seconds > 0 &&
      cf_options.periodic_compaction_seconds != kDefaultPeriodicCompSecs) {
    if (!cf_options.table_factory->IsInstanceOf(
            TableFactory::kBlockBasedTableName())) {
      return Status::NotSupported(
          "Periodic Compaction is only supported in "
          "Block-Based Table format. ");
    }
  }

  if (cf_options.enable_blob_garbage_collection) {
    if (cf_options.blob_garbage_collection_age_cutoff < 0.0 ||
        cf_options.blob_garbage_collection_age_cutoff > 1.0) {
      return Status::InvalidArgument(
          "The age cutoff for blob garbage collection should be in the range "
          "[0.0, 1.0].");
    }
    if (cf_options.blob_garbage_collection_force_threshold < 0.0 ||
        cf_options.blob_garbage_collection_force_threshold > 1.0) {
      return Status::InvalidArgument(
          "The garbage ratio threshold for forcing blob garbage collection "
          "should be in the range [0.0, 1.0].");
    }
  }

  if (cf_options.compaction_style == kCompactionStyleFIFO &&
      db_options.max_open_files != -1 && cf_options.ttl > 0) {
    return Status::NotSupported(
        "FIFO compaction only supported with max_open_files = -1.");
  }

  std::vector<uint32_t> supported{0, 1, 2, 4, 8};
  if (std::find(supported.begin(), supported.end(),
                cf_options.memtable_protection_bytes_per_key) ==
      supported.end()) {
    return Status::NotSupported(
        "Memtable per key-value checksum protection only supports 0, 1, 2, 4 "
        "or 8 bytes per key.");
  }
  return s;
}

Status ColumnFamilyData::SetOptions(
    const DBOptions& db_opts,
    const std::unordered_map<std::string, std::string>& options_map) {
  ColumnFamilyOptions cf_opts =
      BuildColumnFamilyOptions(initial_cf_options_, mutable_cf_options_);
  ConfigOptions config_opts;
  config_opts.mutable_options_only = true;
  Status s = GetColumnFamilyOptionsFromMap(config_opts, cf_opts, options_map,
                                           &cf_opts);
  if (s.ok()) {
    s = ValidateOptions(db_opts, cf_opts);
  }
  if (s.ok()) {
    mutable_cf_options_ = MutableCFOptions(cf_opts);
    mutable_cf_options_.RefreshDerivedOptions(ioptions_);
  }
  return s;
}

// REQUIRES: DB mutex held
Env::WriteLifeTimeHint ColumnFamilyData::CalculateSSTWriteHint(int level) {
  if (initial_cf_options_.compaction_style != kCompactionStyleLevel) {
    return Env::WLTH_NOT_SET;
  }
  if (level == 0) {
    return Env::WLTH_MEDIUM;
  }
  int base_level = current_->storage_info()->base_level();

  // L1: medium, L2: long, ...
  if (level - base_level >= 2) {
    return Env::WLTH_EXTREME;
  } else if (level < base_level) {
    // There is no restriction which prevents level passed in to be smaller
    // than base_level.
    return Env::WLTH_MEDIUM;
  }
  return static_cast<Env::WriteLifeTimeHint>(
      level - base_level + static_cast<int>(Env::WLTH_MEDIUM));
}

Status ColumnFamilyData::AddDirectories(
    std::map<std::string, std::shared_ptr<FSDirectory>>* created_dirs) {
  Status s;
  assert(created_dirs != nullptr);
  assert(data_dirs_.empty());
  for (auto& p : ioptions_.cf_paths) {
    auto existing_dir = created_dirs->find(p.path);

    if (existing_dir == created_dirs->end()) {
      std::unique_ptr<FSDirectory> path_directory;
      s = DBImpl::CreateAndNewDirectory(ioptions_.fs.get(), p.path,
                                        &path_directory);
      if (!s.ok()) {
        return s;
      }
      assert(path_directory != nullptr);
      data_dirs_.emplace_back(path_directory.release());
      (*created_dirs)[p.path] = data_dirs_.back();
    } else {
      data_dirs_.emplace_back(existing_dir->second);
    }
  }
  assert(data_dirs_.size() == ioptions_.cf_paths.size());
  return s;
}

FSDirectory* ColumnFamilyData::GetDataDir(size_t path_id) const {
  if (data_dirs_.empty()) {
    return nullptr;
  }

  assert(path_id < data_dirs_.size());
  return data_dirs_[path_id].get();
}

<<<<<<< HEAD
=======
void ColumnFamilyData::RecoverEpochNumbers() {
  assert(current_);
  auto* vstorage = current_->storage_info();
  assert(vstorage);
  vstorage->RecoverEpochNumbers(this);
}

>>>>>>> 335c4242
ColumnFamilySet::ColumnFamilySet(
    const std::string& dbname, const ImmutableDBOptions* db_options,
    const FileOptions& file_options, Cache* table_cache,
    WriteBufferManager* _write_buffer_manager,
    std::shared_ptr<WriteController> _write_controller,
    BlockCacheTracer* const block_cache_tracer,
    const std::shared_ptr<IOTracer>& io_tracer, const std::string& db_id,
    const std::string& db_session_id)
    : max_column_family_(0),
      file_options_(file_options),
      dummy_cfd_(new ColumnFamilyData(
          ColumnFamilyData::kDummyColumnFamilyDataId, "", nullptr, nullptr,
          nullptr, nullptr, ColumnFamilyOptions(), *db_options, &file_options_,
          nullptr, block_cache_tracer, io_tracer, db_id, db_session_id)),
      default_cfd_cache_(nullptr),
      db_name_(dbname),
      db_options_(db_options),
      table_cache_(table_cache),
      write_buffer_manager_(_write_buffer_manager),
      write_controller_(_write_controller),
      block_cache_tracer_(block_cache_tracer),
      io_tracer_(io_tracer),
      db_id_(db_id),
      db_session_id_(db_session_id) {
  // initialize linked list
  dummy_cfd_->prev_ = dummy_cfd_;
  dummy_cfd_->next_ = dummy_cfd_;
<<<<<<< HEAD
  write_controller_->AddToDbRateMap(&cf_id_to_write_rate_);
=======
  write_buffer_manager_->RegisterWriteController(write_controller_);
>>>>>>> 335c4242
}

ColumnFamilySet::~ColumnFamilySet() {
  write_buffer_manager_->DeregisterWriteController(write_controller_);
  while (column_family_data_.size() > 0) {
    // cfd destructor will delete itself from column_family_data_
    auto cfd = column_family_data_.begin()->second;
    bool last_ref __attribute__((__unused__));
    last_ref = cfd->UnrefAndTryDelete();
    assert(last_ref);
  }
  bool dummy_last_ref __attribute__((__unused__));
  dummy_last_ref = dummy_cfd_->UnrefAndTryDelete();
  assert(dummy_last_ref);
  write_controller_->RemoveFromDbRateMap(&cf_id_to_write_rate_);
}

ColumnFamilyData* ColumnFamilySet::GetDefault() const {
  assert(default_cfd_cache_ != nullptr);
  return default_cfd_cache_;
}

ColumnFamilyData* ColumnFamilySet::GetColumnFamily(uint32_t id) const {
  auto cfd_iter = column_family_data_.find(id);
  if (cfd_iter != column_family_data_.end()) {
    return cfd_iter->second;
  } else {
    return nullptr;
  }
}

ColumnFamilyData* ColumnFamilySet::GetColumnFamily(
    const std::string& name) const {
  auto cfd_iter = column_families_.find(name);
  if (cfd_iter != column_families_.end()) {
    auto cfd = GetColumnFamily(cfd_iter->second);
    assert(cfd != nullptr);
    return cfd;
  } else {
    return nullptr;
  }
}

uint32_t ColumnFamilySet::GetNextColumnFamilyID() {
  return ++max_column_family_;
}

uint32_t ColumnFamilySet::GetMaxColumnFamily() { return max_column_family_; }

void ColumnFamilySet::UpdateMaxColumnFamily(uint32_t new_max_column_family) {
  max_column_family_ = std::max(new_max_column_family, max_column_family_);
}

size_t ColumnFamilySet::NumberOfColumnFamilies() const {
  return column_families_.size();
}

// under a DB mutex AND write thread
ColumnFamilyData* ColumnFamilySet::CreateColumnFamily(
    const std::string& name, uint32_t id, Version* dummy_versions,
    const ColumnFamilyOptions& options) {
  assert(column_families_.find(name) == column_families_.end());
  ColumnFamilyData* new_cfd = new ColumnFamilyData(
      id, name, dummy_versions, table_cache_, write_buffer_manager_,
      write_controller_, options, *db_options_, &file_options_, this,
      block_cache_tracer_, io_tracer_, db_id_, db_session_id_);
  column_families_.insert({name, id});
  column_family_data_.insert({id, new_cfd});
  max_column_family_ = std::max(max_column_family_, id);
  // add to linked list
  new_cfd->next_ = dummy_cfd_;
  auto prev = dummy_cfd_->prev_;
  new_cfd->prev_ = prev;
  prev->next_ = new_cfd;
  dummy_cfd_->prev_ = new_cfd;
  if (id == 0) {
    default_cfd_cache_ = new_cfd;
  }
  return new_cfd;
}

<<<<<<< HEAD
// returns the min rate to set
uint64_t ColumnFamilySet::UpdateCFRate(uint32_t id, uint64_t write_rate) {
  return write_controller_->InsertToMapAndGetMinRate(id, &cf_id_to_write_rate_,
                                                     write_rate);
}

// Removes the cf from the cf_id_to_write_rate_ map if it exists and if this cf
// was the one with the min write rate then find and set a new min.
void ColumnFamilySet::DeleteSelfFromMapAndMaybeUpdateDelayRate(uint32_t id) {
  if (IsInRateMap(id)) {
    write_controller_->DeleteSelfFromMapAndMaybeUpdateDelayRate(
        id, &cf_id_to_write_rate_);
=======
void ColumnFamilyData::UpdateCFRate(void* client_id, uint64_t write_rate) {
  if (write_controller_ && write_controller_->is_dynamic_delay()) {
    write_controller_->HandleNewDelayReq(client_id, write_rate);
  }
}

void ColumnFamilyData::ResetCFRate(void* client_id) {
  if (write_controller_ && write_controller_->is_dynamic_delay()) {
    write_controller_->HandleRemoveDelayReq(client_id);
>>>>>>> 335c4242
  }
}

// under a DB mutex AND from a write thread
void ColumnFamilySet::RemoveColumnFamily(ColumnFamilyData* cfd) {
  auto cfd_iter = column_family_data_.find(cfd->GetID());
  assert(cfd_iter != column_family_data_.end());
  column_family_data_.erase(cfd_iter);
  column_families_.erase(cfd->GetName());
}

// under a DB mutex OR from a write thread
bool ColumnFamilyMemTablesImpl::Seek(uint32_t column_family_id) {
  if (column_family_id == 0) {
    // optimization for common case
    current_ = column_family_set_->GetDefault();
  } else {
    current_ = column_family_set_->GetColumnFamily(column_family_id);
  }
  handle_.SetCFD(current_);
  return current_ != nullptr;
}

uint64_t ColumnFamilyMemTablesImpl::GetLogNumber() const {
  assert(current_ != nullptr);
  return current_->GetLogNumber();
}

MemTable* ColumnFamilyMemTablesImpl::GetMemTable() const {
  assert(current_ != nullptr);
  return current_->mem();
}

ColumnFamilyHandle* ColumnFamilyMemTablesImpl::GetColumnFamilyHandle() {
  assert(current_ != nullptr);
  return &handle_;
}

uint32_t GetColumnFamilyID(ColumnFamilyHandle* column_family) {
  uint32_t column_family_id = 0;
  if (column_family != nullptr) {
    auto cfh = static_cast_with_check<ColumnFamilyHandleImpl>(column_family);
    column_family_id = cfh->GetID();
  }
  return column_family_id;
}

const Comparator* GetColumnFamilyUserComparator(
    ColumnFamilyHandle* column_family) {
  if (column_family != nullptr) {
    return column_family->GetComparator();
  }
  return nullptr;
}

}  // namespace ROCKSDB_NAMESPACE<|MERGE_RESOLUTION|>--- conflicted
+++ resolved
@@ -36,11 +36,8 @@
 #include "port/port.h"
 #include "rocksdb/convenience.h"
 #include "rocksdb/table.h"
-<<<<<<< HEAD
 #include "rocksdb/utilities/options_type.h"
-=======
 #include "rocksdb/write_controller.h"
->>>>>>> 335c4242
 #include "table/merging_iterator.h"
 #include "util/autovector.h"
 #include "util/cast_util.h"
@@ -757,13 +754,7 @@
   // can't drop default CF
   assert(id_ != 0);
   dropped_ = true;
-<<<<<<< HEAD
-  if (column_family_set_->write_controller()->is_dynamic_delay()) {
-    column_family_set_->DeleteSelfFromMapAndMaybeUpdateDelayRate(id_);
-  }
-=======
   ResetCFRate(this);
->>>>>>> 335c4242
   write_controller_token_.reset();
 
   // remove from column_family_set
@@ -901,14 +892,6 @@
 const int kNumPendingSteps = 100;
 }  // namespace
 
-<<<<<<< HEAD
-namespace {
-const int kMemtablePenalty = 10;
-const int kNumPendingSteps = 100;
-}  // namespace
-
-=======
->>>>>>> 335c4242
 double ColumnFamilyData::TEST_CalculateWriteDelayDivider(
     uint64_t compaction_needed_bytes,
     const MutableCFOptions& mutable_cf_options,
@@ -917,23 +900,10 @@
       compaction_needed_bytes, mutable_cf_options, write_stall_cause);
 }
 
-<<<<<<< HEAD
-uint64_t ColumnFamilyData::UpdateCFRate(uint32_t id, uint64_t write_rate) {
-  return column_family_set_->UpdateCFRate(id, write_rate);
-}
-
-std::unique_ptr<WriteControllerToken> ColumnFamilyData::DynamicSetupDelay(
-    WriteController* write_controller, uint64_t compaction_needed_bytes,
-    const MutableCFOptions& mutable_cf_options,
-    WriteStallCause& write_stall_cause) {
-  uint64_t max_write_rate = write_controller->max_delayed_write_rate();
-
-=======
 void ColumnFamilyData::DynamicSetupDelay(
     uint64_t max_write_rate, uint64_t compaction_needed_bytes,
     const MutableCFOptions& mutable_cf_options,
     WriteStallCause& write_stall_cause) {
->>>>>>> 335c4242
   const double rate_divider =
       CalculateWriteDelayDividerAndMaybeUpdateWriteStallCause(
           compaction_needed_bytes, mutable_cf_options, write_stall_cause);
@@ -943,21 +913,10 @@
     write_rate = WriteController::kMinWriteRate;
   }
 
-<<<<<<< HEAD
-  // GetDelayToken returns a DelayWriteToken and also sets the
-  // delayed_write_rate_ which is used by all cfs and dbs using this write
-  // controller. because it also sets the delayed_write_rate_, we need to set
-  // only the smallest active delay request.
-  return write_controller->GetDelayToken(UpdateCFRate(id_, write_rate));
-}
-
-std::pair<WriteStallCondition, ColumnFamilyData::WriteStallCause>
-=======
   UpdateCFRate(this, write_rate);
 }
 
 std::pair<WriteStallCondition, WriteStallCause>
->>>>>>> 335c4242
 ColumnFamilyData::GetWriteStallConditionAndCause(
     int num_unflushed_memtables, int num_l0_files,
     uint64_t num_compaction_needed_bytes,
@@ -1002,11 +961,7 @@
 ColumnFamilyData::CalculateWriteDelayDividerAndMaybeUpdateWriteStallCause(
     uint64_t compaction_needed_bytes,
     const MutableCFOptions& mutable_cf_options,
-<<<<<<< HEAD
-    ColumnFamilyData::WriteStallCause& write_stall_cause) {
-=======
     WriteStallCause& write_stall_cause) {
->>>>>>> 335c4242
   assert(current_ != nullptr);
 
   const auto* vstorage = current_->storage_info();
@@ -1081,11 +1036,7 @@
   auto write_stall_condition = WriteStallCondition::kNormal;
   if (current_ != nullptr) {
     auto* vstorage = current_->storage_info();
-<<<<<<< HEAD
-    auto write_controller = column_family_set_->write_controller_ptr();
-=======
     auto write_controller = write_controller_ptr();
->>>>>>> 335c4242
     uint64_t compaction_needed_bytes =
         vstorage->estimated_compaction_needed_bytes();
 
@@ -1106,20 +1057,12 @@
     // write_stall_cause. this is only relevant in the kDelayed case.
     if (dynamic_delay) {
       if (write_stall_condition == WriteStallCondition::kDelayed) {
-<<<<<<< HEAD
-        write_controller_token_ =
-            DynamicSetupDelay(write_controller, compaction_needed_bytes,
-                              mutable_cf_options, write_stall_cause);
-      } else {
-        column_family_set_->DeleteSelfFromMapAndMaybeUpdateDelayRate(id_);
-=======
         DynamicSetupDelay(write_controller->max_delayed_write_rate(),
                           compaction_needed_bytes, mutable_cf_options,
                           write_stall_cause);
         write_controller_token_.reset();
       } else {
         write_controller->HandleRemoveDelayReq(this);
->>>>>>> 335c4242
       }
     }
 
@@ -1163,11 +1106,7 @@
                        prev_compaction_needed_bytes_, was_stopped,
                        mutable_cf_options.disable_auto_compactions);
       }
-<<<<<<< HEAD
-      internal_stats_->AddCFStats(InternalStats::MEMTABLE_LIMIT_SLOWDOWNS, 1);
-=======
       internal_stats_->AddCFStats(InternalStats::MEMTABLE_LIMIT_DELAYS, 1);
->>>>>>> 335c4242
       ROCKS_LOG_WARN(
           ioptions_.logger,
           "[%s] Stalling writes because we have %d immutable memtables "
@@ -1187,12 +1126,7 @@
                        prev_compaction_needed_bytes_, was_stopped || near_stop,
                        mutable_cf_options.disable_auto_compactions);
       }
-<<<<<<< HEAD
-      internal_stats_->AddCFStats(InternalStats::L0_FILE_COUNT_LIMIT_SLOWDOWNS,
-                                  1);
-=======
       internal_stats_->AddCFStats(InternalStats::L0_FILE_COUNT_LIMIT_DELAYS, 1);
->>>>>>> 335c4242
       if (compaction_picker_->IsLevel0CompactionInProgress()) {
         internal_stats_->AddCFStats(
             InternalStats::L0_FILE_COUNT_LIMIT_DELAYS_WITH_ONGOING_COMPACTION,
@@ -1718,8 +1652,6 @@
   return data_dirs_[path_id].get();
 }
 
-<<<<<<< HEAD
-=======
 void ColumnFamilyData::RecoverEpochNumbers() {
   assert(current_);
   auto* vstorage = current_->storage_info();
@@ -1727,7 +1659,6 @@
   vstorage->RecoverEpochNumbers(this);
 }
 
->>>>>>> 335c4242
 ColumnFamilySet::ColumnFamilySet(
     const std::string& dbname, const ImmutableDBOptions* db_options,
     const FileOptions& file_options, Cache* table_cache,
@@ -1755,11 +1686,7 @@
   // initialize linked list
   dummy_cfd_->prev_ = dummy_cfd_;
   dummy_cfd_->next_ = dummy_cfd_;
-<<<<<<< HEAD
-  write_controller_->AddToDbRateMap(&cf_id_to_write_rate_);
-=======
   write_buffer_manager_->RegisterWriteController(write_controller_);
->>>>>>> 335c4242
 }
 
 ColumnFamilySet::~ColumnFamilySet() {
@@ -1841,20 +1768,6 @@
   return new_cfd;
 }
 
-<<<<<<< HEAD
-// returns the min rate to set
-uint64_t ColumnFamilySet::UpdateCFRate(uint32_t id, uint64_t write_rate) {
-  return write_controller_->InsertToMapAndGetMinRate(id, &cf_id_to_write_rate_,
-                                                     write_rate);
-}
-
-// Removes the cf from the cf_id_to_write_rate_ map if it exists and if this cf
-// was the one with the min write rate then find and set a new min.
-void ColumnFamilySet::DeleteSelfFromMapAndMaybeUpdateDelayRate(uint32_t id) {
-  if (IsInRateMap(id)) {
-    write_controller_->DeleteSelfFromMapAndMaybeUpdateDelayRate(
-        id, &cf_id_to_write_rate_);
-=======
 void ColumnFamilyData::UpdateCFRate(void* client_id, uint64_t write_rate) {
   if (write_controller_ && write_controller_->is_dynamic_delay()) {
     write_controller_->HandleNewDelayReq(client_id, write_rate);
@@ -1864,7 +1777,6 @@
 void ColumnFamilyData::ResetCFRate(void* client_id) {
   if (write_controller_ && write_controller_->is_dynamic_delay()) {
     write_controller_->HandleRemoveDelayReq(client_id);
->>>>>>> 335c4242
   }
 }
 
