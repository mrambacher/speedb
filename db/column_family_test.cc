//  Copyright (c) 2011-present, Facebook, Inc.  All rights reserved.
//  This source code is licensed under both the GPLv2 (found in the
//  COPYING file in the root directory) and Apache 2.0 License
//  (found in the LICENSE.Apache file in the root directory).
//
// Copyright (c) 2011 The LevelDB Authors. All rights reserved.
// Use of this source code is governed by a BSD-style license that can be
// found in the LICENSE file. See the AUTHORS file for names of contributors.

#include <algorithm>
#include <string>
#include <thread>
#include <vector>

#include "db/db_impl/db_impl.h"
#include "db/db_test_util.h"
#include "options/options_parser.h"
#include "port/port.h"
#include "port/stack_trace.h"
#include "rocksdb/convenience.h"
#include "rocksdb/db.h"
#include "rocksdb/env.h"
#include "rocksdb/iterator.h"
#include "rocksdb/utilities/object_registry.h"
#include "test_util/sync_point.h"
#include "test_util/testharness.h"
#include "test_util/testutil.h"
#include "util/coding.h"
#include "util/string_util.h"
#include "utilities/fault_injection_env.h"
#include "utilities/merge_operators.h"

namespace ROCKSDB_NAMESPACE {

static const int kValueSize = 1000;

// counts how many operations were performed
class EnvCounter : public SpecialEnv {
 public:
  explicit EnvCounter(Env* base)
      : SpecialEnv(base), num_new_writable_file_(0) {}
  int GetNumberOfNewWritableFileCalls() { return num_new_writable_file_; }
  Status NewWritableFile(const std::string& f, std::unique_ptr<WritableFile>* r,
                         const EnvOptions& soptions) override {
    ++num_new_writable_file_;
    return EnvWrapper::NewWritableFile(f, r, soptions);
  }

 private:
  std::atomic<int> num_new_writable_file_;
};

class ColumnFamilyTestBase : public testing::Test {
 public:
  explicit ColumnFamilyTestBase(uint32_t format) : rnd_(139), format_(format) {
    Env* base_env = Env::Default();
    EXPECT_OK(
        test::CreateEnvFromSystem(ConfigOptions(), &base_env, &env_guard_));
    EXPECT_NE(nullptr, base_env);
    env_ = new EnvCounter(base_env);
    env_->skip_fsync_ = true;
    dbname_ = test::PerThreadDBPath("column_family_test");
    db_options_.create_if_missing = true;
    db_options_.fail_if_options_file_error = true;
    db_options_.env = env_;
    EXPECT_OK(DestroyDB(dbname_, Options(db_options_, column_family_options_)));
  }

  ~ColumnFamilyTestBase() override {
    std::vector<ColumnFamilyDescriptor> column_families;
    for (auto h : handles_) {
      ColumnFamilyDescriptor cfdescriptor;
      Status s = h->GetDescriptor(&cfdescriptor);
      EXPECT_OK(s);
      column_families.push_back(cfdescriptor);
    }
    ROCKSDB_NAMESPACE::SyncPoint::GetInstance()->DisableProcessing();
    Destroy(column_families);
    delete env_;
  }

  BlockBasedTableOptions GetBlockBasedTableOptions() {
    BlockBasedTableOptions options;
    options.format_version = format_;
    return options;
  }

  // Return the value to associate with the specified key
  Slice Value(int k, std::string* storage) {
    if (k == 0) {
      // Ugh.  Random seed of 0 used to produce no entropy.  This code
      // preserves the implementation that was in place when all of the
      // magic values in this file were picked.
      *storage = std::string(kValueSize, ' ');
    } else {
      Random r(k);
      *storage = r.RandomString(kValueSize);
    }
    return Slice(*storage);
  }

  void Build(int base, int n, int flush_every = 0) {
    std::string key_space, value_space;
    WriteBatch batch;

    for (int i = 0; i < n; i++) {
      if (flush_every != 0 && i != 0 && i % flush_every == 0) {
        DBImpl* dbi = static_cast_with_check<DBImpl>(db_);
        dbi->TEST_FlushMemTable();
      }

      int keyi = base + i;
      Slice key(DBTestBase::Key(keyi));

      batch.Clear();
      batch.Put(handles_[0], key, Value(keyi, &value_space));
      batch.Put(handles_[1], key, Value(keyi, &value_space));
      batch.Put(handles_[2], key, Value(keyi, &value_space));
      ASSERT_OK(db_->Write(WriteOptions(), &batch));
    }
  }

  void CheckMissed() {
    uint64_t next_expected = 0;
    uint64_t missed = 0;
    int bad_keys = 0;
    int bad_values = 0;
    int correct = 0;
    std::string value_space;
    for (int cf = 0; cf < 3; cf++) {
      next_expected = 0;
      Iterator* iter = db_->NewIterator(ReadOptions(false, true), handles_[cf]);
      for (iter->SeekToFirst(); iter->Valid(); iter->Next()) {
        uint64_t key;
        Slice in(iter->key());
        in.remove_prefix(3);
        if (!ConsumeDecimalNumber(&in, &key) || !in.empty() ||
            key < next_expected) {
          bad_keys++;
          continue;
        }
        missed += (key - next_expected);
        next_expected = key + 1;
        if (iter->value() != Value(static_cast<int>(key), &value_space)) {
          bad_values++;
        } else {
          correct++;
        }
      }
      delete iter;
    }

    ASSERT_EQ(0, bad_keys);
    ASSERT_EQ(0, bad_values);
    ASSERT_EQ(0, missed);
    (void)correct;
  }

  void Close() {
    for (auto h : handles_) {
      if (h) {
        ASSERT_OK(db_->DestroyColumnFamilyHandle(h));
      }
    }
    handles_.clear();
    names_.clear();
    delete db_;
    db_ = nullptr;
  }

  Status TryOpen(std::vector<std::string> cf,
                 std::vector<ColumnFamilyOptions> options = {}) {
    std::vector<ColumnFamilyDescriptor> column_families;
    names_.clear();
    for (size_t i = 0; i < cf.size(); ++i) {
      column_families.emplace_back(
          cf[i], options.size() == 0 ? column_family_options_ : options[i]);
      names_.push_back(cf[i]);
    }
    return DB::Open(db_options_, dbname_, column_families, &handles_, &db_);
  }

  Status OpenReadOnly(std::vector<std::string> cf,
                      std::vector<ColumnFamilyOptions> options = {}) {
    std::vector<ColumnFamilyDescriptor> column_families;
    names_.clear();
    for (size_t i = 0; i < cf.size(); ++i) {
      column_families.emplace_back(
          cf[i], options.size() == 0 ? column_family_options_ : options[i]);
      names_.push_back(cf[i]);
    }
    return DB::OpenForReadOnly(db_options_, dbname_, column_families, &handles_,
                               &db_);
  }

  void AssertOpenReadOnly(std::vector<std::string> cf,
                          std::vector<ColumnFamilyOptions> options = {}) {
    ASSERT_OK(OpenReadOnly(cf, options));
  }

  void Open(std::vector<std::string> cf,
            std::vector<ColumnFamilyOptions> options = {}) {
    ASSERT_OK(TryOpen(cf, options));
  }

  void Open() { Open({"default"}); }

  DBImpl* dbfull() { return static_cast_with_check<DBImpl>(db_); }

  int GetProperty(int cf, std::string property) {
    std::string value;
    EXPECT_TRUE(dbfull()->GetProperty(handles_[cf], property, &value));
#ifndef CYGWIN
    return std::stoi(value);
#else
    return std::strtol(value.c_str(), 0 /* off */, 10 /* base */);
#endif
  }

  bool IsDbWriteStopped() {
    uint64_t v;
    EXPECT_TRUE(dbfull()->GetIntProperty("rocksdb.is-write-stopped", &v));
    return (v == 1);
<<<<<<< HEAD
#else
    return dbfull()->TEST_write_controler()->IsStopped();
#endif  // !ROCKSDB_LITE
=======
>>>>>>> 335c4242
  }

  uint64_t GetDbDelayedWriteRate() {
    uint64_t v;
    EXPECT_TRUE(
        dbfull()->GetIntProperty("rocksdb.actual-delayed-write-rate", &v));
    return v;
<<<<<<< HEAD
#else
    if (!dbfull()->TEST_write_controler()->NeedsDelay()) {
      return 0;
    }
    return dbfull()->TEST_write_controler()->delayed_write_rate();
#endif  // !ROCKSDB_LITE
=======
>>>>>>> 335c4242
  }

  void Destroy(const std::vector<ColumnFamilyDescriptor>& column_families =
                   std::vector<ColumnFamilyDescriptor>()) {
    Close();
    ASSERT_OK(DestroyDB(dbname_, Options(db_options_, column_family_options_),
                        column_families));
  }

  void CreateColumnFamilies(
      const std::vector<std::string>& cfs,
      const std::vector<ColumnFamilyOptions> options = {}) {
    int cfi = static_cast<int>(handles_.size());
    handles_.resize(cfi + cfs.size());
    names_.resize(cfi + cfs.size());
    for (size_t i = 0; i < cfs.size(); ++i) {
      const auto& current_cf_opt =
          options.size() == 0 ? column_family_options_ : options[i];
      ASSERT_OK(
          db_->CreateColumnFamily(current_cf_opt, cfs[i], &handles_[cfi]));
      names_[cfi] = cfs[i];

      // Verify the CF options of the returned CF handle.
      ColumnFamilyDescriptor desc;
      ASSERT_OK(handles_[cfi]->GetDescriptor(&desc));
      // Need to sanitize the default column family options before comparing
      // them.
      ASSERT_OK(RocksDBOptionsParser::VerifyCFOptions(
          ConfigOptions(), desc.options,
          SanitizeOptions(dbfull()->immutable_db_options(), current_cf_opt)));
      cfi++;
    }
  }

  void Reopen(const std::vector<ColumnFamilyOptions> options = {}) {
    std::vector<std::string> names;
    for (auto name : names_) {
      if (name != "") {
        names.push_back(name);
      }
    }
    Close();
    assert(options.size() == 0 || names.size() == options.size());
    Open(names, options);
  }

  void CreateColumnFamiliesAndReopen(const std::vector<std::string>& cfs) {
    CreateColumnFamilies(cfs);
    Reopen();
  }

  void DropColumnFamilies(const std::vector<int>& cfs) {
    for (auto cf : cfs) {
      ASSERT_OK(db_->DropColumnFamily(handles_[cf]));
      ASSERT_OK(db_->DestroyColumnFamilyHandle(handles_[cf]));
      handles_[cf] = nullptr;
      names_[cf] = "";
    }
  }

  void PutRandomData(int cf, int num, int key_value_size, bool save = false) {
    if (cf >= static_cast<int>(keys_.size())) {
      keys_.resize(cf + 1);
    }
    for (int i = 0; i < num; ++i) {
      // 10 bytes for key, rest is value
      if (!save) {
        ASSERT_OK(Put(cf, test::RandomKey(&rnd_, 11),
                      rnd_.RandomString(key_value_size - 10)));
      } else {
        std::string key = test::RandomKey(&rnd_, 11);
        keys_[cf].insert(key);
        ASSERT_OK(Put(cf, key, rnd_.RandomString(key_value_size - 10)));
      }
    }
    ASSERT_OK(db_->FlushWAL(/*sync=*/false));
  }

  void WaitForFlush(int cf) {
    ASSERT_OK(dbfull()->TEST_WaitForFlushMemTable(handles_[cf]));
  }

  void WaitForCompaction() { ASSERT_OK(dbfull()->TEST_WaitForCompact()); }

  uint64_t MaxTotalInMemoryState() {
    return dbfull()->TEST_MaxTotalInMemoryState();
  }

  void AssertMaxTotalInMemoryState(uint64_t value) {
    ASSERT_EQ(value, MaxTotalInMemoryState());
  }

  Status Put(int cf, const std::string& key, const std::string& value) {
    return db_->Put(WriteOptions(), handles_[cf], Slice(key), Slice(value));
  }
  Status Merge(int cf, const std::string& key, const std::string& value) {
    return db_->Merge(WriteOptions(), handles_[cf], Slice(key), Slice(value));
  }
  Status Flush(int cf) { return db_->Flush(FlushOptions(), handles_[cf]); }

  std::string Get(int cf, const std::string& key) {
    ReadOptions options;
    options.verify_checksums = true;
    std::string result;
    Status s = db_->Get(options, handles_[cf], Slice(key), &result);
    if (s.IsNotFound()) {
      result = "NOT_FOUND";
    } else if (!s.ok()) {
      result = s.ToString();
    }
    return result;
  }

  void CompactAll(int cf) {
    ASSERT_OK(db_->CompactRange(CompactRangeOptions(), handles_[cf], nullptr,
                                nullptr));
  }

  void Compact(int cf, const Slice& start, const Slice& limit) {
    ASSERT_OK(
        db_->CompactRange(CompactRangeOptions(), handles_[cf], &start, &limit));
  }

  int NumTableFilesAtLevel(int level, int cf) {
    return GetProperty(cf,
                       "rocksdb.num-files-at-level" + std::to_string(level));
  }

  // Return spread of files per level
  std::string FilesPerLevel(int cf) {
    std::string result;
    int last_non_zero_offset = 0;
    for (int level = 0; level < dbfull()->NumberLevels(handles_[cf]); level++) {
      int f = NumTableFilesAtLevel(level, cf);
      char buf[100];
      snprintf(buf, sizeof(buf), "%s%d", (level ? "," : ""), f);
      result += buf;
      if (f > 0) {
        last_non_zero_offset = static_cast<int>(result.size());
      }
    }
    result.resize(last_non_zero_offset);
    return result;
  }

  void AssertFilesPerLevel(const std::string& value, int cf) {
    ASSERT_EQ(value, FilesPerLevel(cf));
  }

  int CountLiveFiles() {
    std::vector<LiveFileMetaData> metadata;
    db_->GetLiveFilesMetaData(&metadata);
    return static_cast<int>(metadata.size());
  }

  void AssertCountLiveFiles(int expected_value) {
    ASSERT_EQ(expected_value, CountLiveFiles());
  }

  // Do n memtable flushes, each of which produces an sstable
  // covering the range [small,large].
  void MakeTables(int cf, int n, const std::string& small,
                  const std::string& large) {
    for (int i = 0; i < n; i++) {
      ASSERT_OK(Put(cf, small, "begin"));
      ASSERT_OK(Put(cf, large, "end"));
      ASSERT_OK(db_->Flush(FlushOptions(), handles_[cf]));
    }
  }

  int CountLiveLogFiles() {
    int micros_wait_for_log_deletion = 20000;
    env_->SleepForMicroseconds(micros_wait_for_log_deletion);
    int ret = 0;
    VectorLogPtr wal_files;
    Status s;
    // GetSortedWalFiles is a flakey function -- it gets all the wal_dir
    // children files and then later checks for their existence. if some of the
    // log files doesn't exist anymore, it reports an error. it does all of this
    // without DB mutex held, so if a background process deletes the log file
    // while the function is being executed, it returns an error. We retry the
    // function 10 times to avoid the error failing the test
    for (int retries = 0; retries < 10; ++retries) {
      wal_files.clear();
      s = db_->GetSortedWalFiles(wal_files);
      if (s.ok()) {
        break;
      }
    }
    EXPECT_OK(s);
    for (const auto& wal : wal_files) {
      if (wal->Type() == kAliveLogFile) {
        ++ret;
      }
    }
    return ret;
    return 0;
  }

  void AssertCountLiveLogFiles(int value) {
    ASSERT_EQ(value, CountLiveLogFiles());
  }

  void AssertNumberOfImmutableMemtables(std::vector<int> num_per_cf) {
    assert(num_per_cf.size() == handles_.size());

    for (size_t i = 0; i < num_per_cf.size(); ++i) {
      ASSERT_EQ(num_per_cf[i], GetProperty(static_cast<int>(i),
                                           "rocksdb.num-immutable-mem-table"));
    }
  }

  void CopyFile(const std::string& source, const std::string& destination,
                uint64_t size = 0) {
    const EnvOptions soptions;
    std::unique_ptr<SequentialFile> srcfile;
    ASSERT_OK(env_->NewSequentialFile(source, &srcfile, soptions));
    std::unique_ptr<WritableFile> destfile;
    ASSERT_OK(env_->NewWritableFile(destination, &destfile, soptions));

    if (size == 0) {
      // default argument means copy everything
      ASSERT_OK(env_->GetFileSize(source, &size));
    }

    char buffer[4096];
    Slice slice;
    while (size > 0) {
      uint64_t one = std::min(uint64_t(sizeof(buffer)), size);
      ASSERT_OK(srcfile->Read(one, &slice, buffer));
      ASSERT_OK(destfile->Append(slice));
      size -= slice.size();
    }
    ASSERT_OK(destfile->Close());
  }

  int GetSstFileCount(std::string path) {
    std::vector<std::string> files;
    DBTestBase::GetSstFiles(env_, path, &files);
    return static_cast<int>(files.size());
  }

  void RecalculateWriteStallConditions(
      ColumnFamilyData* cfd, const MutableCFOptions& mutable_cf_options) {
    // add lock to avoid race condition between
    // `RecalculateWriteStallConditions` which writes to CFStats and
    // background `DBImpl::DumpStats()` threads which read CFStats
    dbfull()->TEST_LockMutex();
    cfd->RecalculateWriteStallConditions(mutable_cf_options);
    dbfull()->TEST_UnlockMutex();
  }

  double CalculateWriteDelayDivider(
      ColumnFamilyData* cfd, uint64_t compaction_needed_bytes,
      const MutableCFOptions& mutable_cf_options) {
    // add lock to guard current_ (*Version)
    WriteStallCause write_stall_cause = WriteStallCause::kNone;

    dbfull()->TEST_LockMutex();
    double divider = cfd->TEST_CalculateWriteDelayDivider(
        compaction_needed_bytes, mutable_cf_options, write_stall_cause);
    dbfull()->TEST_UnlockMutex();
    return divider;
  }

  double CalculateWriteDelayDivider(
      ColumnFamilyData* cfd, uint64_t compaction_needed_bytes,
      const MutableCFOptions& mutable_cf_options) {
    // add lock to guard current_ (*Version)
    ROCKSDB_NAMESPACE::ColumnFamilyData::WriteStallCause write_stall_cause =
        ROCKSDB_NAMESPACE::ColumnFamilyData::WriteStallCause::kNone;

    dbfull()->TEST_LockMutex();
    double divider = cfd->TEST_CalculateWriteDelayDivider(
        compaction_needed_bytes, mutable_cf_options, write_stall_cause);
    dbfull()->TEST_UnlockMutex();
    return divider;
  }

  std::vector<ColumnFamilyHandle*> handles_;
  std::vector<std::string> names_;
  std::vector<std::set<std::string>> keys_;
  ColumnFamilyOptions column_family_options_;
  DBOptions db_options_;
  std::string dbname_;
  DB* db_ = nullptr;
  EnvCounter* env_;
  std::shared_ptr<Env> env_guard_;
  Random rnd_;
  uint32_t format_;
};

class ColumnFamilyTest
    : public ColumnFamilyTestBase,
      virtual public ::testing::WithParamInterface<uint32_t> {
 public:
  ColumnFamilyTest() : ColumnFamilyTestBase(GetParam()) {}
};

INSTANTIATE_TEST_CASE_P(FormatDef, ColumnFamilyTest,
                        testing::Values(test::kDefaultFormatVersion));
INSTANTIATE_TEST_CASE_P(FormatLatest, ColumnFamilyTest,
                        testing::Values(kLatestFormatVersion));

#define CALL_WRAPPER(func) \
  func;                    \
  ASSERT_FALSE(HasFailure());

// The params for this suite are the Format Version and whether
// use_dynamic_delay is used
class ColumnFamilyTestWithDynamic
    : public ColumnFamilyTestBase,
      virtual public ::testing::WithParamInterface<std::tuple<uint32_t, bool>> {
 public:
  ColumnFamilyTestWithDynamic()
      : ColumnFamilyTestBase(std::get<0>(GetParam())) {}

  double SetDelayAndCalculateRate(ColumnFamilyData* cfd,
                                  uint64_t pending_bytes_to_set,
                                  int times_delayed,
                                  const MutableCFOptions& mutable_cf_options,
                                  bool expected_is_db_write_stopped,
                                  bool expected_needs_delay, int l0_files = 0) {
    VersionStorageInfo* vstorage = cfd->current()->storage_info();
    vstorage->TEST_set_estimated_compaction_needed_bytes(pending_bytes_to_set);
    if (l0_files > 0) {
      vstorage->set_l0_delay_trigger_count(l0_files);
    }
    RecalculateWriteStallConditions(cfd, mutable_cf_options);

    CheckAssertions(expected_is_db_write_stopped, expected_needs_delay);

    double rate_divider = 0;
    if (db_options_.use_dynamic_delay && expected_needs_delay) {
      rate_divider = CalculateWriteDelayDivider(
          cfd, vstorage->estimated_compaction_needed_bytes(),
          mutable_cf_options);
    } else {
      rate_divider = 1;
      for (int i = 0; i < times_delayed; i++) {
        // each time SetupDelay is called the rate is divided by
        // kIncSlowdownRatio (0.8)
        rate_divider *= 1.25;
      }
    }
    return rate_divider;
  }

  void CheckAssertions(bool expected_is_db_write_stopped,
                       bool expected_needs_delay) {
    ASSERT_TRUE(IsDbWriteStopped() == expected_is_db_write_stopped);
<<<<<<< HEAD
    ASSERT_TRUE(dbfull()->TEST_write_controler()->NeedsDelay() ==
=======
    ASSERT_TRUE(dbfull()->write_controller_ptr()->NeedsDelay() ==
>>>>>>> 335c4242
                expected_needs_delay);
  }

  double PickMaxInDynamic(double original_divider, double previous_divider) {
    double rate_divider_to_use = original_divider;
    if (db_options_.use_dynamic_delay) {
      rate_divider_to_use = std::max(original_divider, previous_divider);
    }
    return rate_divider_to_use;
  }
};

INSTANTIATE_TEST_CASE_P(
    FormatDef, ColumnFamilyTestWithDynamic,
    testing::Combine(testing::Values(test::kDefaultFormatVersion),
                     testing::Bool()));

INSTANTIATE_TEST_CASE_P(FormatLatest, ColumnFamilyTestWithDynamic,
                        testing::Combine(testing::Values(kLatestFormatVersion),
                                         testing::Bool()));

TEST_P(ColumnFamilyTest, DontReuseColumnFamilyID) {
  for (int iter = 0; iter < 3; ++iter) {
    Open();
    CreateColumnFamilies({"one", "two", "three"});
    for (size_t i = 0; i < handles_.size(); ++i) {
      auto cfh = static_cast_with_check<ColumnFamilyHandleImpl>(handles_[i]);
      ASSERT_EQ(i, cfh->GetID());
    }
    if (iter == 1) {
      Reopen();
    }
    DropColumnFamilies({3});
    Reopen();
    if (iter == 2) {
      // this tests if max_column_family is correctly persisted with
      // WriteSnapshot()
      Reopen();
    }
    CreateColumnFamilies({"three2"});
    // ID 3 that was used for dropped column family "three" should not be
    // reused
    auto cfh3 = static_cast_with_check<ColumnFamilyHandleImpl>(handles_[3]);
    ASSERT_EQ(4U, cfh3->GetID());
    Close();
    Destroy();
  }
}

TEST_P(ColumnFamilyTest, CreateCFRaceWithGetAggProperty) {
  Open();

  ROCKSDB_NAMESPACE::SyncPoint::GetInstance()->LoadDependency(
      {{"DBImpl::WriteOptionsFile:1",
        "ColumnFamilyTest.CreateCFRaceWithGetAggProperty:1"},
       {"ColumnFamilyTest.CreateCFRaceWithGetAggProperty:2",
        "DBImpl::WriteOptionsFile:2"}});
  ROCKSDB_NAMESPACE::SyncPoint::GetInstance()->EnableProcessing();

  ROCKSDB_NAMESPACE::port::Thread thread(
      [&] { CreateColumnFamilies({"one"}); });

  TEST_SYNC_POINT("ColumnFamilyTest.CreateCFRaceWithGetAggProperty:1");
  uint64_t pv;
  db_->GetAggregatedIntProperty(DB::Properties::kEstimateTableReadersMem, &pv);
  TEST_SYNC_POINT("ColumnFamilyTest.CreateCFRaceWithGetAggProperty:2");

  thread.join();

  ROCKSDB_NAMESPACE::SyncPoint::GetInstance()->DisableProcessing();
}

class FlushEmptyCFTestWithParam
    : public ColumnFamilyTestBase,
      virtual public testing::WithParamInterface<std::tuple<uint32_t, bool>> {
 public:
  FlushEmptyCFTestWithParam()
      : ColumnFamilyTestBase(std::get<0>(GetParam())),
        allow_2pc_(std::get<1>(GetParam())) {}

  // Required if inheriting from testing::WithParamInterface<>
  static void SetUpTestCase() {}
  static void TearDownTestCase() {}

  bool allow_2pc_;
};

TEST_P(FlushEmptyCFTestWithParam, FlushEmptyCFTest) {
  std::unique_ptr<FaultInjectionTestEnv> fault_env(
      new FaultInjectionTestEnv(env_));
  db_options_.env = fault_env.get();
  db_options_.allow_2pc = allow_2pc_;
  Open();
  CreateColumnFamilies({"one", "two"});
  // Generate log file A.
  ASSERT_OK(Put(1, "foo", "v1"));  // seqID 1

  Reopen();
  // Log file A is not dropped after reopening because default column family's
  // min log number is 0.
  // It flushes to SST file X
  ASSERT_OK(Put(1, "foo", "v1"));  // seqID 2
  ASSERT_OK(Put(1, "bar", "v2"));  // seqID 3
  // Current log file is file B now. While flushing, a new log file C is created
  // and is set to current. Boths' min log number is set to file C in memory, so
  // after flushing file B is deleted. At the same time, the min log number of
  // default CF is not written to manifest. Log file A still remains.
  // Flushed to SST file Y.
  ASSERT_OK(Flush(1));
  ASSERT_OK(Flush(0));
  ASSERT_OK(Put(1, "bar", "v3"));  // seqID 4
  ASSERT_OK(Put(1, "foo", "v4"));  // seqID 5
  ASSERT_OK(db_->FlushWAL(/*sync=*/false));

  // Preserve file system state up to here to simulate a crash condition.
  fault_env->SetFilesystemActive(false);
  std::vector<std::string> names;
  for (auto name : names_) {
    if (name != "") {
      names.push_back(name);
    }
  }

  Close();
  fault_env->ResetState();

  // Before opening, there are four files:
  //   Log file A contains seqID 1
  //   Log file C contains seqID 4, 5
  //   SST file X contains seqID 1
  //   SST file Y contains seqID 2, 3
  // Min log number:
  //   default CF: 0
  //   CF one, two: C
  // When opening the DB, all the seqID should be preserved.
  Open(names, {});
  ASSERT_EQ("v4", Get(1, "foo"));
  ASSERT_EQ("v3", Get(1, "bar"));
  Close();

  db_options_.env = env_;
}

TEST_P(FlushEmptyCFTestWithParam, FlushEmptyCFTest2) {
  std::unique_ptr<FaultInjectionTestEnv> fault_env(
      new FaultInjectionTestEnv(env_));
  db_options_.env = fault_env.get();
  db_options_.allow_2pc = allow_2pc_;
  Open();
  CreateColumnFamilies({"one", "two"});
  // Generate log file A.
  ASSERT_OK(Put(1, "foo", "v1"));  // seqID 1

  Reopen();
  // Log file A is not dropped after reopening because default column family's
  // min log number is 0.
  // It flushes to SST file X
  ASSERT_OK(Put(1, "foo", "v1"));  // seqID 2
  ASSERT_OK(Put(1, "bar", "v2"));  // seqID 3
  // Current log file is file B now. While flushing, a new log file C is created
  // and is set to current. Both CFs' min log number is set to file C so after
  // flushing file B is deleted. Log file A still remains.
  // Flushed to SST file Y.
  ASSERT_OK(Flush(1));
  ASSERT_OK(Put(0, "bar", "v2"));  // seqID 4
  ASSERT_OK(Put(2, "bar", "v2"));  // seqID 5
  ASSERT_OK(Put(1, "bar", "v3"));  // seqID 6
  // Flushing all column families. This forces all CFs' min log to current. This
  // is written to the manifest file. Log file C is cleared.
  ASSERT_OK(Flush(0));
  ASSERT_OK(Flush(1));
  ASSERT_OK(Flush(2));
  // Write to log file D
  ASSERT_OK(Put(1, "bar", "v4"));  // seqID 7
  ASSERT_OK(Put(1, "bar", "v5"));  // seqID 8
  ASSERT_OK(db_->FlushWAL(/*sync=*/false));
  // Preserve file system state up to here to simulate a crash condition.
  fault_env->SetFilesystemActive(false);
  std::vector<std::string> names;
  for (auto name : names_) {
    if (name != "") {
      names.push_back(name);
    }
  }

  Close();
  fault_env->ResetState();
  // Before opening, there are two logfiles:
  //   Log file A contains seqID 1
  //   Log file D contains seqID 7, 8
  // Min log number:
  //   default CF: D
  //   CF one, two: D
  // When opening the DB, log file D should be replayed using the seqID
  // specified in the file.
  Open(names, {});
  ASSERT_EQ("v1", Get(1, "foo"));
  ASSERT_EQ("v5", Get(1, "bar"));
  Close();

  db_options_.env = env_;
}

INSTANTIATE_TEST_CASE_P(
    FormatDef, FlushEmptyCFTestWithParam,
    testing::Values(std::make_tuple(test::kDefaultFormatVersion, true),
                    std::make_tuple(test::kDefaultFormatVersion, false)));
INSTANTIATE_TEST_CASE_P(
    FormatLatest, FlushEmptyCFTestWithParam,
    testing::Values(std::make_tuple(kLatestFormatVersion, true),
                    std::make_tuple(kLatestFormatVersion, false)));

TEST_P(ColumnFamilyTest, AddDrop) {
  Open();
  CreateColumnFamilies({"one", "two", "three"});
  ASSERT_EQ("NOT_FOUND", Get(1, "fodor"));
  ASSERT_EQ("NOT_FOUND", Get(2, "fodor"));
  DropColumnFamilies({2});
  ASSERT_EQ("NOT_FOUND", Get(1, "fodor"));
  CreateColumnFamilies({"four"});
  ASSERT_EQ("NOT_FOUND", Get(3, "fodor"));
  ASSERT_OK(Put(1, "fodor", "mirko"));
  ASSERT_EQ("mirko", Get(1, "fodor"));
  ASSERT_EQ("NOT_FOUND", Get(3, "fodor"));
  Close();
  ASSERT_TRUE(TryOpen({"default"}).IsInvalidArgument());
  Open({"default", "one", "three", "four"});
  DropColumnFamilies({1});
  Reopen();
  Close();

  std::vector<std::string> families;
  ASSERT_OK(DB::ListColumnFamilies(db_options_, dbname_, &families));
  std::sort(families.begin(), families.end());
  ASSERT_TRUE(families ==
              std::vector<std::string>({"default", "four", "three"}));
}

TEST_P(ColumnFamilyTest, BulkAddDrop) {
  constexpr int kNumCF = 1000;
  ColumnFamilyOptions cf_options;
  WriteOptions write_options;
  Open();
  std::vector<std::string> cf_names;
  std::vector<ColumnFamilyHandle*> cf_handles;
  for (int i = 1; i <= kNumCF; i++) {
    cf_names.push_back("cf1-" + std::to_string(i));
  }
  ASSERT_OK(db_->CreateColumnFamilies(cf_options, cf_names, &cf_handles));
  for (int i = 1; i <= kNumCF; i++) {
    ASSERT_OK(db_->Put(write_options, cf_handles[i - 1], "foo", "bar"));
  }
  ASSERT_OK(db_->DropColumnFamilies(cf_handles));
  std::vector<ColumnFamilyDescriptor> cf_descriptors;
  for (auto* handle : cf_handles) {
    delete handle;
  }
  cf_handles.clear();
  for (int i = 1; i <= kNumCF; i++) {
    cf_descriptors.emplace_back("cf2-" + std::to_string(i),
                                ColumnFamilyOptions());
  }
  ASSERT_OK(db_->CreateColumnFamilies(cf_descriptors, &cf_handles));
  for (int i = 1; i <= kNumCF; i++) {
    ASSERT_OK(db_->Put(write_options, cf_handles[i - 1], "foo", "bar"));
  }
  ASSERT_OK(db_->DropColumnFamilies(cf_handles));
  for (auto* handle : cf_handles) {
    delete handle;
  }
  Close();
  std::vector<std::string> families;
  ASSERT_OK(DB::ListColumnFamilies(db_options_, dbname_, &families));
  std::sort(families.begin(), families.end());
  ASSERT_TRUE(families == std::vector<std::string>({"default"}));
}

TEST_P(ColumnFamilyTest, DropTest) {
  // first iteration - don't reopen DB before dropping
  // second iteration - reopen DB before dropping
  for (int iter = 0; iter < 2; ++iter) {
    Open({"default"});
    CreateColumnFamiliesAndReopen({"pikachu"});
    for (int i = 0; i < 100; ++i) {
      ASSERT_OK(Put(1, std::to_string(i), "bar" + std::to_string(i)));
    }
    ASSERT_OK(Flush(1));

    if (iter == 1) {
      Reopen();
    }
    ASSERT_EQ("bar1", Get(1, "1"));

    AssertCountLiveFiles(1);
    DropColumnFamilies({1});
    // make sure that all files are deleted when we drop the column family
    AssertCountLiveFiles(0);
    Destroy();
  }
}

TEST_P(ColumnFamilyTest, WriteBatchFailure) {
  Open();
  CreateColumnFamiliesAndReopen({"one", "two"});
  WriteBatch batch;
  ASSERT_OK(batch.Put(handles_[0], Slice("existing"), Slice("column-family")));
  ASSERT_OK(
      batch.Put(handles_[1], Slice("non-existing"), Slice("column-family")));
  ASSERT_OK(db_->Write(WriteOptions(), &batch));
  DropColumnFamilies({1});
  WriteOptions woptions_ignore_missing_cf;
  woptions_ignore_missing_cf.ignore_missing_column_families = true;
  ASSERT_OK(
      batch.Put(handles_[0], Slice("still here"), Slice("column-family")));
  ASSERT_OK(db_->Write(woptions_ignore_missing_cf, &batch));
  ASSERT_EQ("column-family", Get(0, "still here"));
  Status s = db_->Write(WriteOptions(), &batch);
  ASSERT_TRUE(s.IsInvalidArgument());
  Close();
}

TEST_P(ColumnFamilyTest, ReadWrite) {
  Open();
  CreateColumnFamiliesAndReopen({"one", "two"});
  ASSERT_OK(Put(0, "foo", "v1"));
  ASSERT_OK(Put(0, "bar", "v2"));
  ASSERT_OK(Put(1, "mirko", "v3"));
  ASSERT_OK(Put(0, "foo", "v2"));
  ASSERT_OK(Put(2, "fodor", "v5"));

  for (int iter = 0; iter <= 3; ++iter) {
    ASSERT_EQ("v2", Get(0, "foo"));
    ASSERT_EQ("v2", Get(0, "bar"));
    ASSERT_EQ("v3", Get(1, "mirko"));
    ASSERT_EQ("v5", Get(2, "fodor"));
    ASSERT_EQ("NOT_FOUND", Get(0, "fodor"));
    ASSERT_EQ("NOT_FOUND", Get(1, "fodor"));
    ASSERT_EQ("NOT_FOUND", Get(2, "foo"));
    if (iter <= 1) {
      Reopen();
    }
  }
  Close();
}

TEST_P(ColumnFamilyTest, IgnoreRecoveredLog) {
  std::string backup_logs = dbname_ + "/backup_logs";

  // delete old files in backup_logs directory
  ASSERT_OK(env_->CreateDirIfMissing(dbname_));
  ASSERT_OK(env_->CreateDirIfMissing(backup_logs));
  std::vector<std::string> old_files;
  ASSERT_OK(env_->GetChildren(backup_logs, &old_files));
  for (auto& file : old_files) {
    ASSERT_OK(env_->DeleteFile(backup_logs + "/" + file));
  }

  column_family_options_.merge_operator =
      MergeOperators::CreateUInt64AddOperator();
  db_options_.wal_dir = dbname_ + "/logs";
  Destroy();
  Open();
  CreateColumnFamilies({"cf1", "cf2"});

  // fill up the DB
  std::string one, two, three;
  PutFixed64(&one, 1);
  PutFixed64(&two, 2);
  PutFixed64(&three, 3);
  ASSERT_OK(Merge(0, "foo", one));
  ASSERT_OK(Merge(1, "mirko", one));
  ASSERT_OK(Merge(0, "foo", one));
  ASSERT_OK(Merge(2, "bla", one));
  ASSERT_OK(Merge(2, "fodor", one));
  ASSERT_OK(Merge(0, "bar", one));
  ASSERT_OK(Merge(2, "bla", one));
  ASSERT_OK(Merge(1, "mirko", two));
  ASSERT_OK(Merge(1, "franjo", one));

  // copy the logs to backup
  std::vector<std::string> logs;
  ASSERT_OK(env_->GetChildren(db_options_.wal_dir, &logs));
  for (auto& log : logs) {
    CopyFile(db_options_.wal_dir + "/" + log, backup_logs + "/" + log);
  }

  // recover the DB
  Close();

  // 1. check consistency
  // 2. copy the logs from backup back to WAL dir. if the recovery happens
  // again on the same log files, this should lead to incorrect results
  // due to applying merge operator twice
  // 3. check consistency
  for (int iter = 0; iter < 2; ++iter) {
    // assert consistency
    Open({"default", "cf1", "cf2"});
    ASSERT_EQ(two, Get(0, "foo"));
    ASSERT_EQ(one, Get(0, "bar"));
    ASSERT_EQ(three, Get(1, "mirko"));
    ASSERT_EQ(one, Get(1, "franjo"));
    ASSERT_EQ(one, Get(2, "fodor"));
    ASSERT_EQ(two, Get(2, "bla"));
    Close();

    if (iter == 0) {
      // copy the logs from backup back to wal dir
      for (auto& log : logs) {
        CopyFile(backup_logs + "/" + log, db_options_.wal_dir + "/" + log);
      }
    }
  }
}

TEST_P(ColumnFamilyTest, FlushTest) {
  Open();
  CreateColumnFamiliesAndReopen({"one", "two"});
  ASSERT_OK(Put(0, "foo", "v1"));
  ASSERT_OK(Put(0, "bar", "v2"));
  ASSERT_OK(Put(1, "mirko", "v3"));
  ASSERT_OK(Put(0, "foo", "v2"));
  ASSERT_OK(Put(2, "fodor", "v5"));

  for (int j = 0; j < 2; j++) {
    ReadOptions ro;
    std::vector<Iterator*> iterators;
    // Hold super version.
    if (j == 0) {
      ASSERT_OK(db_->NewIterators(ro, handles_, &iterators));
    }

    for (int i = 0; i < 3; ++i) {
      uint64_t max_total_in_memory_state = MaxTotalInMemoryState();
      ASSERT_OK(Flush(i));
      AssertMaxTotalInMemoryState(max_total_in_memory_state);
    }
    ASSERT_OK(Put(1, "foofoo", "bar"));
    ASSERT_OK(Put(0, "foofoo", "bar"));

    for (auto* it : iterators) {
      ASSERT_OK(it->status());
      delete it;
    }
  }
  Reopen();

  for (int iter = 0; iter <= 2; ++iter) {
    ASSERT_EQ("v2", Get(0, "foo"));
    ASSERT_EQ("v2", Get(0, "bar"));
    ASSERT_EQ("v3", Get(1, "mirko"));
    ASSERT_EQ("v5", Get(2, "fodor"));
    ASSERT_EQ("NOT_FOUND", Get(0, "fodor"));
    ASSERT_EQ("NOT_FOUND", Get(1, "fodor"));
    ASSERT_EQ("NOT_FOUND", Get(2, "foo"));
    if (iter <= 1) {
      Reopen();
    }
  }
  Close();
}

// Makes sure that obsolete log files get deleted
TEST_P(ColumnFamilyTest, LogDeletionTest) {
  db_options_.max_total_wal_size = std::numeric_limits<uint64_t>::max();
  column_family_options_.arena_block_size = 4 * 1024;
  column_family_options_.write_buffer_size = 128000;  // 128KB
  Open();
  CreateColumnFamilies({"one", "two", "three", "four"});
  // Each bracket is one log file. if number is in (), it means
  // we don't need it anymore (it's been flushed)
  // []
  AssertCountLiveLogFiles(0);
  PutRandomData(0, 1, 128);
  // [0]
  PutRandomData(1, 1, 128);
  // [0, 1]
  PutRandomData(1, 1000, 128);
  WaitForFlush(1);
  // [0, (1)] [1]
  AssertCountLiveLogFiles(2);
  PutRandomData(0, 1, 128);
  // [0, (1)] [0, 1]
  AssertCountLiveLogFiles(2);
  PutRandomData(2, 1, 128);
  // [0, (1)] [0, 1, 2]
  PutRandomData(2, 1000, 128);
  WaitForFlush(2);
  // [0, (1)] [0, 1, (2)] [2]
  AssertCountLiveLogFiles(3);
  PutRandomData(2, 1000, 128);
  WaitForFlush(2);
  // [0, (1)] [0, 1, (2)] [(2)] [2]
  AssertCountLiveLogFiles(4);
  PutRandomData(3, 1, 128);
  // [0, (1)] [0, 1, (2)] [(2)] [2, 3]
  PutRandomData(1, 1, 128);
  // [0, (1)] [0, 1, (2)] [(2)] [1, 2, 3]
  AssertCountLiveLogFiles(4);
  PutRandomData(1, 1000, 128);
  WaitForFlush(1);
  // [0, (1)] [0, (1), (2)] [(2)] [(1), 2, 3] [1]
  AssertCountLiveLogFiles(5);
  PutRandomData(0, 1000, 128);
  WaitForFlush(0);
  // [(0), (1)] [(0), (1), (2)] [(2)] [(1), 2, 3] [1, (0)] [0]
  // delete obsolete logs -->
  // [(1), 2, 3] [1, (0)] [0]
  AssertCountLiveLogFiles(3);
  PutRandomData(0, 1000, 128);
  WaitForFlush(0);
  // [(1), 2, 3] [1, (0)], [(0)] [0]
  AssertCountLiveLogFiles(4);
  PutRandomData(1, 1000, 128);
  WaitForFlush(1);
  // [(1), 2, 3] [(1), (0)] [(0)] [0, (1)] [1]
  AssertCountLiveLogFiles(5);
  PutRandomData(2, 1000, 128);
  WaitForFlush(2);
  // [(1), (2), 3] [(1), (0)] [(0)] [0, (1)] [1, (2)], [2]
  AssertCountLiveLogFiles(6);
  PutRandomData(3, 1000, 128);
  WaitForFlush(3);
  // [(1), (2), (3)] [(1), (0)] [(0)] [0, (1)] [1, (2)], [2, (3)] [3]
  // delete obsolete logs -->
  // [0, (1)] [1, (2)], [2, (3)] [3]
  AssertCountLiveLogFiles(4);
  Close();
}

TEST_P(ColumnFamilyTest, CrashAfterFlush) {
  std::unique_ptr<FaultInjectionTestEnv> fault_env(
      new FaultInjectionTestEnv(env_));
  db_options_.env = fault_env.get();
  Open();
  CreateColumnFamilies({"one"});

  WriteBatch batch;
  ASSERT_OK(batch.Put(handles_[0], Slice("foo"), Slice("bar")));
  ASSERT_OK(batch.Put(handles_[1], Slice("foo"), Slice("bar")));
  ASSERT_OK(db_->Write(WriteOptions(), &batch));
  ASSERT_OK(Flush(0));
  fault_env->SetFilesystemActive(false);

  std::vector<std::string> names;
  for (auto name : names_) {
    if (name != "") {
      names.push_back(name);
    }
  }
  Close();
  ASSERT_OK(fault_env->DropUnsyncedFileData());
  fault_env->ResetState();
  Open(names, {});

  // Write batch should be atomic.
  ASSERT_EQ(Get(0, "foo"), Get(1, "foo"));

  Close();
  db_options_.env = env_;
}

TEST_P(ColumnFamilyTest, DropBeforeInstallResults) {
  Open();
  CreateColumnFamilies({"one"});

  // The memtables in the following vector are simply pointers to memtables that
  // are managed by the CF that is about to be dropped and are collected during
  // the flush through the sync point callback below. The vector isn't owning
  // them and access to them is performed only after making sure that they are
  // still alive (asserting that the amount of immutable memtables that the CF
  // reports is the same as the amount of memtables that we collected). The
  // vector is also cleared right after the checks are done in order to avoid
  // leaking the pointers after they are freed.
  std::vector<MemTable*> mems;

  SyncPoint::GetInstance()->DisableProcessing();
  SyncPoint::GetInstance()->ClearAllCallBacks();
  SyncPoint::GetInstance()->LoadDependency(
      {{"DBImpl::FlushMemTableToOutputFile:Finish",
        "ColumnFamilyTest::DropBeforeInstallResults"}});
  SyncPoint::GetInstance()->SetCallBack(
      "FlushJob::WriteLevel0Table", [&](void* arg) {
        auto* memtables = static_cast<autovector<MemTable*>*>(arg);
        ASSERT_NE(memtables, nullptr);
        ASSERT_EQ(memtables->size(), 1);
        for (auto& picked_mem : *memtables) {
          mems.push_back(picked_mem);
        }
        ASSERT_OK(db_->DropColumnFamily(handles_[1]));
      });
  SyncPoint::GetInstance()->EnableProcessing();

  ASSERT_OK(Put(1, "foo", "bar"));

  uint64_t num_immutable = 0;
  ASSERT_TRUE(db_->GetIntProperty(
      handles_[1], "rocksdb.num-immutable-mem-table", &num_immutable));
  ASSERT_EQ(num_immutable, 0);

  ASSERT_TRUE(Flush(1).IsColumnFamilyDropped());

  TEST_SYNC_POINT("ColumnFamilyTest::DropBeforeInstallResults");

  SyncPoint::GetInstance()->DisableProcessing();
  SyncPoint::GetInstance()->ClearAllCallBacks();

  // Make sure we can still read the key that we inserted
  std::unique_ptr<Iterator> dropped_cf_iter{db_->NewIterator({}, handles_[1])};
  dropped_cf_iter->Seek("foo");
  ASSERT_TRUE(dropped_cf_iter->Valid());
  ASSERT_EQ(dropped_cf_iter->key(), "foo");
  ASSERT_EQ(dropped_cf_iter->value(), "bar");
  dropped_cf_iter.reset();

  // Ensure that the memtable still exists and is marked as immutable
  ASSERT_TRUE(db_->GetIntProperty(
      handles_[1], "rocksdb.num-immutable-mem-table", &num_immutable));
  ASSERT_EQ(num_immutable, 1);

  // Make sure that the memtable was not rolled back
  ASSERT_EQ(mems.size(), 1);
  for (auto& mem : mems) {
    ASSERT_GT(mem->GetEdits()->NumEntries(), 0);
  }
  mems.clear();

  std::vector<ColumnFamilyDescriptor> descs;
  for (auto h : handles_) {
    if (h) {
      ColumnFamilyDescriptor desc;
      ASSERT_OK(h->GetDescriptor(&desc));
      descs.push_back(desc);
      ASSERT_OK(db_->DestroyColumnFamilyHandle(h));
    }
  }
  handles_.clear();
  names_.clear();

  // Ensure the DB closes successfully after this
  ASSERT_OK(db_->Close());
  Destroy(descs);
}

<<<<<<< HEAD
#ifndef ROCKSDB_LITE  // EventListener is not supported
=======
>>>>>>> 335c4242
TEST_P(ColumnFamilyTest, DropAfterPickMemtable) {
  class FlushBeginListener : public EventListener {
   public:
    void OnFlushBegin(DB* db, const FlushJobInfo& flush_job_info) override {
      if (flush_job_info.cf_name == "one" && handle != nullptr) {
        ASSERT_OK(db->DropColumnFamily(handle));
        handle = nullptr;
      }
    }

    ColumnFamilyHandle* handle = nullptr;
  };

  std::shared_ptr<FlushBeginListener> listener =
      std::make_shared<FlushBeginListener>();
  db_options_.listeners.push_back(listener);

  Open();
  CreateColumnFamilies({"one"});

  listener->handle = handles_[1];

  // The memtables in the following vector are simply pointers to memtables that
  // are managed by the CF that is about to be dropped and are collected during
  // the flush through the sync point callback below. The vector isn't owning
  // them and access to them is performed only after making sure that they are
  // still alive (asserting that the amount of immutable memtables that the CF
  // reports is the same as the amount of memtables that we collected). The
  // vector is also cleared right after the checks are done in order to avoid
  // leaking the pointers after they are freed.
  std::vector<MemTable*> mems;

  SyncPoint::GetInstance()->DisableProcessing();
  SyncPoint::GetInstance()->ClearAllCallBacks();
  SyncPoint::GetInstance()->LoadDependency(
      {{"DBImpl::FlushMemTableToOutputFile:Finish",
        "ColumnFamilyTest::DropAfterPickMemtable"}});
  SyncPoint::GetInstance()->SetCallBack(
      "DBImpl::FlushMemTableToOutputFile:AfterPickMemtables", [&](void* arg) {
        auto* job = reinterpret_cast<FlushJob*>(arg);
        ASSERT_NE(job, nullptr);
        ASSERT_EQ(job->GetMemTables().size(), 1);
        for (auto& picked_mem : job->GetMemTables()) {
          mems.push_back(picked_mem);
        }
      });
  SyncPoint::GetInstance()->EnableProcessing();

  ASSERT_OK(Put(1, "foo", "bar"));

  uint64_t num_immutable = 0;
  ASSERT_TRUE(db_->GetIntProperty(
      handles_[1], "rocksdb.num-immutable-mem-table", &num_immutable));
  ASSERT_EQ(num_immutable, 0);

  ASSERT_TRUE(Flush(1).IsColumnFamilyDropped());

  TEST_SYNC_POINT("ColumnFamilyTest::DropAfterPickMemtable");

  SyncPoint::GetInstance()->DisableProcessing();
  SyncPoint::GetInstance()->ClearAllCallBacks();

  // Make sure we can still read the key that we inserted
  std::unique_ptr<Iterator> dropped_cf_iter{db_->NewIterator({}, handles_[1])};
  dropped_cf_iter->Seek("foo");
  ASSERT_TRUE(dropped_cf_iter->Valid());
  ASSERT_EQ(dropped_cf_iter->key(), "foo");
  ASSERT_EQ(dropped_cf_iter->value(), "bar");
  dropped_cf_iter.reset();

  // Ensure that the memtable still exists and is marked as immutable
  ASSERT_TRUE(db_->GetIntProperty(
      handles_[1], "rocksdb.num-immutable-mem-table", &num_immutable));
  ASSERT_EQ(num_immutable, 1);

  // Make sure that the memtable was not rolled back
  ASSERT_EQ(mems.size(), 1);
  for (auto& mem : mems) {
    ASSERT_GT(mem->GetEdits()->NumEntries(), 0);
  }
  mems.clear();

  std::vector<ColumnFamilyDescriptor> descs;
  for (auto h : handles_) {
    if (h) {
      ColumnFamilyDescriptor desc;
      ASSERT_OK(h->GetDescriptor(&desc));
      descs.push_back(desc);
      ASSERT_OK(db_->DestroyColumnFamilyHandle(h));
    }
  }
  handles_.clear();
  names_.clear();

  // Ensure the DB closes successfully after this
  ASSERT_OK(db_->Close());
  Destroy(descs);
}
<<<<<<< HEAD
#endif  // !ROCKSDB_LITE
=======
>>>>>>> 335c4242

TEST_P(ColumnFamilyTest, OpenNonexistentColumnFamily) {
  ASSERT_OK(TryOpen({"default"}));
  Close();
  ASSERT_TRUE(TryOpen({"default", "dne"}).IsInvalidArgument());
}

// Makes sure that obsolete log files get deleted
TEST_P(ColumnFamilyTest, DifferentWriteBufferSizes) {
  // disable flushing stale column families
  db_options_.max_total_wal_size = std::numeric_limits<uint64_t>::max();
  Open();
  CreateColumnFamilies({"one", "two", "three"});
  ColumnFamilyOptions default_cf, one, two, three;
  // setup options. all column families have max_write_buffer_number setup to 10
  // "default" -> 100KB memtable, start flushing immediately
  // "one" -> 200KB memtable, start flushing with two immutable memtables
  // "two" -> 1MB memtable, start flushing with three immutable memtables
  // "three" -> 90KB memtable, start flushing with four immutable memtables
  default_cf.write_buffer_size = 100000;
  default_cf.arena_block_size = 4 * 4096;
  default_cf.max_write_buffer_number = 10;
  default_cf.min_write_buffer_number_to_merge = 1;
  default_cf.max_write_buffer_size_to_maintain = 0;
  one.write_buffer_size = 200000;
  one.arena_block_size = 4 * 4096;
  one.max_write_buffer_number = 10;
  one.min_write_buffer_number_to_merge = 2;
  one.max_write_buffer_size_to_maintain =
      static_cast<int>(one.write_buffer_size);
  two.write_buffer_size = 1000000;
  two.arena_block_size = 4 * 4096;
  two.max_write_buffer_number = 10;
  two.min_write_buffer_number_to_merge = 3;
  two.max_write_buffer_size_to_maintain =
      static_cast<int>(two.write_buffer_size);
  three.write_buffer_size = 4096 * 22;
  three.arena_block_size = 4096;
  three.max_write_buffer_number = 10;
  three.min_write_buffer_number_to_merge = 4;
  three.max_write_buffer_size_to_maintain =
      static_cast<int>(three.write_buffer_size);

  Reopen({default_cf, one, two, three});

  int micros_wait_for_flush = 10000;
  PutRandomData(0, 100, 1000);
  WaitForFlush(0);
  AssertNumberOfImmutableMemtables({0, 0, 0, 0});
  AssertCountLiveLogFiles(1);
  PutRandomData(1, 200, 1000);
  env_->SleepForMicroseconds(micros_wait_for_flush);
  AssertNumberOfImmutableMemtables({0, 1, 0, 0});
  AssertCountLiveLogFiles(2);
  PutRandomData(2, 1000, 1000);
  env_->SleepForMicroseconds(micros_wait_for_flush);
  AssertNumberOfImmutableMemtables({0, 1, 1, 0});
  AssertCountLiveLogFiles(3);
  PutRandomData(2, 1000, 1000);
  env_->SleepForMicroseconds(micros_wait_for_flush);
  AssertNumberOfImmutableMemtables({0, 1, 2, 0});
  AssertCountLiveLogFiles(4);
  PutRandomData(3, 93, 990);
  env_->SleepForMicroseconds(micros_wait_for_flush);
  AssertNumberOfImmutableMemtables({0, 1, 2, 1});
  AssertCountLiveLogFiles(5);
  PutRandomData(3, 88, 990);
  env_->SleepForMicroseconds(micros_wait_for_flush);
  AssertNumberOfImmutableMemtables({0, 1, 2, 2});
  AssertCountLiveLogFiles(6);
  PutRandomData(3, 88, 990);
  env_->SleepForMicroseconds(micros_wait_for_flush);
  AssertNumberOfImmutableMemtables({0, 1, 2, 3});
  AssertCountLiveLogFiles(7);
  PutRandomData(0, 100, 1000);
  WaitForFlush(0);
  AssertNumberOfImmutableMemtables({0, 1, 2, 3});
  AssertCountLiveLogFiles(8);
  PutRandomData(2, 100, 10000);
  WaitForFlush(2);
  AssertNumberOfImmutableMemtables({0, 1, 0, 3});
  AssertCountLiveLogFiles(9);
  PutRandomData(3, 88, 990);
  WaitForFlush(3);
  AssertNumberOfImmutableMemtables({0, 1, 0, 0});
  AssertCountLiveLogFiles(10);
  PutRandomData(3, 88, 990);
  env_->SleepForMicroseconds(micros_wait_for_flush);
  AssertNumberOfImmutableMemtables({0, 1, 0, 1});
  AssertCountLiveLogFiles(11);
  PutRandomData(1, 200, 1000);
  WaitForFlush(1);
  AssertNumberOfImmutableMemtables({0, 0, 0, 1});
  AssertCountLiveLogFiles(5);
  PutRandomData(3, 88 * 3, 990);
  WaitForFlush(3);
  PutRandomData(3, 88 * 4, 990);
  WaitForFlush(3);
  AssertNumberOfImmutableMemtables({0, 0, 0, 0});
  AssertCountLiveLogFiles(12);
  PutRandomData(0, 100, 1000);
  WaitForFlush(0);
  AssertNumberOfImmutableMemtables({0, 0, 0, 0});
  AssertCountLiveLogFiles(12);
  PutRandomData(2, 3 * 1000, 1000);
  WaitForFlush(2);
  AssertNumberOfImmutableMemtables({0, 0, 0, 0});
  AssertCountLiveLogFiles(12);
  PutRandomData(1, 2 * 200, 1000);
  WaitForFlush(1);
  AssertNumberOfImmutableMemtables({0, 0, 0, 0});
  AssertCountLiveLogFiles(7);
  Close();
}

// The test is commented out because we want to test that snapshot is
// not created for memtables not supported it, but There isn't a memtable
// that doesn't support snapshot right now. If we have one later, we can
// re-enable the test.
//
//   TEST_P(ColumnFamilyTest, MemtableNotSupportSnapshot) {
//   db_options_.allow_concurrent_memtable_write = false;
//   Open();
//   auto* s1 = dbfull()->GetSnapshot();
//   ASSERT_TRUE(s1 != nullptr);
//   dbfull()->ReleaseSnapshot(s1);

//   // Add a column family that doesn't support snapshot
//   ColumnFamilyOptions first;
//   first.memtable_factory.reset(new DummyMemtableNotSupportingSnapshot());
//   CreateColumnFamilies({"first"}, {first});
//   auto* s2 = dbfull()->GetSnapshot();
//   ASSERT_TRUE(s2 == nullptr);

//   // Add a column family that supports snapshot. Snapshot stays not
//   supported. ColumnFamilyOptions second; CreateColumnFamilies({"second"},
//   {second}); auto* s3 = dbfull()->GetSnapshot(); ASSERT_TRUE(s3 == nullptr);
//   Close();
// }

class TestComparator : public Comparator {
  int Compare(const ROCKSDB_NAMESPACE::Slice& /*a*/,
              const ROCKSDB_NAMESPACE::Slice& /*b*/) const override {
    return 0;
  }
  const char* Name() const override { return "Test"; }
  void FindShortestSeparator(
      std::string* /*start*/,
      const ROCKSDB_NAMESPACE::Slice& /*limit*/) const override {}
  void FindShortSuccessor(std::string* /*key*/) const override {}
};

static TestComparator third_comparator;
static TestComparator fourth_comparator;

// Test that we can retrieve the comparator from a created CF
TEST_P(ColumnFamilyTest, GetComparator) {
  Open();
  // Add a column family with no comparator specified
  CreateColumnFamilies({"first"});
  const Comparator* comp = handles_[0]->GetComparator();
  ASSERT_EQ(comp, BytewiseComparator());

  // Add three column families - one with no comparator and two
  // with comparators specified
  ColumnFamilyOptions second, third, fourth;
  second.comparator = &third_comparator;
  third.comparator = &fourth_comparator;
  CreateColumnFamilies({"second", "third", "fourth"}, {second, third, fourth});
  ASSERT_EQ(handles_[1]->GetComparator(), BytewiseComparator());
  ASSERT_EQ(handles_[2]->GetComparator(), &third_comparator);
  ASSERT_EQ(handles_[3]->GetComparator(), &fourth_comparator);
  Close();
}

TEST_P(ColumnFamilyTest, DifferentMergeOperators) {
  Open();
  CreateColumnFamilies({"first", "second"});
  ColumnFamilyOptions default_cf, first, second;
  first.merge_operator = MergeOperators::CreateUInt64AddOperator();
  second.merge_operator = MergeOperators::CreateStringAppendOperator();
  Reopen({default_cf, first, second});

  std::string one, two, three;
  PutFixed64(&one, 1);
  PutFixed64(&two, 2);
  PutFixed64(&three, 3);

  ASSERT_OK(Put(0, "foo", two));
  ASSERT_OK(Put(0, "foo", one));
  ASSERT_TRUE(Merge(0, "foo", two).IsNotSupported());
  ASSERT_EQ(Get(0, "foo"), one);

  ASSERT_OK(Put(1, "foo", two));
  ASSERT_OK(Put(1, "foo", one));
  ASSERT_OK(Merge(1, "foo", two));
  ASSERT_EQ(Get(1, "foo"), three);

  ASSERT_OK(Put(2, "foo", two));
  ASSERT_OK(Put(2, "foo", one));
  ASSERT_OK(Merge(2, "foo", two));
  ASSERT_EQ(Get(2, "foo"), one + "," + two);
  Close();
}

TEST_P(ColumnFamilyTest, DifferentCompactionStyles) {
  Open();
  CreateColumnFamilies({"one", "two"});
  ColumnFamilyOptions default_cf, one, two;
  db_options_.max_open_files = 20;  // only 10 files in file cache

  default_cf.compaction_style = kCompactionStyleLevel;
  default_cf.num_levels = 3;
  default_cf.write_buffer_size = 64 << 10;  // 64KB
  default_cf.target_file_size_base = 30 << 10;
  default_cf.max_compaction_bytes = static_cast<uint64_t>(1) << 60;

  BlockBasedTableOptions table_options = GetBlockBasedTableOptions();
  table_options.no_block_cache = true;
  default_cf.table_factory.reset(NewBlockBasedTableFactory(table_options));

  one.compaction_style = kCompactionStyleUniversal;

  one.num_levels = 1;
  // trigger compaction if there are >= 4 files
  one.level0_file_num_compaction_trigger = 4;
  one.write_buffer_size = 120000;

  two.compaction_style = kCompactionStyleLevel;
  two.num_levels = 4;
  two.level0_file_num_compaction_trigger = 3;
  two.write_buffer_size = 100000;

  Reopen({default_cf, one, two});

  // SETUP column family "one" -- universal style
  for (int i = 0; i < one.level0_file_num_compaction_trigger - 1; ++i) {
    PutRandomData(1, 10, 12000);
    PutRandomData(1, 1, 10);
    WaitForFlush(1);
    AssertFilesPerLevel(std::to_string(i + 1), 1);
  }

  // SETUP column family "two" -- level style with 4 levels
  for (int i = 0; i < two.level0_file_num_compaction_trigger - 1; ++i) {
    PutRandomData(2, 10, 12000);
    PutRandomData(2, 1, 10);
    WaitForFlush(2);
    AssertFilesPerLevel(std::to_string(i + 1), 2);
  }

  // TRIGGER compaction "one"
  PutRandomData(1, 10, 12000);
  PutRandomData(1, 1, 10);

  // TRIGGER compaction "two"
  PutRandomData(2, 10, 12000);
  PutRandomData(2, 1, 10);

  // WAIT for compactions
  WaitForCompaction();

  // VERIFY compaction "one"
  AssertFilesPerLevel("1", 1);

  // VERIFY compaction "two"
  AssertFilesPerLevel("0,1", 2);
  CompactAll(2);
  AssertFilesPerLevel("0,1", 2);

  Close();
}

// Sync points not supported in RocksDB Lite

TEST_P(ColumnFamilyTest, MultipleManualCompactions) {
  Open();
  CreateColumnFamilies({"one", "two"});
  ColumnFamilyOptions default_cf, one, two;
  db_options_.max_open_files = 20;  // only 10 files in file cache
  db_options_.max_background_compactions = 3;

  default_cf.compaction_style = kCompactionStyleLevel;
  default_cf.num_levels = 3;
  default_cf.write_buffer_size = 64 << 10;  // 64KB
  default_cf.target_file_size_base = 30 << 10;
  default_cf.max_compaction_bytes = default_cf.target_file_size_base * 1100;
  BlockBasedTableOptions table_options = GetBlockBasedTableOptions();
  table_options.no_block_cache = true;
  default_cf.table_factory.reset(NewBlockBasedTableFactory(table_options));

  one.compaction_style = kCompactionStyleUniversal;

  one.num_levels = 1;
  // trigger compaction if there are >= 4 files
  one.level0_file_num_compaction_trigger = 4;
  one.write_buffer_size = 120000;

  two.compaction_style = kCompactionStyleLevel;
  two.num_levels = 4;
  two.level0_file_num_compaction_trigger = 3;
  two.write_buffer_size = 100000;

  Reopen({default_cf, one, two});

  // SETUP column family "one" -- universal style
  for (int i = 0; i < one.level0_file_num_compaction_trigger - 2; ++i) {
    PutRandomData(1, 10, 12000, true);
    PutRandomData(1, 1, 10, true);
    WaitForFlush(1);
    AssertFilesPerLevel(std::to_string(i + 1), 1);
  }
  std::atomic_bool cf_1_1{true};
  ROCKSDB_NAMESPACE::SyncPoint::GetInstance()->LoadDependency(
      {{"ColumnFamilyTest::MultiManual:4", "ColumnFamilyTest::MultiManual:1"},
       {"ColumnFamilyTest::MultiManual:2", "ColumnFamilyTest::MultiManual:5"},
       {"ColumnFamilyTest::MultiManual:2", "ColumnFamilyTest::MultiManual:3"}});
  ROCKSDB_NAMESPACE::SyncPoint::GetInstance()->SetCallBack(
      "DBImpl::BackgroundCompaction:NonTrivial:AfterRun", [&](void* /*arg*/) {
        if (cf_1_1.exchange(false)) {
          TEST_SYNC_POINT("ColumnFamilyTest::MultiManual:4");
          TEST_SYNC_POINT("ColumnFamilyTest::MultiManual:3");
        }
      });

  ROCKSDB_NAMESPACE::SyncPoint::GetInstance()->EnableProcessing();
  std::vector<port::Thread> threads;
  threads.emplace_back([&] {
    CompactRangeOptions compact_options;
    compact_options.exclusive_manual_compaction = false;
    ASSERT_OK(
        db_->CompactRange(compact_options, handles_[1], nullptr, nullptr));
  });

  // SETUP column family "two" -- level style with 4 levels
  for (int i = 0; i < two.level0_file_num_compaction_trigger - 2; ++i) {
    PutRandomData(2, 10, 12000);
    PutRandomData(2, 1, 10);
    WaitForFlush(2);
    AssertFilesPerLevel(std::to_string(i + 1), 2);
  }
  threads.emplace_back([&] {
    TEST_SYNC_POINT("ColumnFamilyTest::MultiManual:1");
    CompactRangeOptions compact_options;
    compact_options.exclusive_manual_compaction = false;
    ASSERT_OK(
        db_->CompactRange(compact_options, handles_[2], nullptr, nullptr));
    TEST_SYNC_POINT("ColumnFamilyTest::MultiManual:2");
  });

  TEST_SYNC_POINT("ColumnFamilyTest::MultiManual:5");
  for (auto& t : threads) {
    t.join();
  }

  // VERIFY compaction "one"
  AssertFilesPerLevel("1", 1);

  // VERIFY compaction "two"
  AssertFilesPerLevel("0,1", 2);
  CompactAll(2);
  AssertFilesPerLevel("0,1", 2);
  // Compare against saved keys
  std::set<std::string>::iterator key_iter = keys_[1].begin();
  while (key_iter != keys_[1].end()) {
    ASSERT_NE("NOT_FOUND", Get(1, *key_iter));
    key_iter++;
  }
  ROCKSDB_NAMESPACE::SyncPoint::GetInstance()->DisableProcessing();
  ROCKSDB_NAMESPACE::SyncPoint::GetInstance()->ClearAllCallBacks();
  Close();
}

TEST_P(ColumnFamilyTest, AutomaticAndManualCompactions) {
  Open();
  CreateColumnFamilies({"one", "two"});
  ColumnFamilyOptions default_cf, one, two;
  db_options_.max_open_files = 20;  // only 10 files in file cache
  db_options_.max_background_compactions = 3;

  default_cf.compaction_style = kCompactionStyleLevel;
  default_cf.num_levels = 3;
  default_cf.write_buffer_size = 64 << 10;  // 64KB
  default_cf.target_file_size_base = 30 << 10;
  default_cf.max_compaction_bytes = default_cf.target_file_size_base * 1100;
  BlockBasedTableOptions table_options = GetBlockBasedTableOptions();
  ;
  table_options.no_block_cache = true;
  default_cf.table_factory.reset(NewBlockBasedTableFactory(table_options));

  one.compaction_style = kCompactionStyleUniversal;

  one.num_levels = 1;
  // trigger compaction if there are >= 4 files
  one.level0_file_num_compaction_trigger = 4;
  one.write_buffer_size = 120000;

  two.compaction_style = kCompactionStyleLevel;
  two.num_levels = 4;
  two.level0_file_num_compaction_trigger = 3;
  two.write_buffer_size = 100000;

  Reopen({default_cf, one, two});
  // make sure all background compaction jobs can be scheduled
  auto stop_token =
<<<<<<< HEAD
      dbfull()->TEST_write_controler()->GetCompactionPressureToken();
=======
      dbfull()->write_controller_ptr()->GetCompactionPressureToken();
>>>>>>> 335c4242

  std::atomic_bool cf_1_1{true};
  ROCKSDB_NAMESPACE::SyncPoint::GetInstance()->LoadDependency(
      {{"ColumnFamilyTest::AutoManual:4", "ColumnFamilyTest::AutoManual:1"},
       {"ColumnFamilyTest::AutoManual:2", "ColumnFamilyTest::AutoManual:5"},
       {"ColumnFamilyTest::AutoManual:2", "ColumnFamilyTest::AutoManual:3"}});
  ROCKSDB_NAMESPACE::SyncPoint::GetInstance()->SetCallBack(
      "DBImpl::BackgroundCompaction:NonTrivial:AfterRun", [&](void* /*arg*/) {
        if (cf_1_1.exchange(false)) {
          TEST_SYNC_POINT("ColumnFamilyTest::AutoManual:4");
          TEST_SYNC_POINT("ColumnFamilyTest::AutoManual:3");
        }
      });
  ROCKSDB_NAMESPACE::SyncPoint::GetInstance()->EnableProcessing();
  // SETUP column family "one" -- universal style
  for (int i = 0; i < one.level0_file_num_compaction_trigger; ++i) {
    PutRandomData(1, 10, 12000, true);
    PutRandomData(1, 1, 10, true);
    WaitForFlush(1);
    AssertFilesPerLevel(std::to_string(i + 1), 1);
  }

  TEST_SYNC_POINT("ColumnFamilyTest::AutoManual:1");

  // SETUP column family "two" -- level style with 4 levels
  for (int i = 0; i < two.level0_file_num_compaction_trigger - 2; ++i) {
    PutRandomData(2, 10, 12000);
    PutRandomData(2, 1, 10);
    WaitForFlush(2);
    AssertFilesPerLevel(std::to_string(i + 1), 2);
  }
  ROCKSDB_NAMESPACE::port::Thread threads([&] {
    CompactRangeOptions compact_options;
    compact_options.exclusive_manual_compaction = false;
    ASSERT_OK(
        db_->CompactRange(compact_options, handles_[2], nullptr, nullptr));
    TEST_SYNC_POINT("ColumnFamilyTest::AutoManual:2");
  });

  TEST_SYNC_POINT("ColumnFamilyTest::AutoManual:5");
  threads.join();

  // WAIT for compactions
  WaitForCompaction();

  // VERIFY compaction "one"
  AssertFilesPerLevel("1", 1);

  // VERIFY compaction "two"
  AssertFilesPerLevel("0,1", 2);
  CompactAll(2);
  AssertFilesPerLevel("0,1", 2);
  // Compare against saved keys
  std::set<std::string>::iterator key_iter = keys_[1].begin();
  while (key_iter != keys_[1].end()) {
    ASSERT_NE("NOT_FOUND", Get(1, *key_iter));
    key_iter++;
  }
  ROCKSDB_NAMESPACE::SyncPoint::GetInstance()->DisableProcessing();
  ROCKSDB_NAMESPACE::SyncPoint::GetInstance()->ClearAllCallBacks();
}

TEST_P(ColumnFamilyTest, ManualAndAutomaticCompactions) {
  Open();
  CreateColumnFamilies({"one", "two"});
  ColumnFamilyOptions default_cf, one, two;
  db_options_.max_open_files = 20;  // only 10 files in file cache
  db_options_.max_background_compactions = 3;

  default_cf.compaction_style = kCompactionStyleLevel;
  default_cf.num_levels = 3;
  default_cf.write_buffer_size = 64 << 10;  // 64KB
  default_cf.target_file_size_base = 30 << 10;
  default_cf.max_compaction_bytes = default_cf.target_file_size_base * 1100;
  BlockBasedTableOptions table_options = GetBlockBasedTableOptions();
  ;
  table_options.no_block_cache = true;
  default_cf.table_factory.reset(NewBlockBasedTableFactory(table_options));

  one.compaction_style = kCompactionStyleUniversal;

  one.num_levels = 1;
  // trigger compaction if there are >= 4 files
  one.level0_file_num_compaction_trigger = 4;
  one.write_buffer_size = 120000;

  two.compaction_style = kCompactionStyleLevel;
  two.num_levels = 4;
  two.level0_file_num_compaction_trigger = 3;
  two.write_buffer_size = 100000;

  Reopen({default_cf, one, two});
  // make sure all background compaction jobs can be scheduled
  auto stop_token =
<<<<<<< HEAD
      dbfull()->TEST_write_controler()->GetCompactionPressureToken();
=======
      dbfull()->write_controller_ptr()->GetCompactionPressureToken();
>>>>>>> 335c4242

  // SETUP column family "one" -- universal style
  for (int i = 0; i < one.level0_file_num_compaction_trigger - 2; ++i) {
    PutRandomData(1, 10, 12000, true);
    PutRandomData(1, 1, 10, true);
    WaitForFlush(1);
    AssertFilesPerLevel(std::to_string(i + 1), 1);
  }
  std::atomic_bool cf_1_1{true};
  std::atomic_bool cf_1_2{true};
  ROCKSDB_NAMESPACE::SyncPoint::GetInstance()->LoadDependency(
      {{"ColumnFamilyTest::ManualAuto:4", "ColumnFamilyTest::ManualAuto:1"},
       {"ColumnFamilyTest::ManualAuto:5", "ColumnFamilyTest::ManualAuto:2"},
       {"ColumnFamilyTest::ManualAuto:2", "ColumnFamilyTest::ManualAuto:3"}});
  ROCKSDB_NAMESPACE::SyncPoint::GetInstance()->SetCallBack(
      "DBImpl::BackgroundCompaction:NonTrivial:AfterRun", [&](void* /*arg*/) {
        if (cf_1_1.exchange(false)) {
          TEST_SYNC_POINT("ColumnFamilyTest::ManualAuto:4");
          TEST_SYNC_POINT("ColumnFamilyTest::ManualAuto:3");
        } else if (cf_1_2.exchange(false)) {
          TEST_SYNC_POINT("ColumnFamilyTest::ManualAuto:2");
        }
      });

  ROCKSDB_NAMESPACE::SyncPoint::GetInstance()->EnableProcessing();
  ROCKSDB_NAMESPACE::port::Thread threads([&] {
    CompactRangeOptions compact_options;
    compact_options.exclusive_manual_compaction = false;
    ASSERT_OK(
        db_->CompactRange(compact_options, handles_[1], nullptr, nullptr));
  });

  TEST_SYNC_POINT("ColumnFamilyTest::ManualAuto:1");

  // SETUP column family "two" -- level style with 4 levels
  for (int i = 0; i < two.level0_file_num_compaction_trigger; ++i) {
    PutRandomData(2, 10, 12000);
    PutRandomData(2, 1, 10);
    WaitForFlush(2);
    AssertFilesPerLevel(std::to_string(i + 1), 2);
  }
  TEST_SYNC_POINT("ColumnFamilyTest::ManualAuto:5");
  threads.join();

  // WAIT for compactions
  WaitForCompaction();

  // VERIFY compaction "one"
  AssertFilesPerLevel("1", 1);

  // VERIFY compaction "two"
  AssertFilesPerLevel("0,1", 2);
  CompactAll(2);
  AssertFilesPerLevel("0,1", 2);
  // Compare against saved keys
  std::set<std::string>::iterator key_iter = keys_[1].begin();
  while (key_iter != keys_[1].end()) {
    ASSERT_NE("NOT_FOUND", Get(1, *key_iter));
    key_iter++;
  }
  ROCKSDB_NAMESPACE::SyncPoint::GetInstance()->DisableProcessing();
  ROCKSDB_NAMESPACE::SyncPoint::GetInstance()->ClearAllCallBacks();
}

TEST_P(ColumnFamilyTest, SameCFManualManualCompactions) {
  Open();
  CreateColumnFamilies({"one"});
  ColumnFamilyOptions default_cf, one;
  db_options_.max_open_files = 20;  // only 10 files in file cache
  db_options_.max_background_compactions = 3;

  default_cf.compaction_style = kCompactionStyleLevel;
  default_cf.num_levels = 3;
  default_cf.write_buffer_size = 64 << 10;  // 64KB
  default_cf.target_file_size_base = 30 << 10;
  default_cf.max_compaction_bytes = default_cf.target_file_size_base * 1100;
  BlockBasedTableOptions table_options = GetBlockBasedTableOptions();
  ;
  table_options.no_block_cache = true;
  default_cf.table_factory.reset(NewBlockBasedTableFactory(table_options));

  one.compaction_style = kCompactionStyleUniversal;

  one.num_levels = 1;
  // trigger compaction if there are >= 4 files
  one.level0_file_num_compaction_trigger = 4;
  one.write_buffer_size = 120000;

  Reopen({default_cf, one});
  // make sure all background compaction jobs can be scheduled
  auto stop_token =
<<<<<<< HEAD
      dbfull()->TEST_write_controler()->GetCompactionPressureToken();
=======
      dbfull()->write_controller_ptr()->GetCompactionPressureToken();
>>>>>>> 335c4242

  // SETUP column family "one" -- universal style
  for (int i = 0; i < one.level0_file_num_compaction_trigger - 2; ++i) {
    PutRandomData(1, 10, 12000, true);
    PutRandomData(1, 1, 10, true);
    WaitForFlush(1);
    AssertFilesPerLevel(std::to_string(i + 1), 1);
  }
  std::atomic_bool cf_1_1{true};
  std::atomic_bool cf_1_2{true};
  ROCKSDB_NAMESPACE::SyncPoint::GetInstance()->LoadDependency(
      {{"ColumnFamilyTest::ManualManual:4", "ColumnFamilyTest::ManualManual:2"},
       {"ColumnFamilyTest::ManualManual:4", "ColumnFamilyTest::ManualManual:5"},
       {"ColumnFamilyTest::ManualManual:1", "ColumnFamilyTest::ManualManual:2"},
       {"ColumnFamilyTest::ManualManual:1",
        "ColumnFamilyTest::ManualManual:3"}});
  ROCKSDB_NAMESPACE::SyncPoint::GetInstance()->SetCallBack(
      "DBImpl::BackgroundCompaction:NonTrivial:AfterRun", [&](void* /*arg*/) {
        if (cf_1_1.exchange(false)) {
          TEST_SYNC_POINT("ColumnFamilyTest::ManualManual:4");
          TEST_SYNC_POINT("ColumnFamilyTest::ManualManual:3");
        } else if (cf_1_2.exchange(false)) {
          TEST_SYNC_POINT("ColumnFamilyTest::ManualManual:2");
        }
      });

  ROCKSDB_NAMESPACE::SyncPoint::GetInstance()->EnableProcessing();
  ROCKSDB_NAMESPACE::port::Thread threads([&] {
    CompactRangeOptions compact_options;
    compact_options.exclusive_manual_compaction = true;
    ASSERT_OK(
        db_->CompactRange(compact_options, handles_[1], nullptr, nullptr));
  });

  TEST_SYNC_POINT("ColumnFamilyTest::ManualManual:5");

  WaitForFlush(1);

  // Add more L0 files and force another manual compaction
  for (int i = 0; i < one.level0_file_num_compaction_trigger - 2; ++i) {
    PutRandomData(1, 10, 12000, true);
    PutRandomData(1, 1, 10, true);
    WaitForFlush(1);
    AssertFilesPerLevel(
        std::to_string(one.level0_file_num_compaction_trigger + i), 1);
  }

  ROCKSDB_NAMESPACE::port::Thread threads1([&] {
    CompactRangeOptions compact_options;
    compact_options.exclusive_manual_compaction = false;
    ASSERT_OK(
        db_->CompactRange(compact_options, handles_[1], nullptr, nullptr));
  });

  TEST_SYNC_POINT("ColumnFamilyTest::ManualManual:1");

  threads.join();
  threads1.join();
  WaitForCompaction();
  // VERIFY compaction "one"
  ASSERT_LE(NumTableFilesAtLevel(0, 1), 2);

  // Compare against saved keys
  std::set<std::string>::iterator key_iter = keys_[1].begin();
  while (key_iter != keys_[1].end()) {
    ASSERT_NE("NOT_FOUND", Get(1, *key_iter));
    key_iter++;
  }
  ROCKSDB_NAMESPACE::SyncPoint::GetInstance()->DisableProcessing();
  ROCKSDB_NAMESPACE::SyncPoint::GetInstance()->ClearAllCallBacks();
}

TEST_P(ColumnFamilyTest, SameCFManualAutomaticCompactions) {
  Open();
  CreateColumnFamilies({"one"});
  ColumnFamilyOptions default_cf, one;
  db_options_.max_open_files = 20;  // only 10 files in file cache
  db_options_.max_background_compactions = 3;

  default_cf.compaction_style = kCompactionStyleLevel;
  default_cf.num_levels = 3;
  default_cf.write_buffer_size = 64 << 10;  // 64KB
  default_cf.target_file_size_base = 30 << 10;
  default_cf.max_compaction_bytes = default_cf.target_file_size_base * 1100;
  BlockBasedTableOptions table_options = GetBlockBasedTableOptions();
  ;
  table_options.no_block_cache = true;
  default_cf.table_factory.reset(NewBlockBasedTableFactory(table_options));

  one.compaction_style = kCompactionStyleUniversal;

  one.num_levels = 1;
  // trigger compaction if there are >= 4 files
  one.level0_file_num_compaction_trigger = 4;
  one.write_buffer_size = 120000;

  Reopen({default_cf, one});
  // make sure all background compaction jobs can be scheduled
  auto stop_token =
<<<<<<< HEAD
      dbfull()->TEST_write_controler()->GetCompactionPressureToken();
=======
      dbfull()->write_controller_ptr()->GetCompactionPressureToken();
>>>>>>> 335c4242

  // SETUP column family "one" -- universal style
  for (int i = 0; i < one.level0_file_num_compaction_trigger - 2; ++i) {
    PutRandomData(1, 10, 12000, true);
    PutRandomData(1, 1, 10, true);
    WaitForFlush(1);
    AssertFilesPerLevel(std::to_string(i + 1), 1);
  }
  std::atomic_bool cf_1_1{true};
  std::atomic_bool cf_1_2{true};
  ROCKSDB_NAMESPACE::SyncPoint::GetInstance()->LoadDependency(
      {{"ColumnFamilyTest::ManualAuto:4", "ColumnFamilyTest::ManualAuto:2"},
       {"ColumnFamilyTest::ManualAuto:4", "ColumnFamilyTest::ManualAuto:5"},
       {"ColumnFamilyTest::ManualAuto:1", "ColumnFamilyTest::ManualAuto:2"},
       {"ColumnFamilyTest::ManualAuto:1", "ColumnFamilyTest::ManualAuto:3"}});
  ROCKSDB_NAMESPACE::SyncPoint::GetInstance()->SetCallBack(
      "DBImpl::BackgroundCompaction:NonTrivial:AfterRun", [&](void* /*arg*/) {
        if (cf_1_1.exchange(false)) {
          TEST_SYNC_POINT("ColumnFamilyTest::ManualAuto:4");
          TEST_SYNC_POINT("ColumnFamilyTest::ManualAuto:3");
        } else if (cf_1_2.exchange(false)) {
          TEST_SYNC_POINT("ColumnFamilyTest::ManualAuto:2");
        }
      });

  ROCKSDB_NAMESPACE::SyncPoint::GetInstance()->EnableProcessing();
  ROCKSDB_NAMESPACE::port::Thread threads([&] {
    CompactRangeOptions compact_options;
    compact_options.exclusive_manual_compaction = false;
    ASSERT_OK(
        db_->CompactRange(compact_options, handles_[1], nullptr, nullptr));
  });

  TEST_SYNC_POINT("ColumnFamilyTest::ManualAuto:5");

  WaitForFlush(1);

  // Add more L0 files and force automatic compaction
  for (int i = 0; i < one.level0_file_num_compaction_trigger; ++i) {
    PutRandomData(1, 10, 12000, true);
    PutRandomData(1, 1, 10, true);
    WaitForFlush(1);
    AssertFilesPerLevel(
        std::to_string(one.level0_file_num_compaction_trigger + i), 1);
  }

  TEST_SYNC_POINT("ColumnFamilyTest::ManualAuto:1");

  threads.join();
  WaitForCompaction();
  // VERIFY compaction "one"
  ASSERT_LE(NumTableFilesAtLevel(0, 1), 2);

  // Compare against saved keys
  std::set<std::string>::iterator key_iter = keys_[1].begin();
  while (key_iter != keys_[1].end()) {
    ASSERT_NE("NOT_FOUND", Get(1, *key_iter));
    key_iter++;
  }
  ROCKSDB_NAMESPACE::SyncPoint::GetInstance()->DisableProcessing();
  ROCKSDB_NAMESPACE::SyncPoint::GetInstance()->ClearAllCallBacks();
}

TEST_P(ColumnFamilyTest, SameCFManualAutomaticCompactionsLevel) {
  Open();
  CreateColumnFamilies({"one"});
  ColumnFamilyOptions default_cf, one;
  db_options_.max_open_files = 20;  // only 10 files in file cache
  db_options_.max_background_compactions = 3;

  default_cf.compaction_style = kCompactionStyleLevel;
  default_cf.num_levels = 3;
  default_cf.write_buffer_size = 64 << 10;  // 64KB
  default_cf.target_file_size_base = 30 << 10;
  default_cf.max_compaction_bytes = default_cf.target_file_size_base * 1100;
  BlockBasedTableOptions table_options = GetBlockBasedTableOptions();
  ;
  table_options.no_block_cache = true;
  default_cf.table_factory.reset(NewBlockBasedTableFactory(table_options));

  one.compaction_style = kCompactionStyleLevel;

  one.num_levels = 1;
  // trigger compaction if there are >= 4 files
  one.level0_file_num_compaction_trigger = 3;
  one.write_buffer_size = 120000;

  Reopen({default_cf, one});
  // make sure all background compaction jobs can be scheduled
  auto stop_token =
<<<<<<< HEAD
      dbfull()->TEST_write_controler()->GetCompactionPressureToken();
=======
      dbfull()->write_controller_ptr()->GetCompactionPressureToken();
>>>>>>> 335c4242

  // SETUP column family "one" -- level style
  for (int i = 0; i < one.level0_file_num_compaction_trigger - 2; ++i) {
    PutRandomData(1, 10, 12000, true);
    PutRandomData(1, 1, 10, true);
    WaitForFlush(1);
    AssertFilesPerLevel(std::to_string(i + 1), 1);
  }
  std::atomic_bool cf_1_1{true};
  std::atomic_bool cf_1_2{true};
  ROCKSDB_NAMESPACE::SyncPoint::GetInstance()->LoadDependency(
      {{"ColumnFamilyTest::ManualAuto:4", "ColumnFamilyTest::ManualAuto:2"},
       {"ColumnFamilyTest::ManualAuto:4", "ColumnFamilyTest::ManualAuto:5"},
       {"ColumnFamilyTest::ManualAuto:3", "ColumnFamilyTest::ManualAuto:2"},
       {"LevelCompactionPicker::PickCompactionBySize:0",
        "ColumnFamilyTest::ManualAuto:3"},
       {"ColumnFamilyTest::ManualAuto:1", "ColumnFamilyTest::ManualAuto:3"}});
  ROCKSDB_NAMESPACE::SyncPoint::GetInstance()->SetCallBack(
      "DBImpl::BackgroundCompaction:NonTrivial:AfterRun", [&](void* /*arg*/) {
        if (cf_1_1.exchange(false)) {
          TEST_SYNC_POINT("ColumnFamilyTest::ManualAuto:4");
          TEST_SYNC_POINT("ColumnFamilyTest::ManualAuto:3");
        } else if (cf_1_2.exchange(false)) {
          TEST_SYNC_POINT("ColumnFamilyTest::ManualAuto:2");
        }
      });

  ROCKSDB_NAMESPACE::SyncPoint::GetInstance()->EnableProcessing();
  ROCKSDB_NAMESPACE::port::Thread threads([&] {
    CompactRangeOptions compact_options;
    compact_options.exclusive_manual_compaction = false;
    ASSERT_OK(
        db_->CompactRange(compact_options, handles_[1], nullptr, nullptr));
  });

  TEST_SYNC_POINT("ColumnFamilyTest::ManualAuto:5");

  // Add more L0 files and force automatic compaction
  for (int i = 0; i < one.level0_file_num_compaction_trigger; ++i) {
    PutRandomData(1, 10, 12000, true);
    PutRandomData(1, 1, 10, true);
    WaitForFlush(1);
    AssertFilesPerLevel(
        std::to_string(one.level0_file_num_compaction_trigger + i), 1);
  }

  TEST_SYNC_POINT("ColumnFamilyTest::ManualAuto:1");

  threads.join();
  WaitForCompaction();
  // VERIFY compaction "one"
  AssertFilesPerLevel("0,1", 1);

  // Compare against saved keys
  std::set<std::string>::iterator key_iter = keys_[1].begin();
  while (key_iter != keys_[1].end()) {
    ASSERT_NE("NOT_FOUND", Get(1, *key_iter));
    key_iter++;
  }
  ROCKSDB_NAMESPACE::SyncPoint::GetInstance()->DisableProcessing();
  ROCKSDB_NAMESPACE::SyncPoint::GetInstance()->ClearAllCallBacks();
}

// In this test, we generate enough files to trigger automatic compactions.
// The automatic compaction waits in NonTrivial:AfterRun
// We generate more files and then trigger an automatic compaction
// This will wait because the automatic compaction has files it needs.
// Once the conflict is hit, the automatic compaction starts and ends
// Then the manual will run and end.
TEST_P(ColumnFamilyTest, SameCFAutomaticManualCompactions) {
  Open();
  CreateColumnFamilies({"one"});
  ColumnFamilyOptions default_cf, one;
  db_options_.max_open_files = 20;  // only 10 files in file cache
  db_options_.max_background_compactions = 3;

  default_cf.compaction_style = kCompactionStyleLevel;
  default_cf.num_levels = 3;
  default_cf.write_buffer_size = 64 << 10;  // 64KB
  default_cf.target_file_size_base = 30 << 10;
  default_cf.max_compaction_bytes = default_cf.target_file_size_base * 1100;
  BlockBasedTableOptions table_options = GetBlockBasedTableOptions();
  ;
  table_options.no_block_cache = true;
  default_cf.table_factory.reset(NewBlockBasedTableFactory(table_options));

  one.compaction_style = kCompactionStyleUniversal;

  one.num_levels = 1;
  // trigger compaction if there are >= 4 files
  one.level0_file_num_compaction_trigger = 4;
  one.write_buffer_size = 120000;

  Reopen({default_cf, one});
  // make sure all background compaction jobs can be scheduled
  auto stop_token =
<<<<<<< HEAD
      dbfull()->TEST_write_controler()->GetCompactionPressureToken();
=======
      dbfull()->write_controller_ptr()->GetCompactionPressureToken();
>>>>>>> 335c4242

  std::atomic_bool cf_1_1{true};
  std::atomic_bool cf_1_2{true};
  ROCKSDB_NAMESPACE::SyncPoint::GetInstance()->LoadDependency(
      {{"ColumnFamilyTest::AutoManual:4", "ColumnFamilyTest::AutoManual:2"},
       {"ColumnFamilyTest::AutoManual:4", "ColumnFamilyTest::AutoManual:5"},
       {"CompactionPicker::CompactRange:Conflict",
        "ColumnFamilyTest::AutoManual:3"}});
  ROCKSDB_NAMESPACE::SyncPoint::GetInstance()->SetCallBack(
      "DBImpl::BackgroundCompaction:NonTrivial:AfterRun", [&](void* /*arg*/) {
        if (cf_1_1.exchange(false)) {
          TEST_SYNC_POINT("ColumnFamilyTest::AutoManual:4");
          TEST_SYNC_POINT("ColumnFamilyTest::AutoManual:3");
        } else if (cf_1_2.exchange(false)) {
          TEST_SYNC_POINT("ColumnFamilyTest::AutoManual:2");
        }
      });

  ROCKSDB_NAMESPACE::SyncPoint::GetInstance()->EnableProcessing();

  // SETUP column family "one" -- universal style
  for (int i = 0; i < one.level0_file_num_compaction_trigger; ++i) {
    PutRandomData(1, 10, 12000, true);
    PutRandomData(1, 1, 10, true);
    WaitForFlush(1);
    AssertFilesPerLevel(std::to_string(i + 1), 1);
  }

  TEST_SYNC_POINT("ColumnFamilyTest::AutoManual:5");

  // Add another L0 file and force automatic compaction
  for (int i = 0; i < one.level0_file_num_compaction_trigger - 2; ++i) {
    PutRandomData(1, 10, 12000, true);
    PutRandomData(1, 1, 10, true);
    WaitForFlush(1);
  }

  CompactRangeOptions compact_options;
  compact_options.exclusive_manual_compaction = false;
  ASSERT_OK(db_->CompactRange(compact_options, handles_[1], nullptr, nullptr));

  TEST_SYNC_POINT("ColumnFamilyTest::AutoManual:1");

  WaitForCompaction();
  // VERIFY compaction "one"
  AssertFilesPerLevel("1", 1);
  // Compare against saved keys
  std::set<std::string>::iterator key_iter = keys_[1].begin();
  while (key_iter != keys_[1].end()) {
    ASSERT_NE("NOT_FOUND", Get(1, *key_iter));
    key_iter++;
  }
  ROCKSDB_NAMESPACE::SyncPoint::GetInstance()->DisableProcessing();
  ROCKSDB_NAMESPACE::SyncPoint::GetInstance()->ClearAllCallBacks();
}

namespace {
std::string IterStatus(Iterator* iter) {
  std::string result;
  if (iter->Valid()) {
    result = iter->key().ToString() + "->" + iter->value().ToString();
  } else {
    EXPECT_OK(iter->status());
    result = "(invalid)";
  }
  return result;
}
}  // anonymous namespace

TEST_P(ColumnFamilyTest, NewIteratorsTest) {
  // iter == 0 -- no tailing
  // iter == 2 -- tailing
  for (int iter = 0; iter < 2; ++iter) {
    Open();
    CreateColumnFamiliesAndReopen({"one", "two"});
    ASSERT_OK(Put(0, "a", "b"));
    ASSERT_OK(Put(1, "b", "a"));
    ASSERT_OK(Put(2, "c", "m"));
    ASSERT_OK(Put(2, "v", "t"));
    std::vector<Iterator*> iterators;
    ReadOptions options;
    options.tailing = (iter == 1);
    ASSERT_OK(db_->NewIterators(options, handles_, &iterators));

    for (auto it : iterators) {
      it->SeekToFirst();
    }
    ASSERT_EQ(IterStatus(iterators[0]), "a->b");
    ASSERT_EQ(IterStatus(iterators[1]), "b->a");
    ASSERT_EQ(IterStatus(iterators[2]), "c->m");

    ASSERT_OK(Put(1, "x", "x"));

    for (auto it : iterators) {
      it->Next();
    }

    ASSERT_EQ(IterStatus(iterators[0]), "(invalid)");
    if (iter == 0) {
      // no tailing
      ASSERT_EQ(IterStatus(iterators[1]), "(invalid)");
    } else {
      // tailing
      ASSERT_EQ(IterStatus(iterators[1]), "x->x");
    }
    ASSERT_EQ(IterStatus(iterators[2]), "v->t");

    for (auto it : iterators) {
      delete it;
    }
    Destroy();
  }
}

TEST_P(ColumnFamilyTest, ReadOnlyDBTest) {
  Open();
  CreateColumnFamiliesAndReopen({"one", "two", "three", "four"});
  ASSERT_OK(Put(0, "a", "b"));
  ASSERT_OK(Put(1, "foo", "bla"));
  ASSERT_OK(Put(2, "foo", "blabla"));
  ASSERT_OK(Put(3, "foo", "blablabla"));
  ASSERT_OK(Put(4, "foo", "blablablabla"));

  DropColumnFamilies({2});
  Close();
  // open only a subset of column families
  AssertOpenReadOnly({"default", "one", "four"});
  ASSERT_EQ("NOT_FOUND", Get(0, "foo"));
  ASSERT_EQ("bla", Get(1, "foo"));
  ASSERT_EQ("blablablabla", Get(2, "foo"));

  // test newiterators
  {
    std::vector<Iterator*> iterators;
    ASSERT_OK(db_->NewIterators(ReadOptions(), handles_, &iterators));
    for (auto it : iterators) {
      it->SeekToFirst();
    }
    ASSERT_EQ(IterStatus(iterators[0]), "a->b");
    ASSERT_EQ(IterStatus(iterators[1]), "foo->bla");
    ASSERT_EQ(IterStatus(iterators[2]), "foo->blablablabla");
    for (auto it : iterators) {
      it->Next();
    }
    ASSERT_EQ(IterStatus(iterators[0]), "(invalid)");
    ASSERT_EQ(IterStatus(iterators[1]), "(invalid)");
    ASSERT_EQ(IterStatus(iterators[2]), "(invalid)");

    for (auto it : iterators) {
      delete it;
    }
  }

  Close();
  // can't open dropped column family
  Status s = OpenReadOnly({"default", "one", "two"});
  ASSERT_TRUE(!s.ok());

  // Can't open without specifying default column family
  s = OpenReadOnly({"one", "four"});
  ASSERT_TRUE(!s.ok());
}

TEST_P(ColumnFamilyTest, DontRollEmptyLogs) {
  Open();
  CreateColumnFamiliesAndReopen({"one", "two", "three", "four"});

  for (size_t i = 0; i < handles_.size(); ++i) {
    PutRandomData(static_cast<int>(i), 10, 100);
  }
  int num_writable_file_start = env_->GetNumberOfNewWritableFileCalls();
  // this will trigger the flushes
  for (int i = 0; i <= 4; ++i) {
    ASSERT_OK(Flush(i));
  }

  for (int i = 0; i < 4; ++i) {
    WaitForFlush(i);
  }
  int total_new_writable_files =
      env_->GetNumberOfNewWritableFileCalls() - num_writable_file_start;
  ASSERT_EQ(static_cast<size_t>(total_new_writable_files), handles_.size() + 1);
  Close();
}

TEST_P(ColumnFamilyTest, FlushStaleColumnFamilies) {
  Open();
  CreateColumnFamilies({"one", "two"});
  ColumnFamilyOptions default_cf, one, two;
  default_cf.write_buffer_size = 100000;  // small write buffer size
  default_cf.arena_block_size = 4096;
  default_cf.disable_auto_compactions = true;
  one.disable_auto_compactions = true;
  two.disable_auto_compactions = true;
  db_options_.max_total_wal_size = 210000;

  Reopen({default_cf, one, two});

  PutRandomData(2, 1, 10);  // 10 bytes
  for (int i = 0; i < 2; ++i) {
    PutRandomData(0, 100, 1000);  // flush
    WaitForFlush(0);

    AssertCountLiveFiles(i + 1);
  }
  // third flush. now, CF [two] should be detected as stale and flushed
  // column family 1 should not be flushed since it's empty
  PutRandomData(0, 100, 1000);  // flush
  WaitForFlush(0);
  WaitForFlush(2);
  // at least 3 files for default column families, 1 file for column family
  // [two], zero files for column family [one], because it's empty
  std::vector<LiveFileMetaData> metadata;
  db_->GetLiveFilesMetaData(&metadata);
  ASSERT_GE(metadata.size(), 4);
  bool has_cf1_sst = false;
  bool has_cf2_sst = false;
  for (const auto& file : metadata) {
    if (file.column_family_name == "one") {
      has_cf1_sst = true;
    } else if (file.column_family_name == "two") {
      has_cf2_sst = true;
    }
  }
  ASSERT_FALSE(has_cf1_sst);
  ASSERT_TRUE(has_cf2_sst);

  ASSERT_OK(Flush(0));
  ASSERT_EQ(0, dbfull()->TEST_total_log_size());
  Close();
}

TEST_P(ColumnFamilyTest, CreateMissingColumnFamilies) {
  Status s = TryOpen({"one", "two"});
  ASSERT_TRUE(!s.ok());
  db_options_.create_missing_column_families = true;
  s = TryOpen({"default", "one", "two"});
  ASSERT_TRUE(s.ok());
  Close();
}

TEST_P(ColumnFamilyTest, SanitizeOptions) {
  DBOptions db_options;
  for (int s = kCompactionStyleLevel; s <= kCompactionStyleUniversal; ++s) {
    for (int l = 0; l <= 2; l++) {
      for (int i = 1; i <= 3; i++) {
        for (int j = 1; j <= 3; j++) {
          for (int k = 1; k <= 3; k++) {
            ColumnFamilyOptions original;
            original.compaction_style = static_cast<CompactionStyle>(s);
            original.num_levels = l;
            original.level0_stop_writes_trigger = i;
            original.level0_slowdown_writes_trigger = j;
            original.level0_file_num_compaction_trigger = k;
            original.write_buffer_size =
                l * 4 * 1024 * 1024 + i * 1024 * 1024 + j * 1024 + k;

            ColumnFamilyOptions result =
                SanitizeOptions(ImmutableDBOptions(db_options), original);
            ASSERT_TRUE(result.level0_stop_writes_trigger >=
                        result.level0_slowdown_writes_trigger);
            ASSERT_TRUE(result.level0_slowdown_writes_trigger >=
                        result.level0_file_num_compaction_trigger);
            ASSERT_TRUE(result.level0_file_num_compaction_trigger ==
                        original.level0_file_num_compaction_trigger);
            if (s == kCompactionStyleLevel) {
              ASSERT_GE(result.num_levels, 2);
            } else {
              ASSERT_GE(result.num_levels, 1);
              if (original.num_levels >= 1) {
                ASSERT_EQ(result.num_levels, original.num_levels);
              }
            }

            // Make sure Sanitize options sets arena_block_size to 1/8 of
            // the write_buffer_size, rounded up to a multiple of 4k.
            size_t expected_arena_block_size =
                l * 4 * 1024 * 1024 / 8 + i * 1024 * 1024 / 8;
            if (j + k != 0) {
              // not a multiple of 4k, round up 4k
              expected_arena_block_size += 4 * 1024;
            }
            expected_arena_block_size =
                std::min(size_t{1024 * 1024}, expected_arena_block_size);
            ASSERT_EQ(expected_arena_block_size, result.arena_block_size);
          }
        }
      }
    }
  }
}

TEST_P(ColumnFamilyTest, ReadDroppedColumnFamily) {
  // iter 0 -- drop CF, don't reopen
  // iter 1 -- delete CF, reopen
  for (int iter = 0; iter < 2; ++iter) {
    db_options_.create_missing_column_families = true;
    db_options_.max_open_files = 20;
    // delete obsolete files always
    db_options_.delete_obsolete_files_period_micros = 0;
    Open({"default", "one", "two"});
    ColumnFamilyOptions options;
    options.level0_file_num_compaction_trigger = 100;
    options.level0_slowdown_writes_trigger = 200;
    options.level0_stop_writes_trigger = 200;
    options.write_buffer_size = 100000;  // small write buffer size
    Reopen({options, options, options});

    // 1MB should create ~10 files for each CF
    int kKeysNum = 10000;
    PutRandomData(0, kKeysNum, 100);
    PutRandomData(1, kKeysNum, 100);
    PutRandomData(2, kKeysNum, 100);

    {
      std::unique_ptr<Iterator> iterator(
          db_->NewIterator(ReadOptions(), handles_[2]));
      iterator->SeekToFirst();

      if (iter == 0) {
        // Drop CF two
        ASSERT_OK(db_->DropColumnFamily(handles_[2]));
      } else {
        // delete CF two
        ASSERT_OK(db_->DestroyColumnFamilyHandle(handles_[2]));
        handles_[2] = nullptr;
      }
      // Make sure iterator created can still be used.
      int count = 0;
      for (; iterator->Valid(); iterator->Next()) {
        ASSERT_OK(iterator->status());
        ++count;
      }
      ASSERT_OK(iterator->status());
      ASSERT_EQ(count, kKeysNum);
    }

    // Add bunch more data to other CFs
    PutRandomData(0, kKeysNum, 100);
    PutRandomData(1, kKeysNum, 100);

    if (iter == 1) {
      Reopen();
    }

    // Since we didn't delete CF handle, RocksDB's contract guarantees that
    // we're still able to read dropped CF
    for (int i = 0; i < 3; ++i) {
      std::unique_ptr<Iterator> iterator(
          db_->NewIterator(ReadOptions(), handles_[i]));
      int count = 0;
      for (iterator->SeekToFirst(); iterator->Valid(); iterator->Next()) {
        ASSERT_OK(iterator->status());
        ++count;
      }
      ASSERT_OK(iterator->status());
      ASSERT_EQ(count, kKeysNum * ((i == 2) ? 1 : 2));
    }

    Close();
    Destroy();
  }
}

TEST_P(ColumnFamilyTest, LiveIteratorWithDroppedColumnFamily) {
  db_options_.create_missing_column_families = true;
  db_options_.max_open_files = 20;
  // delete obsolete files always
  db_options_.delete_obsolete_files_period_micros = 0;
  Open({"default", "one", "two"});
  ColumnFamilyOptions options;
  options.level0_file_num_compaction_trigger = 100;
  options.level0_slowdown_writes_trigger = 200;
  options.level0_stop_writes_trigger = 200;
  options.write_buffer_size = 100000;  // small write buffer size
  Reopen({options, options, options});

  // 1MB should create ~10 files for each CF
  int kKeysNum = 10000;
  PutRandomData(1, kKeysNum, 100);
  {
    std::unique_ptr<Iterator> iterator(
        db_->NewIterator(ReadOptions(), handles_[1]));
    iterator->SeekToFirst();

    DropColumnFamilies({1});

    // Make sure iterator created can still be used.
    int count = 0;
    for (; iterator->Valid(); iterator->Next()) {
      ASSERT_OK(iterator->status());
      ++count;
    }
    ASSERT_OK(iterator->status());
    ASSERT_EQ(count, kKeysNum);
  }

  Reopen();
  Close();
  Destroy();
}

TEST_P(ColumnFamilyTest, FlushAndDropRaceCondition) {
  db_options_.create_missing_column_families = true;
  Open({"default", "one"});
  ColumnFamilyOptions options;
  options.level0_file_num_compaction_trigger = 100;
  options.level0_slowdown_writes_trigger = 200;
  options.level0_stop_writes_trigger = 200;
  options.max_write_buffer_number = 20;
  options.write_buffer_size = 100000;  // small write buffer size
  Reopen({options, options});

  ROCKSDB_NAMESPACE::SyncPoint::GetInstance()->LoadDependency(
      {{"VersionSet::LogAndApply::ColumnFamilyDrop:0",
        "FlushJob::WriteLevel0Table"},
       {"VersionSet::LogAndApply::ColumnFamilyDrop:1",
        "FlushJob::InstallResults"},
       {"FlushJob::InstallResults",
        "VersionSet::LogAndApply::ColumnFamilyDrop:2"}});

  ROCKSDB_NAMESPACE::SyncPoint::GetInstance()->EnableProcessing();
  test::SleepingBackgroundTask sleeping_task;

  env_->Schedule(&test::SleepingBackgroundTask::DoSleepTask, &sleeping_task,
                 Env::Priority::HIGH);
  // Make sure the task is sleeping. Otherwise, it might start to execute
  // after sleeping_task.WaitUntilDone() and cause TSAN warning.
  sleeping_task.WaitUntilSleeping();

  // 1MB should create ~10 files for each CF
  int kKeysNum = 10000;
  PutRandomData(1, kKeysNum, 100);

  std::vector<port::Thread> threads;
  threads.emplace_back([&] { ASSERT_OK(db_->DropColumnFamily(handles_[1])); });

  sleeping_task.WakeUp();
  sleeping_task.WaitUntilDone();
  sleeping_task.Reset();
  // now we sleep again. this is just so we're certain that flush job finished
  env_->Schedule(&test::SleepingBackgroundTask::DoSleepTask, &sleeping_task,
                 Env::Priority::HIGH);
  // Make sure the task is sleeping. Otherwise, it might start to execute
  // after sleeping_task.WaitUntilDone() and cause TSAN warning.
  sleeping_task.WaitUntilSleeping();
  sleeping_task.WakeUp();
  sleeping_task.WaitUntilDone();

  {
    // Since we didn't delete CF handle, RocksDB's contract guarantees that
    // we're still able to read dropped CF
    std::unique_ptr<Iterator> iterator(
        db_->NewIterator(ReadOptions(), handles_[1]));
    int count = 0;
    for (iterator->SeekToFirst(); iterator->Valid(); iterator->Next()) {
      ASSERT_OK(iterator->status());
      ++count;
    }
    ASSERT_OK(iterator->status());
    ASSERT_EQ(count, kKeysNum);
  }
  for (auto& t : threads) {
    t.join();
  }

  Close();
  Destroy();
}

namespace {
std::atomic<int> test_stage(0);
std::atomic<bool> ordered_by_writethread(false);
const int kMainThreadStartPersistingOptionsFile = 1;
const int kChildThreadFinishDroppingColumnFamily = 2;
void DropSingleColumnFamily(ColumnFamilyTest* cf_test, int cf_id,
                            std::vector<Comparator*>* comparators) {
  while (test_stage < kMainThreadStartPersistingOptionsFile &&
         !ordered_by_writethread) {
    Env::Default()->SleepForMicroseconds(100);
  }
  cf_test->DropColumnFamilies({cf_id});
  if ((*comparators)[cf_id]) {
    delete (*comparators)[cf_id];
    (*comparators)[cf_id] = nullptr;
  }
  test_stage = kChildThreadFinishDroppingColumnFamily;
}
}  // anonymous namespace

TEST_P(ColumnFamilyTest, CreateAndDropRace) {
  const int kCfCount = 5;
  std::vector<ColumnFamilyOptions> cf_opts;
  std::vector<Comparator*> comparators;
  for (int i = 0; i < kCfCount; ++i) {
    cf_opts.emplace_back();
    comparators.push_back(new test::SimpleSuffixReverseComparator());
    cf_opts.back().comparator = comparators.back();
  }
  db_options_.create_if_missing = true;
  db_options_.create_missing_column_families = true;

  auto main_thread_id = std::this_thread::get_id();

  ROCKSDB_NAMESPACE::SyncPoint::GetInstance()->SetCallBack(
      "PersistRocksDBOptions:start", [&](void* /*arg*/) {
        auto current_thread_id = std::this_thread::get_id();
        // If it's the main thread hitting this sync-point, then it
        // will be blocked until some other thread update the test_stage.
        if (main_thread_id == current_thread_id) {
          test_stage = kMainThreadStartPersistingOptionsFile;
          while (test_stage < kChildThreadFinishDroppingColumnFamily &&
                 !ordered_by_writethread) {
            Env::Default()->SleepForMicroseconds(100);
          }
        }
      });

  ROCKSDB_NAMESPACE::SyncPoint::GetInstance()->SetCallBack(
      "WriteThread::EnterUnbatched:Wait", [&](void* /*arg*/) {
        // This means a thread doing DropColumnFamily() is waiting for
        // other thread to finish persisting options.
        // In such case, we update the test_stage to unblock the main thread.
        ordered_by_writethread = true;
      });

  // Create a database with four column families
  Open({"default", "one", "two", "three"},
       {cf_opts[0], cf_opts[1], cf_opts[2], cf_opts[3]});

  ROCKSDB_NAMESPACE::SyncPoint::GetInstance()->EnableProcessing();

  // Start a thread that will drop the first column family
  // and its comparator
  ROCKSDB_NAMESPACE::port::Thread drop_cf_thread(DropSingleColumnFamily, this,
                                                 1, &comparators);

  DropColumnFamilies({2});

  drop_cf_thread.join();
  Close();
  Destroy();
  for (auto* comparator : comparators) {
    if (comparator) {
      delete comparator;
    }
  }

  ROCKSDB_NAMESPACE::SyncPoint::GetInstance()->DisableProcessing();
  ROCKSDB_NAMESPACE::SyncPoint::GetInstance()->ClearAllCallBacks();
}

namespace {
#define Gb *1073741824ull
}  // namespace

TEST_P(ColumnFamilyTestWithDynamic, WriteStallSingleColumnFamily) {
  const uint64_t kBaseRate = 800000u;
  db_options_.delayed_write_rate = kBaseRate;
  db_options_.max_background_compactions = 6;
  db_options_.use_dynamic_delay = std::get<1>(GetParam());
  Open({"default"});
  ColumnFamilyData* cfd =
      static_cast<ColumnFamilyHandleImpl*>(db_->DefaultColumnFamily())->cfd();

  VersionStorageInfo* vstorage = cfd->current()->storage_info();

  MutableCFOptions mutable_cf_options(column_family_options_);

  mutable_cf_options.level0_slowdown_writes_trigger = 20;
  mutable_cf_options.level0_stop_writes_trigger = 10000;
  mutable_cf_options.soft_pending_compaction_bytes_limit = 200 Gb;
  mutable_cf_options.hard_pending_compaction_bytes_limit = 2000 Gb;
  mutable_cf_options.disable_auto_compactions = false;
  bool Stopped = true;
  bool NotStopped = false;
  bool Delayed = true;
  bool NotDelayed = false;
  double rate_divider;

  CALL_WRAPPER(SetDelayAndCalculateRate(cfd, 50 Gb, 0 /* times_delayed*/,
                                        mutable_cf_options, NotStopped,
                                        NotDelayed));

  rate_divider = CALL_WRAPPER(
      SetDelayAndCalculateRate(cfd, 201 Gb, 0 /* times_delayed*/,
                               mutable_cf_options, NotStopped, Delayed));
  ASSERT_EQ(static_cast<uint64_t>(kBaseRate / rate_divider),
            GetDbDelayedWriteRate());
  ASSERT_EQ(6, dbfull()->TEST_BGCompactionsAllowed());

  rate_divider = CALL_WRAPPER(
      SetDelayAndCalculateRate(cfd, 400 Gb, 1 /* times_delayed*/,
                               mutable_cf_options, NotStopped, Delayed));
  ASSERT_EQ(static_cast<uint64_t>(kBaseRate / rate_divider),
            GetDbDelayedWriteRate());
  ASSERT_EQ(6, dbfull()->TEST_BGCompactionsAllowed());

  rate_divider = CALL_WRAPPER(
      SetDelayAndCalculateRate(cfd, 500 Gb, 2 /* times_delayed*/,
                               mutable_cf_options, NotStopped, Delayed));
  ASSERT_EQ(static_cast<uint64_t>(kBaseRate / rate_divider),
            GetDbDelayedWriteRate());

  rate_divider = CALL_WRAPPER(
      SetDelayAndCalculateRate(cfd, 450 Gb, 1 /* times_delayed*/,
                               mutable_cf_options, NotStopped, Delayed));
  ASSERT_EQ(static_cast<uint64_t>(kBaseRate / rate_divider),
            GetDbDelayedWriteRate());

  rate_divider = CALL_WRAPPER(
      SetDelayAndCalculateRate(cfd, 205 Gb, 0 /* times_delayed*/,
                               mutable_cf_options, NotStopped, Delayed));
  ASSERT_EQ(static_cast<uint64_t>(kBaseRate / rate_divider),
            GetDbDelayedWriteRate());

  rate_divider = CALL_WRAPPER(
      SetDelayAndCalculateRate(cfd, 202 Gb, 0 /* times_delayed*/,
                               mutable_cf_options, NotStopped, Delayed));
  ASSERT_EQ(static_cast<uint64_t>(kBaseRate / rate_divider),
            GetDbDelayedWriteRate());

  rate_divider = CALL_WRAPPER(
      SetDelayAndCalculateRate(cfd, 201 Gb, 0 /* times_delayed*/,
                               mutable_cf_options, NotStopped, Delayed));
  ASSERT_EQ(static_cast<uint64_t>(kBaseRate / rate_divider),
            GetDbDelayedWriteRate());

  rate_divider = CALL_WRAPPER(
      SetDelayAndCalculateRate(cfd, 198 Gb, 0 /* times_delayed*/,
                               mutable_cf_options, NotStopped, NotDelayed));

  rate_divider = CALL_WRAPPER(
      SetDelayAndCalculateRate(cfd, 399 Gb, 0 /* times_delayed*/,
                               mutable_cf_options, NotStopped, Delayed));
  ASSERT_EQ(static_cast<uint64_t>(kBaseRate / rate_divider),
            GetDbDelayedWriteRate());

  rate_divider = CALL_WRAPPER(
      SetDelayAndCalculateRate(cfd, 599 Gb, 1 /* times_delayed*/,
                               mutable_cf_options, NotStopped, Delayed));
  ASSERT_EQ(static_cast<uint64_t>(kBaseRate / rate_divider),
            GetDbDelayedWriteRate());

  rate_divider = CALL_WRAPPER(
      SetDelayAndCalculateRate(cfd, 2001 Gb, 0 /* times_delayed*/,
                               mutable_cf_options, Stopped, NotDelayed));
  ASSERT_EQ(6, dbfull()->TEST_BGCompactionsAllowed());

  rate_divider = CALL_WRAPPER(
      SetDelayAndCalculateRate(cfd, 3001 Gb, 0 /* times_delayed*/,
                               mutable_cf_options, Stopped, NotDelayed));

  rate_divider = CALL_WRAPPER(
      SetDelayAndCalculateRate(cfd, 390 Gb, 1 /* times_delayed*/,
                               mutable_cf_options, NotStopped, Delayed));
  ASSERT_EQ(static_cast<uint64_t>(kBaseRate / rate_divider),
            GetDbDelayedWriteRate());

  rate_divider = CALL_WRAPPER(
      SetDelayAndCalculateRate(cfd, 100 Gb, 0 /* times_delayed*/,
                               mutable_cf_options, NotStopped, NotDelayed));

  rate_divider = CALL_WRAPPER(SetDelayAndCalculateRate(
      cfd, 100 Gb, 0 /* times_delayed*/, mutable_cf_options, NotStopped,
      Delayed, 100 /* l0_files*/));
  ASSERT_EQ(static_cast<uint64_t>(kBaseRate / rate_divider),
            GetDbDelayedWriteRate());
  ASSERT_EQ(6, dbfull()->TEST_BGCompactionsAllowed());

  rate_divider = CALL_WRAPPER(SetDelayAndCalculateRate(
      cfd, 100 Gb, 1 /* times_delayed*/, mutable_cf_options, NotStopped,
      Delayed, 101 /* l0_files*/));
  ASSERT_EQ(static_cast<uint64_t>(kBaseRate / rate_divider),
            GetDbDelayedWriteRate());

  rate_divider = CALL_WRAPPER(SetDelayAndCalculateRate(
      cfd, 300 Gb, 2 /* times_delayed*/, mutable_cf_options, NotStopped,
      Delayed, 0 /* l0_files*/));
  ASSERT_EQ(static_cast<uint64_t>(kBaseRate / rate_divider),
            GetDbDelayedWriteRate());

  rate_divider = CALL_WRAPPER(SetDelayAndCalculateRate(
      cfd, 300 Gb, 3 /* times_delayed*/, mutable_cf_options, NotStopped,
      Delayed, 101 /* l0_files*/));
  ASSERT_EQ(static_cast<uint64_t>(kBaseRate / rate_divider),
            GetDbDelayedWriteRate());

  rate_divider = CALL_WRAPPER(
      SetDelayAndCalculateRate(cfd, 200 Gb, 2 /* times_delayed*/,
                               mutable_cf_options, NotStopped, Delayed));
  ASSERT_EQ(static_cast<uint64_t>(kBaseRate / rate_divider),
            GetDbDelayedWriteRate());

  vstorage->set_l0_delay_trigger_count(0);
  rate_divider = CALL_WRAPPER(
      SetDelayAndCalculateRate(cfd, 0 Gb, 0 /* times_delayed*/,
                               mutable_cf_options, NotStopped, NotDelayed));

  mutable_cf_options.disable_auto_compactions = true;
<<<<<<< HEAD
  dbfull()->TEST_write_controler()->set_delayed_write_rate(kBaseRate);
  RecalculateWriteStallConditions(cfd, mutable_cf_options);
  ASSERT_TRUE(!IsDbWriteStopped());
  ASSERT_TRUE(!dbfull()->TEST_write_controler()->NeedsDelay());
=======
  dbfull()->write_controller_ptr()->set_delayed_write_rate(kBaseRate);
  RecalculateWriteStallConditions(cfd, mutable_cf_options);
  ASSERT_TRUE(!IsDbWriteStopped());
  ASSERT_TRUE(!dbfull()->write_controller_ptr()->NeedsDelay());
>>>>>>> 335c4242

  rate_divider = CALL_WRAPPER(SetDelayAndCalculateRate(
      cfd, 0 Gb, 0 /* times_delayed*/, mutable_cf_options, NotStopped,
      NotDelayed, 50 /* l0_files*/));
  ASSERT_EQ(0, GetDbDelayedWriteRate());
  ASSERT_EQ(static_cast<uint64_t>(kBaseRate / rate_divider),
<<<<<<< HEAD
            dbfull()->TEST_write_controler()->delayed_write_rate());
=======
            dbfull()->write_controller_ptr()->delayed_write_rate());
>>>>>>> 335c4242

  rate_divider = CALL_WRAPPER(SetDelayAndCalculateRate(
      cfd, 300 Gb, 0 /* times_delayed*/, mutable_cf_options, NotStopped,
      NotDelayed, 60 /* l0_files*/));
  ASSERT_EQ(0, GetDbDelayedWriteRate());
  ASSERT_EQ(static_cast<uint64_t>(kBaseRate / rate_divider),
<<<<<<< HEAD
            dbfull()->TEST_write_controler()->delayed_write_rate());
=======
            dbfull()->write_controller_ptr()->delayed_write_rate());
>>>>>>> 335c4242

  mutable_cf_options.disable_auto_compactions = false;
  rate_divider = CALL_WRAPPER(SetDelayAndCalculateRate(
      cfd, 500 Gb, 0 /* times_delayed*/, mutable_cf_options, NotStopped,
      Delayed, 70 /* l0_files*/));
  ASSERT_EQ(static_cast<uint64_t>(kBaseRate / rate_divider),
            GetDbDelayedWriteRate());

  rate_divider = CALL_WRAPPER(SetDelayAndCalculateRate(
      cfd, 501 Gb, 1 /* times_delayed*/, mutable_cf_options, NotStopped,
      Delayed, 71 /* l0_files*/));
  ASSERT_EQ(static_cast<uint64_t>(kBaseRate / rate_divider),
            GetDbDelayedWriteRate());
}

TEST_P(ColumnFamilyTestWithDynamic, CompactionSpeedupSingleColumnFamily) {
  db_options_.max_background_compactions = 6;
  db_options_.use_dynamic_delay = std::get<1>(GetParam());
  Open({"default"});
  ColumnFamilyData* cfd =
      static_cast<ColumnFamilyHandleImpl*>(db_->DefaultColumnFamily())->cfd();

  VersionStorageInfo* vstorage = cfd->current()->storage_info();

  MutableCFOptions mutable_cf_options(column_family_options_);

  // Speed up threshold = min(4 * 2, 4 + (36 - 4)/4) = 8
  mutable_cf_options.level0_file_num_compaction_trigger = 4;
  mutable_cf_options.level0_slowdown_writes_trigger = 36;
  mutable_cf_options.level0_stop_writes_trigger = 50;
  // Speedup threshold = 200 / 4 = 50
  mutable_cf_options.soft_pending_compaction_bytes_limit = 200 Gb;
  mutable_cf_options.hard_pending_compaction_bytes_limit = 2000 Gb;

  vstorage->TEST_set_estimated_compaction_needed_bytes(40 Gb);
  RecalculateWriteStallConditions(cfd, mutable_cf_options);
  ASSERT_EQ(1, dbfull()->TEST_BGCompactionsAllowed());

  vstorage->TEST_set_estimated_compaction_needed_bytes(50 Gb);
  RecalculateWriteStallConditions(cfd, mutable_cf_options);
  ASSERT_EQ(6, dbfull()->TEST_BGCompactionsAllowed());

  vstorage->TEST_set_estimated_compaction_needed_bytes(300 Gb);
  RecalculateWriteStallConditions(cfd, mutable_cf_options);
  ASSERT_EQ(6, dbfull()->TEST_BGCompactionsAllowed());

  vstorage->TEST_set_estimated_compaction_needed_bytes(45 Gb);
  RecalculateWriteStallConditions(cfd, mutable_cf_options);
  ASSERT_EQ(1, dbfull()->TEST_BGCompactionsAllowed());

  vstorage->set_l0_delay_trigger_count(7);
  RecalculateWriteStallConditions(cfd, mutable_cf_options);
  ASSERT_EQ(1, dbfull()->TEST_BGCompactionsAllowed());

  vstorage->set_l0_delay_trigger_count(9);
  RecalculateWriteStallConditions(cfd, mutable_cf_options);
  ASSERT_EQ(6, dbfull()->TEST_BGCompactionsAllowed());

  vstorage->set_l0_delay_trigger_count(6);
  RecalculateWriteStallConditions(cfd, mutable_cf_options);
  ASSERT_EQ(1, dbfull()->TEST_BGCompactionsAllowed());

  // Speed up threshold = min(4 * 2, 4 + (12 - 4)/4) = 6
  mutable_cf_options.level0_file_num_compaction_trigger = 4;
  mutable_cf_options.level0_slowdown_writes_trigger = 16;
  mutable_cf_options.level0_stop_writes_trigger = 30;

  vstorage->set_l0_delay_trigger_count(5);
  RecalculateWriteStallConditions(cfd, mutable_cf_options);
  ASSERT_EQ(1, dbfull()->TEST_BGCompactionsAllowed());

  vstorage->set_l0_delay_trigger_count(7);
  RecalculateWriteStallConditions(cfd, mutable_cf_options);
  ASSERT_EQ(6, dbfull()->TEST_BGCompactionsAllowed());

  vstorage->set_l0_delay_trigger_count(3);
  RecalculateWriteStallConditions(cfd, mutable_cf_options);
  ASSERT_EQ(1, dbfull()->TEST_BGCompactionsAllowed());
}

TEST_P(ColumnFamilyTestWithDynamic, WriteStallTwoColumnFamilies) {
  const uint64_t kBaseRate = 810000u;
  db_options_.delayed_write_rate = kBaseRate;
  db_options_.use_dynamic_delay = std::get<1>(GetParam());
  Open();
  CreateColumnFamilies({"one"});
  ColumnFamilyData* cfd =
      static_cast<ColumnFamilyHandleImpl*>(db_->DefaultColumnFamily())->cfd();

  ColumnFamilyData* cfd1 =
      static_cast<ColumnFamilyHandleImpl*>(handles_[1])->cfd();

  MutableCFOptions mutable_cf_options(column_family_options_);
  mutable_cf_options.level0_slowdown_writes_trigger = 20;
  mutable_cf_options.level0_stop_writes_trigger = 10000;
  mutable_cf_options.soft_pending_compaction_bytes_limit = 200 Gb;
  mutable_cf_options.hard_pending_compaction_bytes_limit = 2000 Gb;

  MutableCFOptions mutable_cf_options1 = mutable_cf_options;
  mutable_cf_options1.soft_pending_compaction_bytes_limit = 500 Gb;
  bool NotStopped = false;
  bool Delayed = true;
  bool NotDelayed = false;
  double rate_divider;
  double rate_divider1;
  double rate_divider_to_use;

  rate_divider = CALL_WRAPPER(
      SetDelayAndCalculateRate(cfd, 50 Gb, 0 /* times_delayed*/,
                               mutable_cf_options, NotStopped, NotDelayed));

  rate_divider1 = CALL_WRAPPER(
      SetDelayAndCalculateRate(cfd1, 201 Gb, 0 /* times_delayed*/,
                               mutable_cf_options1, NotStopped, NotDelayed));

  rate_divider1 = CALL_WRAPPER(
      SetDelayAndCalculateRate(cfd1, 600 Gb, 0 /* times_delayed*/,
                               mutable_cf_options1, NotStopped, Delayed));
  rate_divider_to_use = PickMaxInDynamic(rate_divider1, rate_divider);

  ASSERT_EQ(static_cast<uint64_t>(kBaseRate / rate_divider_to_use),
            GetDbDelayedWriteRate());

  rate_divider = CALL_WRAPPER(
      SetDelayAndCalculateRate(cfd, 70 Gb, 0 /* times_delayed*/,
                               mutable_cf_options, NotStopped, Delayed));
  rate_divider_to_use = PickMaxInDynamic(rate_divider, rate_divider1);
  ASSERT_EQ(static_cast<uint64_t>(kBaseRate / rate_divider_to_use),
            GetDbDelayedWriteRate());

  rate_divider1 = CALL_WRAPPER(
      SetDelayAndCalculateRate(cfd1, 800 Gb, 1 /* times_delayed*/,
                               mutable_cf_options1, NotStopped, Delayed));
  rate_divider_to_use = PickMaxInDynamic(rate_divider1, rate_divider);
  ASSERT_EQ(static_cast<uint64_t>(kBaseRate / rate_divider_to_use),
            GetDbDelayedWriteRate());

  rate_divider = CALL_WRAPPER(
      SetDelayAndCalculateRate(cfd, 300 Gb, 2 /* times_delayed*/,
                               mutable_cf_options, NotStopped, Delayed));
  rate_divider_to_use = PickMaxInDynamic(rate_divider, rate_divider1);
  ASSERT_EQ(static_cast<uint64_t>(kBaseRate / rate_divider_to_use),
            GetDbDelayedWriteRate());

  rate_divider1 = CALL_WRAPPER(
      SetDelayAndCalculateRate(cfd1, 700 Gb, 1 /* times_delayed*/,
                               mutable_cf_options1, NotStopped, Delayed));
  rate_divider_to_use = PickMaxInDynamic(rate_divider1, rate_divider);
  ASSERT_EQ(static_cast<uint64_t>(kBaseRate / rate_divider_to_use),
            GetDbDelayedWriteRate());

  rate_divider = CALL_WRAPPER(
      SetDelayAndCalculateRate(cfd, 500 Gb, 2 /* times_delayed*/,
                               mutable_cf_options, NotStopped, Delayed));
  rate_divider_to_use = PickMaxInDynamic(rate_divider, rate_divider1);
  ASSERT_EQ(static_cast<uint64_t>(kBaseRate / rate_divider_to_use),
            GetDbDelayedWriteRate());

  rate_divider1 = CALL_WRAPPER(
      SetDelayAndCalculateRate(cfd1, 600 Gb, 1 /* times_delayed*/,
                               mutable_cf_options1, NotStopped, Delayed));
  rate_divider_to_use = PickMaxInDynamic(rate_divider1, rate_divider);
  ASSERT_EQ(static_cast<uint64_t>(kBaseRate / rate_divider_to_use),
            GetDbDelayedWriteRate());
}

TEST_P(ColumnFamilyTestWithDynamic, CompactionSpeedupTwoColumnFamilies) {
  db_options_.max_background_compactions = 6;
  column_family_options_.soft_pending_compaction_bytes_limit = 200;
  column_family_options_.hard_pending_compaction_bytes_limit = 2000;
  db_options_.use_dynamic_delay = std::get<1>(GetParam());
  Open();
  CreateColumnFamilies({"one"});
  ColumnFamilyData* cfd =
      static_cast<ColumnFamilyHandleImpl*>(db_->DefaultColumnFamily())->cfd();
  VersionStorageInfo* vstorage = cfd->current()->storage_info();

  ColumnFamilyData* cfd1 =
      static_cast<ColumnFamilyHandleImpl*>(handles_[1])->cfd();
  VersionStorageInfo* vstorage1 = cfd1->current()->storage_info();

  MutableCFOptions mutable_cf_options(column_family_options_);
  // Speed up threshold = min(4 * 2, 4 + (36 - 4)/4) = 8
  mutable_cf_options.level0_file_num_compaction_trigger = 4;
  mutable_cf_options.level0_slowdown_writes_trigger = 36;
  mutable_cf_options.level0_stop_writes_trigger = 30;
  // Speedup threshold = 200 / 4 = 50
  mutable_cf_options.soft_pending_compaction_bytes_limit = 200 Gb;
  mutable_cf_options.hard_pending_compaction_bytes_limit = 2000 Gb;

  MutableCFOptions mutable_cf_options1 = mutable_cf_options;
  mutable_cf_options1.level0_slowdown_writes_trigger = 16;

  vstorage->TEST_set_estimated_compaction_needed_bytes(40 Gb);
  RecalculateWriteStallConditions(cfd, mutable_cf_options);
  ASSERT_EQ(1, dbfull()->TEST_BGCompactionsAllowed());

  vstorage->TEST_set_estimated_compaction_needed_bytes(60 Gb);
  RecalculateWriteStallConditions(cfd1, mutable_cf_options1);
  ASSERT_EQ(1, dbfull()->TEST_BGCompactionsAllowed());
  RecalculateWriteStallConditions(cfd, mutable_cf_options);
  ASSERT_EQ(6, dbfull()->TEST_BGCompactionsAllowed());

  vstorage1->TEST_set_estimated_compaction_needed_bytes(30 Gb);
  RecalculateWriteStallConditions(cfd1, mutable_cf_options1);
  ASSERT_EQ(6, dbfull()->TEST_BGCompactionsAllowed());

  vstorage1->TEST_set_estimated_compaction_needed_bytes(70 Gb);
  RecalculateWriteStallConditions(cfd1, mutable_cf_options1);
  ASSERT_EQ(6, dbfull()->TEST_BGCompactionsAllowed());

  vstorage->TEST_set_estimated_compaction_needed_bytes(20 Gb);
  RecalculateWriteStallConditions(cfd, mutable_cf_options);
  ASSERT_EQ(6, dbfull()->TEST_BGCompactionsAllowed());

  vstorage1->TEST_set_estimated_compaction_needed_bytes(3 Gb);
  RecalculateWriteStallConditions(cfd1, mutable_cf_options1);
  ASSERT_EQ(1, dbfull()->TEST_BGCompactionsAllowed());

  vstorage->set_l0_delay_trigger_count(9);
  RecalculateWriteStallConditions(cfd, mutable_cf_options);
  ASSERT_EQ(6, dbfull()->TEST_BGCompactionsAllowed());

  vstorage1->set_l0_delay_trigger_count(2);
  RecalculateWriteStallConditions(cfd1, mutable_cf_options1);
  ASSERT_EQ(6, dbfull()->TEST_BGCompactionsAllowed());

  vstorage->set_l0_delay_trigger_count(0);
  RecalculateWriteStallConditions(cfd, mutable_cf_options);
  ASSERT_EQ(1, dbfull()->TEST_BGCompactionsAllowed());
}

TEST_P(ColumnFamilyTest, CreateAndDestroyOptions) {
  std::unique_ptr<ColumnFamilyOptions> cfo(new ColumnFamilyOptions());
  ColumnFamilyHandle* cfh;
  Open();
  ASSERT_OK(db_->CreateColumnFamily(*(cfo.get()), "yoyo", &cfh));
  cfo.reset();
  ASSERT_OK(db_->Put(WriteOptions(), cfh, "foo", "bar"));
  ASSERT_OK(db_->Flush(FlushOptions(), cfh));
  ASSERT_OK(db_->DropColumnFamily(cfh));
  ASSERT_OK(db_->DestroyColumnFamilyHandle(cfh));
}

TEST_P(ColumnFamilyTest, CreateDropAndDestroy) {
  ColumnFamilyHandle* cfh;
  Open();
  ASSERT_OK(db_->CreateColumnFamily(ColumnFamilyOptions(), "yoyo", &cfh));
  ASSERT_OK(db_->Put(WriteOptions(), cfh, "foo", "bar"));
  ASSERT_OK(db_->Flush(FlushOptions(), cfh));
  ASSERT_OK(db_->DropColumnFamily(cfh));
  ASSERT_OK(db_->DestroyColumnFamilyHandle(cfh));
}

TEST_P(ColumnFamilyTest, CreateDropAndDestroyWithoutFileDeletion) {
  ColumnFamilyHandle* cfh;
  Open();
  ASSERT_OK(db_->CreateColumnFamily(ColumnFamilyOptions(), "yoyo", &cfh));
  ASSERT_OK(db_->Put(WriteOptions(), cfh, "foo", "bar"));
  ASSERT_OK(db_->Flush(FlushOptions(), cfh));
  ASSERT_OK(db_->DisableFileDeletions());
  ASSERT_OK(db_->DropColumnFamily(cfh));
  ASSERT_OK(db_->DestroyColumnFamilyHandle(cfh));
}

TEST_P(ColumnFamilyTest, FlushCloseWALFiles) {
  SpecialEnv env(Env::Default());
  db_options_.env = &env;
  db_options_.max_background_flushes = 1;
  column_family_options_.memtable_factory.reset(
      test::NewSpecialSkipListFactory(2));
  Open();
  CreateColumnFamilies({"one"});
  ASSERT_OK(Put(1, "fodor", "mirko"));
  ASSERT_OK(Put(0, "fodor", "mirko"));
  ASSERT_OK(Put(1, "fodor", "mirko"));

  ROCKSDB_NAMESPACE::SyncPoint::GetInstance()->LoadDependency({
      {"DBImpl::BGWorkFlush:done", "FlushCloseWALFiles:0"},
  });
  ROCKSDB_NAMESPACE::SyncPoint::GetInstance()->EnableProcessing();

  // Block flush jobs from running
  test::SleepingBackgroundTask sleeping_task;
  env_->Schedule(&test::SleepingBackgroundTask::DoSleepTask, &sleeping_task,
                 Env::Priority::HIGH);
  // Make sure the task is sleeping. Otherwise, it might start to execute
  // after sleeping_task.WaitUntilDone() and cause TSAN warning.
  sleeping_task.WaitUntilSleeping();

  WriteOptions wo;
  wo.sync = true;
  ASSERT_OK(db_->Put(wo, handles_[1], "fodor", "mirko"));

  ASSERT_EQ(2, env.num_open_wal_file_.load());

  sleeping_task.WakeUp();
  sleeping_task.WaitUntilDone();
  TEST_SYNC_POINT("FlushCloseWALFiles:0");
  ROCKSDB_NAMESPACE::SyncPoint::GetInstance()->DisableProcessing();
  ASSERT_EQ(1, env.num_open_wal_file_.load());

  Reopen();
  ASSERT_EQ("mirko", Get(0, "fodor"));
  ASSERT_EQ("mirko", Get(1, "fodor"));
  db_options_.env = env_;
  Close();
}

TEST_P(ColumnFamilyTest, IteratorCloseWALFile1) {
  SpecialEnv env(Env::Default());
  db_options_.env = &env;
  db_options_.max_background_flushes = 1;
  column_family_options_.memtable_factory.reset(
      test::NewSpecialSkipListFactory(2));
  Open();
  CreateColumnFamilies({"one"});
  ASSERT_OK(Put(1, "fodor", "mirko"));
  // Create an iterator holding the current super version.
  Iterator* it = db_->NewIterator(ReadOptions(), handles_[1]);
  ASSERT_OK(it->status());
  // A flush will make `it` hold the last reference of its super version.
  ASSERT_OK(Flush(1));

  ASSERT_OK(Put(1, "fodor", "mirko"));
  ASSERT_OK(Put(0, "fodor", "mirko"));
  ASSERT_OK(Put(1, "fodor", "mirko"));

  // Flush jobs will close previous WAL files after finishing. By
  // block flush jobs from running, we trigger a condition where
  // the iterator destructor should close the WAL files.
  test::SleepingBackgroundTask sleeping_task;
  env_->Schedule(&test::SleepingBackgroundTask::DoSleepTask, &sleeping_task,
                 Env::Priority::HIGH);
  // Make sure the task is sleeping. Otherwise, it might start to execute
  // after sleeping_task.WaitUntilDone() and cause TSAN warning.
  sleeping_task.WaitUntilSleeping();

  WriteOptions wo;
  wo.sync = true;
  ASSERT_OK(db_->Put(wo, handles_[1], "fodor", "mirko"));

  ASSERT_EQ(2, env.num_open_wal_file_.load());
  // Deleting the iterator will clear its super version, triggering
  // closing all files
  delete it;
  ASSERT_EQ(1, env.num_open_wal_file_.load());

  sleeping_task.WakeUp();
  sleeping_task.WaitUntilDone();
  WaitForFlush(1);

  Reopen();
  ASSERT_EQ("mirko", Get(0, "fodor"));
  ASSERT_EQ("mirko", Get(1, "fodor"));
  db_options_.env = env_;
  Close();
}

TEST_P(ColumnFamilyTest, IteratorCloseWALFile2) {
  SpecialEnv env(Env::Default());
  // Allow both of flush and purge job to schedule.
  env.SetBackgroundThreads(2, Env::HIGH);
  db_options_.env = &env;
  db_options_.max_background_flushes = 1;
  column_family_options_.memtable_factory.reset(
      test::NewSpecialSkipListFactory(2));
  Open();
  CreateColumnFamilies({"one"});
  ASSERT_OK(Put(1, "fodor", "mirko"));
  // Create an iterator holding the current super version.
  ReadOptions ro;
  ro.background_purge_on_iterator_cleanup = true;
  Iterator* it = db_->NewIterator(ro, handles_[1]);
  ASSERT_OK(it->status());
  // A flush will make `it` hold the last reference of its super version.
  ASSERT_OK(Flush(1));

  ASSERT_OK(Put(1, "fodor", "mirko"));
  ASSERT_OK(Put(0, "fodor", "mirko"));
  ASSERT_OK(Put(1, "fodor", "mirko"));

  ROCKSDB_NAMESPACE::SyncPoint::GetInstance()->LoadDependency({
      {"ColumnFamilyTest::IteratorCloseWALFile2:0",
       "DBImpl::BGWorkPurge:start"},
      {"ColumnFamilyTest::IteratorCloseWALFile2:2",
       "DBImpl::BackgroundCallFlush:start"},
      {"DBImpl::BGWorkPurge:end", "ColumnFamilyTest::IteratorCloseWALFile2:1"},
  });
  ROCKSDB_NAMESPACE::SyncPoint::GetInstance()->EnableProcessing();

  WriteOptions wo;
  wo.sync = true;
  ASSERT_OK(db_->Put(wo, handles_[1], "fodor", "mirko"));

  ASSERT_EQ(2, env.num_open_wal_file_.load());
  // Deleting the iterator will clear its super version, triggering
  // closing all files
  delete it;
  ASSERT_EQ(2, env.num_open_wal_file_.load());

  TEST_SYNC_POINT("ColumnFamilyTest::IteratorCloseWALFile2:0");
  TEST_SYNC_POINT("ColumnFamilyTest::IteratorCloseWALFile2:1");
  ASSERT_EQ(1, env.num_open_wal_file_.load());
  TEST_SYNC_POINT("ColumnFamilyTest::IteratorCloseWALFile2:2");
  WaitForFlush(1);
  ASSERT_EQ(1, env.num_open_wal_file_.load());
  ROCKSDB_NAMESPACE::SyncPoint::GetInstance()->DisableProcessing();

  Reopen();
  ASSERT_EQ("mirko", Get(0, "fodor"));
  ASSERT_EQ("mirko", Get(1, "fodor"));
  db_options_.env = env_;
  Close();
}

TEST_P(ColumnFamilyTest, ForwardIteratorCloseWALFile) {
  SpecialEnv env(Env::Default());
  db_options_.env = &env;
  db_options_.max_background_flushes = 1;
  column_family_options_.memtable_factory.reset(
      test::NewSpecialSkipListFactory(3));
  column_family_options_.level0_file_num_compaction_trigger = 2;
  Open();
  CreateColumnFamilies({"one"});
  ASSERT_OK(Put(1, "fodor", "mirko"));
  ASSERT_OK(Put(1, "fodar2", "mirko"));
  ASSERT_OK(Flush(1));

  // Create an iterator holding the current super version, as well as
  // the SST file just flushed.
  ReadOptions ro;
  ro.tailing = true;
  ro.background_purge_on_iterator_cleanup = true;
  Iterator* it = db_->NewIterator(ro, handles_[1]);
  // A flush will make `it` hold the last reference of its super version.

  ASSERT_OK(Put(1, "fodor", "mirko"));
  ASSERT_OK(Put(1, "fodar2", "mirko"));
  ASSERT_OK(Flush(1));

  WaitForCompaction();

  ASSERT_OK(Put(1, "fodor", "mirko"));
  ASSERT_OK(Put(1, "fodor", "mirko"));
  ASSERT_OK(Put(0, "fodor", "mirko"));
  ASSERT_OK(Put(1, "fodor", "mirko"));

  ROCKSDB_NAMESPACE::SyncPoint::GetInstance()->LoadDependency({
      {"ColumnFamilyTest::IteratorCloseWALFile2:0",
       "DBImpl::BGWorkPurge:start"},
      {"ColumnFamilyTest::IteratorCloseWALFile2:1",
       "DBImpl::BackgroundCallFlush:start"},
  });
  ROCKSDB_NAMESPACE::SyncPoint::GetInstance()->EnableProcessing();

  WriteOptions wo;
  wo.sync = true;
  ASSERT_OK(db_->Put(wo, handles_[1], "fodor", "mirko"));

  env.delete_count_.store(0);
  ASSERT_EQ(2, env.num_open_wal_file_.load());
  // Deleting the iterator will clear its super version, triggering
  // closing all files
  it->Seek("");  // purge (x2)
  ASSERT_OK(it->status());

  ASSERT_EQ(2, env.num_open_wal_file_.load());
  ASSERT_EQ(0, env.delete_count_.load());

  TEST_SYNC_POINT("ColumnFamilyTest::IteratorCloseWALFile2:0");

  // Fill the low priority pool in order to ensure that all background purges
  // finished before we continue
  std::vector<test::SleepingBackgroundTask> sleeping_tasks(
      std::max(1, env_->GetBackgroundThreads(Env::Priority::LOW)));
  for (auto& task : sleeping_tasks) {
    env_->Schedule(&test::SleepingBackgroundTask::DoSleepTask, &task,
                   Env::Priority::LOW);
    task.WaitUntilSleeping();
  }
  // Release and wait for all of the tasks to finish
  for (auto& task : sleeping_tasks) {
    task.WakeUp();
    task.WaitUntilDone();
  }

  ASSERT_EQ(1, env.num_open_wal_file_.load());
  ASSERT_EQ(1, env.delete_count_.load());
  TEST_SYNC_POINT("ColumnFamilyTest::IteratorCloseWALFile2:1");
  WaitForFlush(1);
  ASSERT_EQ(1, env.num_open_wal_file_.load());
  ASSERT_EQ(1, env.delete_count_.load());

  delete it;  // purge
  ROCKSDB_NAMESPACE::SyncPoint::GetInstance()->DisableProcessing();

  Reopen();
  ASSERT_EQ("mirko", Get(0, "fodor"));
  ASSERT_EQ("mirko", Get(1, "fodor"));
  db_options_.env = env_;
  Close();
}

// Disable on windows because SyncWAL requires env->IsSyncThreadSafe()
// to return true which is not so in unbuffered mode.
#ifndef OS_WIN
TEST_P(ColumnFamilyTest, LogSyncConflictFlush) {
  Open();
  CreateColumnFamiliesAndReopen({"one", "two"});

  ASSERT_OK(Put(0, "", ""));
  ASSERT_OK(Put(1, "foo", "bar"));

  ROCKSDB_NAMESPACE::SyncPoint::GetInstance()->LoadDependency(
      {{"DBImpl::SyncWAL:BeforeMarkLogsSynced:1",
        "ColumnFamilyTest::LogSyncConflictFlush:1"},
       {"ColumnFamilyTest::LogSyncConflictFlush:2",
        "DBImpl::SyncWAL:BeforeMarkLogsSynced:2"}});

  ROCKSDB_NAMESPACE::SyncPoint::GetInstance()->EnableProcessing();

  ROCKSDB_NAMESPACE::port::Thread thread([&] { ASSERT_OK(db_->SyncWAL()); });

  TEST_SYNC_POINT("ColumnFamilyTest::LogSyncConflictFlush:1");
  ASSERT_OK(Flush(1));
  ASSERT_OK(Put(1, "foo", "bar"));
  ASSERT_OK(Flush(1));

  TEST_SYNC_POINT("ColumnFamilyTest::LogSyncConflictFlush:2");

  thread.join();

  ROCKSDB_NAMESPACE::SyncPoint::GetInstance()->DisableProcessing();
  Close();
}
#endif

// this test is placed here, because the infrastructure for Column Family
// test is being used to ensure a roll of wal files.
// Basic idea is to test that WAL truncation is being detected and not
// ignored
TEST_P(ColumnFamilyTest, DISABLED_LogTruncationTest) {
  Open();
  CreateColumnFamiliesAndReopen({"one", "two"});

  Build(0, 100);

  // Flush the 0th column family to force a roll of the wal log
  ASSERT_OK(Flush(0));

  // Add some more entries
  Build(100, 100);

  std::vector<std::string> filenames;
  ASSERT_OK(env_->GetChildren(dbname_, &filenames));

  // collect wal files
  std::vector<std::string> logfs;
  for (size_t i = 0; i < filenames.size(); i++) {
    uint64_t number;
    FileType type;
    if (!(ParseFileName(filenames[i], &number, &type))) continue;

    if (type != kWalFile) continue;

    logfs.push_back(filenames[i]);
  }

  std::sort(logfs.begin(), logfs.end());
  ASSERT_GE(logfs.size(), 2);

  // Take the last but one file, and truncate it
  std::string fpath = dbname_ + "/" + logfs[logfs.size() - 2];
  std::vector<std::string> names_save = names_;

  uint64_t fsize;
  ASSERT_OK(env_->GetFileSize(fpath, &fsize));
  ASSERT_GT(fsize, 0);

  Close();

  std::string backup_logs = dbname_ + "/backup_logs";
  std::string t_fpath = backup_logs + "/" + logfs[logfs.size() - 2];

  ASSERT_OK(env_->CreateDirIfMissing(backup_logs));
  // Not sure how easy it is to make this data driven.
  // need to read back the WAL file and truncate last 10
  // entries
  CopyFile(fpath, t_fpath, fsize - 9180);

  ASSERT_OK(env_->DeleteFile(fpath));
  ASSERT_OK(env_->RenameFile(t_fpath, fpath));

  db_options_.wal_recovery_mode = WALRecoveryMode::kPointInTimeRecovery;

  OpenReadOnly(names_save);

  CheckMissed();

  Close();

  Open(names_save);

  CheckMissed();

  Close();

  // cleanup
  ASSERT_OK(env_->DeleteDir(backup_logs));
}

TEST_P(ColumnFamilyTest, DefaultCfPathsTest) {
  Open();
  // Leave cf_paths for one column families to be empty.
  // Files should be generated according to db_paths for that
  // column family.
  ColumnFamilyOptions cf_opt1, cf_opt2;
  cf_opt1.cf_paths.emplace_back(dbname_ + "_one_1",
                                std::numeric_limits<uint64_t>::max());
  CreateColumnFamilies({"one", "two"}, {cf_opt1, cf_opt2});
  Reopen({ColumnFamilyOptions(), cf_opt1, cf_opt2});

  // Fill Column family 1.
  PutRandomData(1, 100, 100);
  ASSERT_OK(Flush(1));

  ASSERT_EQ(1, GetSstFileCount(cf_opt1.cf_paths[0].path));
  ASSERT_EQ(0, GetSstFileCount(dbname_));

  // Fill column family 2
  PutRandomData(2, 100, 100);
  ASSERT_OK(Flush(2));

  // SST from Column family 2 should be generated in
  // db_paths which is dbname_ in this case.
  ASSERT_EQ(1, GetSstFileCount(dbname_));
}

TEST_P(ColumnFamilyTest, MultipleCFPathsTest) {
  Open();
  // Configure Column family specific paths.
  ColumnFamilyOptions cf_opt1, cf_opt2;
  cf_opt1.cf_paths.emplace_back(dbname_ + "_one_1",
                                std::numeric_limits<uint64_t>::max());
  cf_opt2.cf_paths.emplace_back(dbname_ + "_two_1",
                                std::numeric_limits<uint64_t>::max());
  CreateColumnFamilies({"one", "two"}, {cf_opt1, cf_opt2});
  Reopen({ColumnFamilyOptions(), cf_opt1, cf_opt2});

  PutRandomData(1, 100, 100, true /* save */);
  ASSERT_OK(Flush(1));

  // Check that files are generated in appropriate paths.
  ASSERT_EQ(1, GetSstFileCount(cf_opt1.cf_paths[0].path));
  ASSERT_EQ(0, GetSstFileCount(dbname_));

  PutRandomData(2, 100, 100, true /* save */);
  ASSERT_OK(Flush(2));

  ASSERT_EQ(1, GetSstFileCount(cf_opt2.cf_paths[0].path));
  ASSERT_EQ(0, GetSstFileCount(dbname_));

  // Re-open and verify the keys.
  Reopen({ColumnFamilyOptions(), cf_opt1, cf_opt2});
  DBImpl* dbi = static_cast_with_check<DBImpl>(db_);
  for (int cf = 1; cf != 3; ++cf) {
    ReadOptions read_options;
    read_options.readahead_size = 0;
    auto it = dbi->NewIterator(read_options, handles_[cf]);
    for (it->SeekToFirst(); it->Valid(); it->Next()) {
      ASSERT_OK(it->status());
      Slice key(it->key());
      ASSERT_NE(keys_[cf].end(), keys_[cf].find(key.ToString()));
    }
    ASSERT_OK(it->status());
    delete it;

    for (const auto& key : keys_[cf]) {
      ASSERT_NE("NOT_FOUND", Get(cf, key));
    }
  }
}

TEST(ColumnFamilyTest, ValidateBlobGCCutoff) {
  DBOptions db_options;

  ColumnFamilyOptions cf_options;
  cf_options.enable_blob_garbage_collection = true;

  cf_options.blob_garbage_collection_age_cutoff = -0.5;
  ASSERT_TRUE(ColumnFamilyData::ValidateOptions(db_options, cf_options)
                  .IsInvalidArgument());

  cf_options.blob_garbage_collection_age_cutoff = 0.0;
  ASSERT_OK(ColumnFamilyData::ValidateOptions(db_options, cf_options));

  cf_options.blob_garbage_collection_age_cutoff = 0.5;
  ASSERT_OK(ColumnFamilyData::ValidateOptions(db_options, cf_options));

  cf_options.blob_garbage_collection_age_cutoff = 1.0;
  ASSERT_OK(ColumnFamilyData::ValidateOptions(db_options, cf_options));

  cf_options.blob_garbage_collection_age_cutoff = 1.5;
  ASSERT_TRUE(ColumnFamilyData::ValidateOptions(db_options, cf_options)
                  .IsInvalidArgument());
}

TEST(ColumnFamilyTest, ValidateBlobGCForceThreshold) {
  DBOptions db_options;

  ColumnFamilyOptions cf_options;
  cf_options.enable_blob_garbage_collection = true;

  cf_options.blob_garbage_collection_force_threshold = -0.5;
  ASSERT_TRUE(ColumnFamilyData::ValidateOptions(db_options, cf_options)
                  .IsInvalidArgument());

  cf_options.blob_garbage_collection_force_threshold = 0.0;
  ASSERT_OK(ColumnFamilyData::ValidateOptions(db_options, cf_options));

  cf_options.blob_garbage_collection_force_threshold = 0.5;
  ASSERT_OK(ColumnFamilyData::ValidateOptions(db_options, cf_options));

  cf_options.blob_garbage_collection_force_threshold = 1.0;
  ASSERT_OK(ColumnFamilyData::ValidateOptions(db_options, cf_options));

  cf_options.blob_garbage_collection_force_threshold = 1.5;
  ASSERT_TRUE(ColumnFamilyData::ValidateOptions(db_options, cf_options)
                  .IsInvalidArgument());
}

TEST(ColumnFamilyTest, ValidateMemtableKVChecksumOption) {
  DBOptions db_options;

  ColumnFamilyOptions cf_options;
  ASSERT_OK(ColumnFamilyData::ValidateOptions(db_options, cf_options));

  cf_options.memtable_protection_bytes_per_key = 5;
  ASSERT_TRUE(ColumnFamilyData::ValidateOptions(db_options, cf_options)
                  .IsNotSupported());

  cf_options.memtable_protection_bytes_per_key = 1;
  ASSERT_OK(ColumnFamilyData::ValidateOptions(db_options, cf_options));

  cf_options.memtable_protection_bytes_per_key = 16;
  ASSERT_TRUE(ColumnFamilyData::ValidateOptions(db_options, cf_options)
                  .IsNotSupported());

  cf_options.memtable_protection_bytes_per_key = 0;
  ASSERT_OK(ColumnFamilyData::ValidateOptions(db_options, cf_options));
}

}  // namespace ROCKSDB_NAMESPACE

int main(int argc, char** argv) {
  ROCKSDB_NAMESPACE::port::InstallStackTraceHandler();
  ::testing::InitGoogleTest(&argc, argv);
  RegisterCustomObjects(argc, argv);
  return RUN_ALL_TESTS();
}<|MERGE_RESOLUTION|>--- conflicted
+++ resolved
@@ -221,12 +221,6 @@
     uint64_t v;
     EXPECT_TRUE(dbfull()->GetIntProperty("rocksdb.is-write-stopped", &v));
     return (v == 1);
-<<<<<<< HEAD
-#else
-    return dbfull()->TEST_write_controler()->IsStopped();
-#endif  // !ROCKSDB_LITE
-=======
->>>>>>> 335c4242
   }
 
   uint64_t GetDbDelayedWriteRate() {
@@ -234,15 +228,6 @@
     EXPECT_TRUE(
         dbfull()->GetIntProperty("rocksdb.actual-delayed-write-rate", &v));
     return v;
-<<<<<<< HEAD
-#else
-    if (!dbfull()->TEST_write_controler()->NeedsDelay()) {
-      return 0;
-    }
-    return dbfull()->TEST_write_controler()->delayed_write_rate();
-#endif  // !ROCKSDB_LITE
-=======
->>>>>>> 335c4242
   }
 
   void Destroy(const std::vector<ColumnFamilyDescriptor>& column_families =
@@ -594,11 +579,7 @@
   void CheckAssertions(bool expected_is_db_write_stopped,
                        bool expected_needs_delay) {
     ASSERT_TRUE(IsDbWriteStopped() == expected_is_db_write_stopped);
-<<<<<<< HEAD
-    ASSERT_TRUE(dbfull()->TEST_write_controler()->NeedsDelay() ==
-=======
     ASSERT_TRUE(dbfull()->write_controller_ptr()->NeedsDelay() ==
->>>>>>> 335c4242
                 expected_needs_delay);
   }
 
@@ -1242,10 +1223,6 @@
   Destroy(descs);
 }
 
-<<<<<<< HEAD
-#ifndef ROCKSDB_LITE  // EventListener is not supported
-=======
->>>>>>> 335c4242
 TEST_P(ColumnFamilyTest, DropAfterPickMemtable) {
   class FlushBeginListener : public EventListener {
    public:
@@ -1344,10 +1321,6 @@
   ASSERT_OK(db_->Close());
   Destroy(descs);
 }
-<<<<<<< HEAD
-#endif  // !ROCKSDB_LITE
-=======
->>>>>>> 335c4242
 
 TEST_P(ColumnFamilyTest, OpenNonexistentColumnFamily) {
   ASSERT_OK(TryOpen({"default"}));
@@ -1753,11 +1726,7 @@
   Reopen({default_cf, one, two});
   // make sure all background compaction jobs can be scheduled
   auto stop_token =
-<<<<<<< HEAD
-      dbfull()->TEST_write_controler()->GetCompactionPressureToken();
-=======
       dbfull()->write_controller_ptr()->GetCompactionPressureToken();
->>>>>>> 335c4242
 
   std::atomic_bool cf_1_1{true};
   ROCKSDB_NAMESPACE::SyncPoint::GetInstance()->LoadDependency(
@@ -1852,11 +1821,7 @@
   Reopen({default_cf, one, two});
   // make sure all background compaction jobs can be scheduled
   auto stop_token =
-<<<<<<< HEAD
-      dbfull()->TEST_write_controler()->GetCompactionPressureToken();
-=======
       dbfull()->write_controller_ptr()->GetCompactionPressureToken();
->>>>>>> 335c4242
 
   // SETUP column family "one" -- universal style
   for (int i = 0; i < one.level0_file_num_compaction_trigger - 2; ++i) {
@@ -1948,11 +1913,7 @@
   Reopen({default_cf, one});
   // make sure all background compaction jobs can be scheduled
   auto stop_token =
-<<<<<<< HEAD
-      dbfull()->TEST_write_controler()->GetCompactionPressureToken();
-=======
       dbfull()->write_controller_ptr()->GetCompactionPressureToken();
->>>>>>> 335c4242
 
   // SETUP column family "one" -- universal style
   for (int i = 0; i < one.level0_file_num_compaction_trigger - 2; ++i) {
@@ -2052,11 +2013,7 @@
   Reopen({default_cf, one});
   // make sure all background compaction jobs can be scheduled
   auto stop_token =
-<<<<<<< HEAD
-      dbfull()->TEST_write_controler()->GetCompactionPressureToken();
-=======
       dbfull()->write_controller_ptr()->GetCompactionPressureToken();
->>>>>>> 335c4242
 
   // SETUP column family "one" -- universal style
   for (int i = 0; i < one.level0_file_num_compaction_trigger - 2; ++i) {
@@ -2147,11 +2104,7 @@
   Reopen({default_cf, one});
   // make sure all background compaction jobs can be scheduled
   auto stop_token =
-<<<<<<< HEAD
-      dbfull()->TEST_write_controler()->GetCompactionPressureToken();
-=======
       dbfull()->write_controller_ptr()->GetCompactionPressureToken();
->>>>>>> 335c4242
 
   // SETUP column family "one" -- level style
   for (int i = 0; i < one.level0_file_num_compaction_trigger - 2; ++i) {
@@ -2248,11 +2201,7 @@
   Reopen({default_cf, one});
   // make sure all background compaction jobs can be scheduled
   auto stop_token =
-<<<<<<< HEAD
-      dbfull()->TEST_write_controler()->GetCompactionPressureToken();
-=======
       dbfull()->write_controller_ptr()->GetCompactionPressureToken();
->>>>>>> 335c4242
 
   std::atomic_bool cf_1_1{true};
   std::atomic_bool cf_1_2{true};
@@ -2953,39 +2902,24 @@
                                mutable_cf_options, NotStopped, NotDelayed));
 
   mutable_cf_options.disable_auto_compactions = true;
-<<<<<<< HEAD
-  dbfull()->TEST_write_controler()->set_delayed_write_rate(kBaseRate);
-  RecalculateWriteStallConditions(cfd, mutable_cf_options);
-  ASSERT_TRUE(!IsDbWriteStopped());
-  ASSERT_TRUE(!dbfull()->TEST_write_controler()->NeedsDelay());
-=======
   dbfull()->write_controller_ptr()->set_delayed_write_rate(kBaseRate);
   RecalculateWriteStallConditions(cfd, mutable_cf_options);
   ASSERT_TRUE(!IsDbWriteStopped());
   ASSERT_TRUE(!dbfull()->write_controller_ptr()->NeedsDelay());
->>>>>>> 335c4242
 
   rate_divider = CALL_WRAPPER(SetDelayAndCalculateRate(
       cfd, 0 Gb, 0 /* times_delayed*/, mutable_cf_options, NotStopped,
       NotDelayed, 50 /* l0_files*/));
   ASSERT_EQ(0, GetDbDelayedWriteRate());
   ASSERT_EQ(static_cast<uint64_t>(kBaseRate / rate_divider),
-<<<<<<< HEAD
-            dbfull()->TEST_write_controler()->delayed_write_rate());
-=======
             dbfull()->write_controller_ptr()->delayed_write_rate());
->>>>>>> 335c4242
 
   rate_divider = CALL_WRAPPER(SetDelayAndCalculateRate(
       cfd, 300 Gb, 0 /* times_delayed*/, mutable_cf_options, NotStopped,
       NotDelayed, 60 /* l0_files*/));
   ASSERT_EQ(0, GetDbDelayedWriteRate());
   ASSERT_EQ(static_cast<uint64_t>(kBaseRate / rate_divider),
-<<<<<<< HEAD
-            dbfull()->TEST_write_controler()->delayed_write_rate());
-=======
             dbfull()->write_controller_ptr()->delayed_write_rate());
->>>>>>> 335c4242
 
   mutable_cf_options.disable_auto_compactions = false;
   rate_divider = CALL_WRAPPER(SetDelayAndCalculateRate(
