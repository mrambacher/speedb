//  Copyright (c) 2011-present, Facebook, Inc.  All rights reserved.
//  This source code is licensed under both the GPLv2 (found in the
//  COPYING file in the root directory) and Apache 2.0 License
//  (found in the LICENSE.Apache file in the root directory).
//
// Copyright (c) 2011 The LevelDB Authors. All rights reserved.
// Use of this source code is governed by a BSD-style license that can be
// found in the LICENSE file. See the AUTHORS file for names of contributors.

#include <tuple>

#include "compaction/compaction_picker_universal.h"
#include "db/blob/blob_index.h"
#include "db/db_test_util.h"
#include "db/dbformat.h"
#include "env/mock_env.h"
#include "port/port.h"
#include "port/stack_trace.h"
#include "rocksdb/concurrent_task_limiter.h"
#include "rocksdb/experimental.h"
#include "rocksdb/sst_file_writer.h"
#include "rocksdb/utilities/convenience.h"
#include "test_util/sync_point.h"
#include "test_util/testutil.h"
#include "util/concurrent_task_limiter_impl.h"
#include "util/random.h"
#include "utilities/fault_injection_env.h"
#include "utilities/fault_injection_fs.h"

namespace ROCKSDB_NAMESPACE {

// SYNC_POINT is not supported in released Windows mode.

class CompactionStatsCollector : public EventListener {
 public:
  CompactionStatsCollector()
      : compaction_completed_(
            static_cast<int>(CompactionReason::kNumOfReasons)) {
    for (auto& v : compaction_completed_) {
      v.store(0);
    }
  }

  ~CompactionStatsCollector() override {}

  void OnCompactionCompleted(DB* /* db */,
                             const CompactionJobInfo& info) override {
    int k = static_cast<int>(info.compaction_reason);
    int num_of_reasons = static_cast<int>(CompactionReason::kNumOfReasons);
    assert(k >= 0 && k < num_of_reasons);
    compaction_completed_[k]++;
  }

  void OnExternalFileIngested(
      DB* /* db */, const ExternalFileIngestionInfo& /* info */) override {
    int k = static_cast<int>(CompactionReason::kExternalSstIngestion);
    compaction_completed_[k]++;
  }

  void OnFlushCompleted(DB* /* db */, const FlushJobInfo& /* info */) override {
    int k = static_cast<int>(CompactionReason::kFlush);
    compaction_completed_[k]++;
  }

  int NumberOfCompactions(CompactionReason reason) const {
    int num_of_reasons = static_cast<int>(CompactionReason::kNumOfReasons);
    int k = static_cast<int>(reason);
    assert(k >= 0 && k < num_of_reasons);
    return compaction_completed_.at(k).load();
  }

 private:
  std::vector<std::atomic<int>> compaction_completed_;
};

class DBCompactionTest : public DBTestBase {
 public:
  DBCompactionTest()
      : DBTestBase("db_compaction_test", /*env_do_fsync=*/false) {}

 protected:
  /*
   * Verifies compaction stats of cfd are valid.
   *
   * For each level of cfd, its compaction stats are valid if
   * 1) sum(stat.counts) == stat.count, and
   * 2) stat.counts[i] == collector.NumberOfCompactions(i)
   */
  void VerifyCompactionStats(ColumnFamilyData& cfd,
                             const CompactionStatsCollector& collector) {
#ifndef NDEBUG
    InternalStats* internal_stats_ptr = cfd.internal_stats();
    ASSERT_NE(internal_stats_ptr, nullptr);
    const std::vector<InternalStats::CompactionStats>& comp_stats =
        internal_stats_ptr->TEST_GetCompactionStats();
    const int num_of_reasons =
        static_cast<int>(CompactionReason::kNumOfReasons);
    std::vector<int> counts(num_of_reasons, 0);
    // Count the number of compactions caused by each CompactionReason across
    // all levels.
    for (const auto& stat : comp_stats) {
      int sum = 0;
      for (int i = 0; i < num_of_reasons; i++) {
        counts[i] += stat.counts[i];
        sum += stat.counts[i];
      }
      ASSERT_EQ(sum, stat.count);
    }
    // Verify InternalStats bookkeeping matches that of
    // CompactionStatsCollector, assuming that all compactions complete.
    for (int i = 0; i < num_of_reasons; i++) {
      ASSERT_EQ(collector.NumberOfCompactions(static_cast<CompactionReason>(i)),
                counts[i]);
    }
#endif /* NDEBUG */
  }
};

class DBCompactionTestWithParam
    : public DBTestBase,
      public testing::WithParamInterface<std::tuple<uint32_t, bool>> {
 public:
  DBCompactionTestWithParam()
      : DBTestBase("db_compaction_test", /*env_do_fsync=*/true) {
    max_subcompactions_ = std::get<0>(GetParam());
    exclusive_manual_compaction_ = std::get<1>(GetParam());
  }

  // Required if inheriting from testing::WithParamInterface<>
  static void SetUpTestCase() {}
  static void TearDownTestCase() {}

  uint32_t max_subcompactions_;
  bool exclusive_manual_compaction_;
};

class DBCompactionTestWithBottommostParam
    : public DBTestBase,
      public testing::WithParamInterface<BottommostLevelCompaction> {
 public:
  DBCompactionTestWithBottommostParam()
      : DBTestBase("db_compaction_test", /*env_do_fsync=*/true) {
    bottommost_level_compaction_ = GetParam();
  }

  BottommostLevelCompaction bottommost_level_compaction_;
};

class DBCompactionDirectIOTest : public DBCompactionTest,
                                 public ::testing::WithParamInterface<bool> {
 public:
  DBCompactionDirectIOTest() : DBCompactionTest() {}
};

// Param = true : target level is non-empty
// Param = false: level between target level and source level
//  is not empty.
class ChangeLevelConflictsWithAuto
    : public DBCompactionTest,
      public ::testing::WithParamInterface<bool> {
 public:
  ChangeLevelConflictsWithAuto() : DBCompactionTest() {}
};

// Param = true: grab the compaction pressure token (enable
// parallel compactions)
// Param = false: Not grab the token (no parallel compactions)
class RoundRobinSubcompactionsAgainstPressureToken
    : public DBCompactionTest,
      public ::testing::WithParamInterface<bool> {
 public:
  RoundRobinSubcompactionsAgainstPressureToken() {
    grab_pressure_token_ = GetParam();
  }
  bool grab_pressure_token_;
};

class RoundRobinSubcompactionsAgainstResources
    : public DBCompactionTest,
      public ::testing::WithParamInterface<std::tuple<int, int>> {
 public:
  RoundRobinSubcompactionsAgainstResources() {
    total_low_pri_threads_ = std::get<0>(GetParam());
    max_compaction_limits_ = std::get<1>(GetParam());
  }
  int total_low_pri_threads_;
  int max_compaction_limits_;
};

namespace {
class FlushedFileCollector : public EventListener {
 public:
  FlushedFileCollector() {}
  ~FlushedFileCollector() override {}

  void OnFlushCompleted(DB* /*db*/, const FlushJobInfo& info) override {
    std::lock_guard<std::mutex> lock(mutex_);
    flushed_files_.push_back(info.file_path);
  }

  std::vector<std::string> GetFlushedFiles() {
    std::lock_guard<std::mutex> lock(mutex_);
    std::vector<std::string> result;
    for (auto fname : flushed_files_) {
      result.push_back(fname);
    }
    return result;
  }

  void ClearFlushedFiles() { flushed_files_.clear(); }

 private:
  std::vector<std::string> flushed_files_;
  std::mutex mutex_;
};

class SstStatsCollector : public EventListener {
 public:
  SstStatsCollector() : num_ssts_creation_started_(0) {}

  void OnTableFileCreationStarted(
      const TableFileCreationBriefInfo& /* info */) override {
    ++num_ssts_creation_started_;
  }

  int num_ssts_creation_started() { return num_ssts_creation_started_; }

 private:
  std::atomic<int> num_ssts_creation_started_;
};

static const int kCDTValueSize = 1000;
static const int kCDTKeysPerBuffer = 4;
static const int kCDTNumLevels = 8;
Options DeletionTriggerOptions(Options options) {
  options.compression = kNoCompression;
  options.write_buffer_size = kCDTKeysPerBuffer * (kCDTValueSize + 24);
  options.min_write_buffer_number_to_merge = 1;
  options.max_write_buffer_size_to_maintain = 0;
  options.num_levels = kCDTNumLevels;
  options.level0_file_num_compaction_trigger = 1;
  options.target_file_size_base = options.write_buffer_size * 2;
  options.target_file_size_multiplier = 2;
  options.max_bytes_for_level_base =
      options.target_file_size_base * options.target_file_size_multiplier;
  options.max_bytes_for_level_multiplier = 2;
  options.disable_auto_compactions = false;
  options.compaction_options_universal.max_size_amplification_percent = 100;
  return options;
}

bool HaveOverlappingKeyRanges(const Comparator* c, const SstFileMetaData& a,
                              const SstFileMetaData& b) {
  if (c->CompareWithoutTimestamp(a.smallestkey, b.smallestkey) >= 0) {
    if (c->CompareWithoutTimestamp(a.smallestkey, b.largestkey) <= 0) {
      // b.smallestkey <= a.smallestkey <= b.largestkey
      return true;
    }
  } else if (c->CompareWithoutTimestamp(a.largestkey, b.smallestkey) >= 0) {
    // a.smallestkey < b.smallestkey <= a.largestkey
    return true;
  }
  if (c->CompareWithoutTimestamp(a.largestkey, b.largestkey) <= 0) {
    if (c->CompareWithoutTimestamp(a.largestkey, b.smallestkey) >= 0) {
      // b.smallestkey <= a.largestkey <= b.largestkey
      return true;
    }
  } else if (c->CompareWithoutTimestamp(a.smallestkey, b.largestkey) <= 0) {
    // a.smallestkey <= b.largestkey < a.largestkey
    return true;
  }
  return false;
}

// Identifies all files between level "min_level" and "max_level"
// which has overlapping key range with "input_file_meta".
void GetOverlappingFileNumbersForLevelCompaction(
    const ColumnFamilyMetaData& cf_meta, const Comparator* comparator,
    int min_level, int max_level, const SstFileMetaData* input_file_meta,
    std::set<std::string>* overlapping_file_names) {
  std::set<const SstFileMetaData*> overlapping_files;
  overlapping_files.insert(input_file_meta);
  for (int m = min_level; m <= max_level; ++m) {
    for (auto& file : cf_meta.levels[m].files) {
      for (auto* included_file : overlapping_files) {
        if (HaveOverlappingKeyRanges(comparator, *included_file, file)) {
          overlapping_files.insert(&file);
          overlapping_file_names->insert(file.name);
          break;
        }
      }
    }
  }
}

void VerifyCompactionResult(
    const ColumnFamilyMetaData& cf_meta,
    const std::set<std::string>& overlapping_file_numbers) {
#ifndef NDEBUG
  for (auto& level : cf_meta.levels) {
    for (auto& file : level.files) {
      assert(overlapping_file_numbers.find(file.name) ==
             overlapping_file_numbers.end());
    }
  }
#endif
}

const SstFileMetaData* PickFileRandomly(const ColumnFamilyMetaData& cf_meta,
                                        Random* rand, int* level = nullptr) {
  auto file_id = rand->Uniform(static_cast<int>(cf_meta.file_count)) + 1;
  for (auto& level_meta : cf_meta.levels) {
    if (file_id <= level_meta.files.size()) {
      if (level != nullptr) {
        *level = level_meta.level;
      }
      auto result = rand->Uniform(file_id);
      return &(level_meta.files[result]);
    }
    file_id -= static_cast<uint32_t>(level_meta.files.size());
  }
  assert(false);
  return nullptr;
}
}  // anonymous namespace

#if !defined(ROCKSDB_VALGRIND_RUN) || defined(ROCKSDB_FULL_VALGRIND_RUN)
// All the TEST_P tests run once with sub_compactions disabled (i.e.
// options.max_subcompactions = 1) and once with it enabled
TEST_P(DBCompactionTestWithParam, CompactionDeletionTrigger) {
  for (int tid = 0; tid < 3; ++tid) {
    uint64_t db_size[2];
    Options options = DeletionTriggerOptions(CurrentOptions());
    options.max_subcompactions = max_subcompactions_;

    if (tid == 1) {
      // the following only disable stats update in DB::Open()
      // and should not affect the result of this test.
      options.skip_stats_update_on_db_open = true;
    } else if (tid == 2) {
      // third pass with universal compaction
      options.compaction_style = kCompactionStyleUniversal;
      options.num_levels = 1;
    }

    DestroyAndReopen(options);
    Random rnd(301);

    const int kTestSize = kCDTKeysPerBuffer * 1024;
    std::vector<std::string> values;
    for (int k = 0; k < kTestSize; ++k) {
      values.push_back(rnd.RandomString(kCDTValueSize));
      ASSERT_OK(Put(Key(k), values[k]));
    }
    ASSERT_OK(dbfull()->TEST_WaitForFlushMemTable());
    ASSERT_OK(dbfull()->TEST_WaitForCompact());
    ASSERT_OK(Size(Key(0), Key(kTestSize - 1), &db_size[0]));

    for (int k = 0; k < kTestSize; ++k) {
      ASSERT_OK(Delete(Key(k)));
    }
    ASSERT_OK(Flush());
    ASSERT_OK(dbfull()->TEST_WaitForCompact());
    ASSERT_OK(Size(Key(0), Key(kTestSize - 1), &db_size[1]));

    if (options.compaction_style == kCompactionStyleUniversal) {
      // Claim: in universal compaction none of the original data will remain
      // once compactions settle.
      //
      // Proof: The compensated size of the file containing the most tombstones
      // is enough on its own to trigger size amp compaction. Size amp
      // compaction is a full compaction, so all tombstones meet the obsolete
      // keys they cover.
      ASSERT_EQ(0, db_size[1]);
    } else {
      // Claim: in level compaction at most `db_size[0] / 2` of the original
      // data will remain once compactions settle.
      //
      // Proof: Assume the original data is all in the bottom level. If it were
      // not, it would meet its tombstone sooner. The original data size is
      // large enough to require fanout to bottom level to be greater than
      // `max_bytes_for_level_multiplier == 2`. In the level just above,
      // tombstones must cover less than `db_size[0] / 4` bytes since fanout >=
      // 2 and file size is compensated by doubling the size of values we expect
      // are covered (`kDeletionWeightOnCompaction == 2`). The tombstones in
      // levels above must cover less than `db_size[0] / 8` bytes of original
      // data, `db_size[0] / 16`, and so on.
      ASSERT_GT(db_size[0] / 2, db_size[1]);
    }
  }
}
#endif  // !defined(ROCKSDB_VALGRIND_RUN) || defined(ROCKSDB_FULL_VALGRIND_RUN)

TEST_F(DBCompactionTest, SkipStatsUpdateTest) {
  // This test verify UpdateAccumulatedStats is not on
  // if options.skip_stats_update_on_db_open = true
  // The test will need to be updated if the internal behavior changes.

  Options options = DeletionTriggerOptions(CurrentOptions());
  options.disable_auto_compactions = true;
  options.env = env_;
  DestroyAndReopen(options);
  Random rnd(301);

  const int kTestSize = kCDTKeysPerBuffer * 512;
  std::vector<std::string> values;
  for (int k = 0; k < kTestSize; ++k) {
    values.push_back(rnd.RandomString(kCDTValueSize));
    ASSERT_OK(Put(Key(k), values[k]));
  }

  ASSERT_OK(Flush());

  Close();

  int update_acc_stats_called = 0;
  ROCKSDB_NAMESPACE::SyncPoint::GetInstance()->SetCallBack(
      "VersionStorageInfo::UpdateAccumulatedStats",
      [&](void* /* arg */) { ++update_acc_stats_called; });
  SyncPoint::GetInstance()->EnableProcessing();

  // Reopen the DB with stats-update disabled
  options.skip_stats_update_on_db_open = true;
  options.max_open_files = 20;
  Reopen(options);

  ASSERT_EQ(update_acc_stats_called, 0);

  // Repeat the reopen process, but this time we enable
  // stats-update.
  options.skip_stats_update_on_db_open = false;
  Reopen(options);

  ASSERT_GT(update_acc_stats_called, 0);

  SyncPoint::GetInstance()->ClearAllCallBacks();
  SyncPoint::GetInstance()->DisableProcessing();
}

TEST_F(DBCompactionTest, TestTableReaderForCompaction) {
  Options options = CurrentOptions();
  options.env = env_;
  options.max_open_files = 20;
  options.level0_file_num_compaction_trigger = 3;
  // Avoid many shards with small max_open_files, where as little as
  // two table insertions could lead to an LRU eviction, depending on
  // hash values.
  options.table_cache_numshardbits = 2;
  DestroyAndReopen(options);
  Random rnd(301);

  int num_table_cache_lookup = 0;
  int num_new_table_reader = 0;
  ROCKSDB_NAMESPACE::SyncPoint::GetInstance()->SetCallBack(
      "TableCache::FindTable:0", [&](void* arg) {
        assert(arg != nullptr);
        bool no_io = *(reinterpret_cast<bool*>(arg));
        if (!no_io) {
          // filter out cases for table properties queries.
          num_table_cache_lookup++;
        }
      });
  ROCKSDB_NAMESPACE::SyncPoint::GetInstance()->SetCallBack(
      "TableCache::GetTableReader:0",
      [&](void* /*arg*/) { num_new_table_reader++; });
  ROCKSDB_NAMESPACE::SyncPoint::GetInstance()->EnableProcessing();

  for (int k = 0; k < options.level0_file_num_compaction_trigger; ++k) {
    ASSERT_OK(Put(Key(k), Key(k)));
    ASSERT_OK(Put(Key(10 - k), "bar"));
    if (k < options.level0_file_num_compaction_trigger - 1) {
      num_table_cache_lookup = 0;
      ASSERT_OK(Flush());
      ASSERT_OK(dbfull()->TEST_WaitForCompact());
      // preloading iterator issues one table cache lookup and create
      // a new table reader, if not preloaded.
      int old_num_table_cache_lookup = num_table_cache_lookup;
      ASSERT_GE(num_table_cache_lookup, 1);
      ASSERT_EQ(num_new_table_reader, 1);

      num_table_cache_lookup = 0;
      num_new_table_reader = 0;
      ASSERT_EQ(Key(k), Get(Key(k)));
      // lookup iterator from table cache and no need to create a new one.
      ASSERT_EQ(old_num_table_cache_lookup + num_table_cache_lookup, 2);
      ASSERT_EQ(num_new_table_reader, 0);
    }
  }

  num_table_cache_lookup = 0;
  num_new_table_reader = 0;
  ASSERT_OK(Flush());
  ASSERT_OK(dbfull()->TEST_WaitForCompact());
  // Preloading iterator issues one table cache lookup and creates
  // a new table reader. One file is created for flush and one for compaction.
  // Compaction inputs make no table cache look-up for data/range deletion
  // iterators
  // May preload table cache too.
  ASSERT_GE(num_table_cache_lookup, 2);
  int old_num_table_cache_lookup2 = num_table_cache_lookup;

  // Create new iterator for:
  // (1) 1 for verifying flush results
  // (2) 1 for verifying compaction results.
  // (3) New TableReaders will not be created for compaction inputs
  ASSERT_EQ(num_new_table_reader, 2);

  num_table_cache_lookup = 0;
  num_new_table_reader = 0;
  ASSERT_EQ(Key(1), Get(Key(1)));
  ASSERT_EQ(num_table_cache_lookup + old_num_table_cache_lookup2, 5);
  ASSERT_EQ(num_new_table_reader, 0);

  num_table_cache_lookup = 0;
  num_new_table_reader = 0;
  CompactRangeOptions cro;
  cro.change_level = true;
  cro.target_level = 2;
  cro.bottommost_level_compaction = BottommostLevelCompaction::kForceOptimized;
  ASSERT_OK(db_->CompactRange(cro, nullptr, nullptr));
  // Only verifying compaction outputs issues one table cache lookup
  // for both data block and range deletion block).
  // May preload table cache too.
  ASSERT_GE(num_table_cache_lookup, 1);
  old_num_table_cache_lookup2 = num_table_cache_lookup;
  // One for verifying compaction results.
  // No new iterator created for compaction.
  ASSERT_EQ(num_new_table_reader, 1);

  num_table_cache_lookup = 0;
  num_new_table_reader = 0;
  ASSERT_EQ(Key(1), Get(Key(1)));
  ASSERT_EQ(num_table_cache_lookup + old_num_table_cache_lookup2, 3);
  ASSERT_EQ(num_new_table_reader, 0);

  ROCKSDB_NAMESPACE::SyncPoint::GetInstance()->ClearAllCallBacks();
}

TEST_P(DBCompactionTestWithParam, CompactionDeletionTriggerReopen) {
  for (int tid = 0; tid < 2; ++tid) {
    uint64_t db_size[3];
    Options options = DeletionTriggerOptions(CurrentOptions());
    options.max_subcompactions = max_subcompactions_;

    if (tid == 1) {
      // second pass with universal compaction
      options.compaction_style = kCompactionStyleUniversal;
      options.num_levels = 1;
    }

    DestroyAndReopen(options);
    Random rnd(301);

    // round 1 --- insert key/value pairs.
    const int kTestSize = kCDTKeysPerBuffer * 512;
    std::vector<std::string> values;
    for (int k = 0; k < kTestSize; ++k) {
      values.push_back(rnd.RandomString(kCDTValueSize));
      ASSERT_OK(Put(Key(k), values[k]));
    }
    ASSERT_OK(dbfull()->TEST_WaitForFlushMemTable());
    ASSERT_OK(dbfull()->TEST_WaitForCompact());
    ASSERT_OK(Size(Key(0), Key(kTestSize - 1), &db_size[0]));
    Close();

    // round 2 --- disable auto-compactions and issue deletions.
    options.create_if_missing = false;
    options.disable_auto_compactions = true;
    Reopen(options);

    for (int k = 0; k < kTestSize; ++k) {
      ASSERT_OK(Delete(Key(k)));
    }
    ASSERT_OK(Size(Key(0), Key(kTestSize - 1), &db_size[1]));
    Close();
    // as auto_compaction is off, we shouldn't see any reduction in db size.
    ASSERT_LE(db_size[0], db_size[1]);

    // round 3 --- reopen db with auto_compaction on and see if
    // deletion compensation still work.
    options.disable_auto_compactions = false;
    Reopen(options);
    // insert relatively small amount of data to trigger auto compaction.
    for (int k = 0; k < kTestSize / 10; ++k) {
      ASSERT_OK(Put(Key(k), values[k]));
    }
    ASSERT_OK(dbfull()->TEST_WaitForFlushMemTable());
    ASSERT_OK(dbfull()->TEST_WaitForCompact());
    ASSERT_OK(Size(Key(0), Key(kTestSize - 1), &db_size[2]));
    // this time we're expecting significant drop in size.
    //
    // See "CompactionDeletionTrigger" test for proof that at most
    // `db_size[0] / 2` of the original data remains. In addition to that, this
    // test inserts `db_size[0] / 10` to push the tombstones into SST files and
    // then through automatic compactions. So in total `3 * db_size[0] / 5` of
    // the original data may remain.
    ASSERT_GT(3 * db_size[0] / 5, db_size[2]);
  }
}

TEST_F(DBCompactionTest, CompactRangeBottomPri) {
  ASSERT_OK(Put(Key(50), ""));
  ASSERT_OK(Flush());
  ASSERT_OK(Put(Key(100), ""));
  ASSERT_OK(Flush());
  ASSERT_OK(Put(Key(200), ""));
  ASSERT_OK(Flush());

  {
    CompactRangeOptions cro;
    cro.change_level = true;
    cro.target_level = 2;
    ASSERT_OK(dbfull()->CompactRange(cro, nullptr, nullptr));
  }
  ASSERT_EQ("0,0,3", FilesPerLevel(0));

  ASSERT_OK(Put(Key(1), ""));
  ASSERT_OK(Put(Key(199), ""));
  ASSERT_OK(Flush());
  ASSERT_OK(Put(Key(2), ""));
  ASSERT_OK(Put(Key(199), ""));
  ASSERT_OK(Flush());
  ASSERT_EQ("2,0,3", FilesPerLevel(0));

  // Now we have 2 L0 files, and 3 L2 files, and a manual compaction will
  // be triggered.
  // Two compaction jobs will run. One compacts 2 L0 files in Low Pri Pool
  // and one compact to L2 in bottom pri pool.
  int low_pri_count = 0;
  int bottom_pri_count = 0;
  SyncPoint::GetInstance()->SetCallBack(
      "ThreadPoolImpl::Impl::BGThread:BeforeRun", [&](void* arg) {
        Env::Priority* pri = reinterpret_cast<Env::Priority*>(arg);
        // First time is low pri pool in the test case.
        if (low_pri_count == 0 && bottom_pri_count == 0) {
          ASSERT_EQ(Env::Priority::LOW, *pri);
        }
        if (*pri == Env::Priority::LOW) {
          low_pri_count++;
        } else {
          bottom_pri_count++;
        }
      });
  SyncPoint::GetInstance()->EnableProcessing();
  env_->SetBackgroundThreads(1, Env::Priority::BOTTOM);
  ASSERT_OK(dbfull()->CompactRange(CompactRangeOptions(), nullptr, nullptr));
  ASSERT_EQ(1, low_pri_count);
  ASSERT_EQ(1, bottom_pri_count);
  ASSERT_EQ("0,0,2", FilesPerLevel(0));

  // Recompact bottom most level uses bottom pool
  CompactRangeOptions cro;
  cro.bottommost_level_compaction = BottommostLevelCompaction::kForce;
  ASSERT_OK(dbfull()->CompactRange(cro, nullptr, nullptr));
  ASSERT_EQ(1, low_pri_count);
  ASSERT_EQ(2, bottom_pri_count);

  env_->SetBackgroundThreads(0, Env::Priority::BOTTOM);
  ASSERT_OK(dbfull()->CompactRange(cro, nullptr, nullptr));
  // Low pri pool is used if bottom pool has size 0.
  ASSERT_EQ(2, low_pri_count);
  ASSERT_EQ(2, bottom_pri_count);

  SyncPoint::GetInstance()->DisableProcessing();
}

TEST_F(DBCompactionTest, DisableStatsUpdateReopen) {
  uint64_t db_size[3];
  for (int test = 0; test < 2; ++test) {
    Options options = DeletionTriggerOptions(CurrentOptions());
    options.skip_stats_update_on_db_open = (test == 0);

    env_->random_read_counter_.Reset();
    DestroyAndReopen(options);
    Random rnd(301);

    // round 1 --- insert key/value pairs.
    const int kTestSize = kCDTKeysPerBuffer * 512;
    std::vector<std::string> values;
    for (int k = 0; k < kTestSize; ++k) {
      values.push_back(rnd.RandomString(kCDTValueSize));
      ASSERT_OK(Put(Key(k), values[k]));
    }
    ASSERT_OK(Flush());
    ASSERT_OK(dbfull()->TEST_WaitForCompact());
    // L1 and L2 can fit deletions iff size compensation does not take effect,
    // i.e., when `skip_stats_update_on_db_open == true`. Move any remaining
    // files at or above L2 down to L3 to ensure obsolete data does not
    // accidentally meet its tombstone above L3. This makes the final size more
    // deterministic and easy to see whether size compensation for deletions
    // took effect.
    MoveFilesToLevel(3 /* level */);
    ASSERT_OK(Size(Key(0), Key(kTestSize - 1), &db_size[0]));
    Close();

    // round 2 --- disable auto-compactions and issue deletions.
    options.create_if_missing = false;
    options.disable_auto_compactions = true;

    env_->random_read_counter_.Reset();
    Reopen(options);

    for (int k = 0; k < kTestSize; ++k) {
      ASSERT_OK(Delete(Key(k)));
    }
    ASSERT_OK(Size(Key(0), Key(kTestSize - 1), &db_size[1]));
    Close();
    // as auto_compaction is off, we shouldn't see any reduction in db size.
    ASSERT_LE(db_size[0], db_size[1]);

    // round 3 --- reopen db with auto_compaction on and see if
    // deletion compensation still work.
    options.disable_auto_compactions = false;
    Reopen(options);
    ASSERT_OK(dbfull()->TEST_WaitForFlushMemTable());
    ASSERT_OK(dbfull()->TEST_WaitForCompact());
    ASSERT_OK(Size(Key(0), Key(kTestSize - 1), &db_size[2]));

    if (options.skip_stats_update_on_db_open) {
      // If update stats on DB::Open is disable, we don't expect
      // deletion entries taking effect.
      //
      // The deletions are small enough to fit in L1 and L2, and obsolete keys
      // were moved to L3+, so none of the original data should have been
      // dropped.
      ASSERT_LE(db_size[0], db_size[2]);
    } else {
      // Otherwise, we should see a significant drop in db size.
      //
      // See "CompactionDeletionTrigger" test for proof that at most
      // `db_size[0] / 2` of the original data remains.
      ASSERT_GT(db_size[0] / 2, db_size[2]);
    }
  }
}

TEST_P(DBCompactionTestWithParam, CompactionTrigger) {
  const int kNumKeysPerFile = 100;

  Options options = CurrentOptions();
  options.write_buffer_size = 110 << 10;  // 110KB
  options.arena_block_size = 4 << 10;
  options.num_levels = 3;
  options.level0_file_num_compaction_trigger = 3;
  options.max_subcompactions = max_subcompactions_;
  options.memtable_factory.reset(
      test::NewSpecialSkipListFactory(kNumKeysPerFile));
  CreateAndReopenWithCF({"pikachu"}, options);

  Random rnd(301);

  for (int num = 0; num < options.level0_file_num_compaction_trigger - 1;
       num++) {
    std::vector<std::string> values;
    // Write 100KB (100 values, each 1K)
    for (int i = 0; i < kNumKeysPerFile; i++) {
      values.push_back(rnd.RandomString(990));
      ASSERT_OK(Put(1, Key(i), values[i]));
    }
    // put extra key to trigger flush
    ASSERT_OK(Put(1, "", ""));
    ASSERT_OK(dbfull()->TEST_WaitForFlushMemTable(handles_[1]));
    ASSERT_EQ(NumTableFilesAtLevel(0, 1), num + 1);
  }

  // generate one more file in level-0, and should trigger level-0 compaction
  std::vector<std::string> values;
  for (int i = 0; i < kNumKeysPerFile; i++) {
    values.push_back(rnd.RandomString(990));
    ASSERT_OK(Put(1, Key(i), values[i]));
  }
  // put extra key to trigger flush
  ASSERT_OK(Put(1, "", ""));
  ASSERT_OK(dbfull()->TEST_WaitForCompact());

  ASSERT_EQ(NumTableFilesAtLevel(0, 1), 0);
  ASSERT_EQ(NumTableFilesAtLevel(1, 1), 1);
}

TEST_F(DBCompactionTest, BGCompactionsAllowed) {
  // Create several column families. Make compaction triggers in all of them
  // and see number of compactions scheduled to be less than allowed.
  const int kNumKeysPerFile = 100;

  Options options = CurrentOptions();
  options.write_buffer_size = 110 << 10;  // 110KB
  options.arena_block_size = 4 << 10;
  options.num_levels = 3;
  // Should speed up compaction when there are 4 files.
  options.level0_file_num_compaction_trigger = 2;
  options.level0_slowdown_writes_trigger = 20;
  options.soft_pending_compaction_bytes_limit = 1 << 30;  // Infinitely large
  options.max_background_compactions = 3;
  options.memtable_factory.reset(
      test::NewSpecialSkipListFactory(kNumKeysPerFile));

  // Block all threads in thread pool.
  const size_t kTotalTasks = 4;
  env_->SetBackgroundThreads(4, Env::LOW);
  test::SleepingBackgroundTask sleeping_tasks[kTotalTasks];
  for (size_t i = 0; i < kTotalTasks; i++) {
    env_->Schedule(&test::SleepingBackgroundTask::DoSleepTask,
                   &sleeping_tasks[i], Env::Priority::LOW);
    sleeping_tasks[i].WaitUntilSleeping();
  }

  CreateAndReopenWithCF({"one", "two", "three"}, options);

  Random rnd(301);
  for (int cf = 0; cf < 4; cf++) {
    for (int num = 0; num < options.level0_file_num_compaction_trigger; num++) {
      for (int i = 0; i < kNumKeysPerFile; i++) {
        ASSERT_OK(Put(cf, Key(i), ""));
      }
      // put extra key to trigger flush
      ASSERT_OK(Put(cf, "", ""));
      ASSERT_OK(dbfull()->TEST_WaitForFlushMemTable(handles_[cf]));
      ASSERT_EQ(NumTableFilesAtLevel(0, cf), num + 1);
    }
  }

  // Now all column families qualify compaction but only one should be
  // scheduled, because no column family hits speed up condition.
  ASSERT_EQ(1u, env_->GetThreadPoolQueueLen(Env::Priority::LOW));

  // Create two more files for one column family, which triggers speed up
  // condition, three compactions will be scheduled.
  for (int num = 0; num < options.level0_file_num_compaction_trigger; num++) {
    for (int i = 0; i < kNumKeysPerFile; i++) {
      ASSERT_OK(Put(2, Key(i), ""));
    }
    // put extra key to trigger flush
    ASSERT_OK(Put(2, "", ""));
    ASSERT_OK(dbfull()->TEST_WaitForFlushMemTable(handles_[2]));
    ASSERT_EQ(options.level0_file_num_compaction_trigger + num + 1,
              NumTableFilesAtLevel(0, 2));
  }
  ASSERT_EQ(3U, env_->GetThreadPoolQueueLen(Env::Priority::LOW));

  // Unblock all threads to unblock all compactions.
  for (size_t i = 0; i < kTotalTasks; i++) {
    sleeping_tasks[i].WakeUp();
    sleeping_tasks[i].WaitUntilDone();
  }
  ASSERT_OK(dbfull()->TEST_WaitForCompact());

  // Verify number of compactions allowed will come back to 1.

  for (size_t i = 0; i < kTotalTasks; i++) {
    sleeping_tasks[i].Reset();
    env_->Schedule(&test::SleepingBackgroundTask::DoSleepTask,
                   &sleeping_tasks[i], Env::Priority::LOW);
    sleeping_tasks[i].WaitUntilSleeping();
  }
  for (int cf = 0; cf < 4; cf++) {
    for (int num = 0; num < options.level0_file_num_compaction_trigger; num++) {
      for (int i = 0; i < kNumKeysPerFile; i++) {
        ASSERT_OK(Put(cf, Key(i), ""));
      }
      // put extra key to trigger flush
      ASSERT_OK(Put(cf, "", ""));
      ASSERT_OK(dbfull()->TEST_WaitForFlushMemTable(handles_[cf]));
      ASSERT_EQ(NumTableFilesAtLevel(0, cf), num + 1);
    }
  }

  // Now all column families qualify compaction but only one should be
  // scheduled, because no column family hits speed up condition.
  ASSERT_EQ(1U, env_->GetThreadPoolQueueLen(Env::Priority::LOW));

  for (size_t i = 0; i < kTotalTasks; i++) {
    sleeping_tasks[i].WakeUp();
    sleeping_tasks[i].WaitUntilDone();
  }
}

TEST_P(DBCompactionTestWithParam, CompactionsGenerateMultipleFiles) {
  Options options = CurrentOptions();
  options.write_buffer_size = 100000000;  // Large write buffer
  options.max_subcompactions = max_subcompactions_;
  CreateAndReopenWithCF({"pikachu"}, options);

  Random rnd(301);

  // Write 8MB (80 values, each 100K)
  ASSERT_EQ(NumTableFilesAtLevel(0, 1), 0);
  std::vector<std::string> values;
  for (int i = 0; i < 80; i++) {
    values.push_back(rnd.RandomString(100000));
    ASSERT_OK(Put(1, Key(i), values[i]));
  }

  // Reopening moves updates to level-0
  ReopenWithColumnFamilies({"default", "pikachu"}, options);
  ASSERT_OK(dbfull()->TEST_CompactRange(0, nullptr, nullptr, handles_[1],
                                        true /* disallow trivial move */));

  ASSERT_EQ(NumTableFilesAtLevel(0, 1), 0);
  ASSERT_GT(NumTableFilesAtLevel(1, 1), 1);
  for (int i = 0; i < 80; i++) {
    ASSERT_EQ(Get(1, Key(i)), values[i]);
  }
}

TEST_F(DBCompactionTest, MinorCompactionsHappen) {
  do {
    Options options = CurrentOptions();
    options.write_buffer_size = 10000;
    CreateAndReopenWithCF({"pikachu"}, options);

    const int N = 500;

    int starting_num_tables = TotalTableFiles(1);
    for (int i = 0; i < N; i++) {
      ASSERT_OK(Put(1, Key(i), Key(i) + std::string(1000, 'v')));
    }
    int ending_num_tables = TotalTableFiles(1);
    ASSERT_GT(ending_num_tables, starting_num_tables);

    for (int i = 0; i < N; i++) {
      ASSERT_EQ(Key(i) + std::string(1000, 'v'), Get(1, Key(i)));
    }

    ReopenWithColumnFamilies({"default", "pikachu"}, options);

    for (int i = 0; i < N; i++) {
      ASSERT_EQ(Key(i) + std::string(1000, 'v'), Get(1, Key(i)));
    }
  } while (ChangeCompactOptions());
}

TEST_F(DBCompactionTest, UserKeyCrossFile1) {
  Options options = CurrentOptions();
  options.compaction_style = kCompactionStyleLevel;
  options.level0_file_num_compaction_trigger = 3;

  DestroyAndReopen(options);

  // create first file and flush to l0
  ASSERT_OK(Put("4", "A"));
  ASSERT_OK(Put("3", "A"));
  ASSERT_OK(Flush());
  ASSERT_OK(dbfull()->TEST_WaitForFlushMemTable());

  ASSERT_OK(Put("2", "A"));
  ASSERT_OK(Delete("3"));
  ASSERT_OK(Flush());
  ASSERT_OK(dbfull()->TEST_WaitForFlushMemTable());
  ASSERT_EQ("NOT_FOUND", Get("3"));

  // move both files down to l1
  ASSERT_OK(dbfull()->CompactRange(CompactRangeOptions(), nullptr, nullptr));
  ASSERT_EQ("NOT_FOUND", Get("3"));

  for (int i = 0; i < 3; i++) {
    ASSERT_OK(Put("2", "B"));
    ASSERT_OK(Flush());
    ASSERT_OK(dbfull()->TEST_WaitForFlushMemTable());
  }
  ASSERT_OK(dbfull()->TEST_WaitForCompact());

  ASSERT_EQ("NOT_FOUND", Get("3"));
}

TEST_F(DBCompactionTest, UserKeyCrossFile2) {
  Options options = CurrentOptions();
  options.compaction_style = kCompactionStyleLevel;
  options.level0_file_num_compaction_trigger = 3;

  DestroyAndReopen(options);

  // create first file and flush to l0
  ASSERT_OK(Put("4", "A"));
  ASSERT_OK(Put("3", "A"));
  ASSERT_OK(Flush());
  ASSERT_OK(dbfull()->TEST_WaitForFlushMemTable());

  ASSERT_OK(Put("2", "A"));
  ASSERT_OK(SingleDelete("3"));
  ASSERT_OK(Flush());
  ASSERT_OK(dbfull()->TEST_WaitForFlushMemTable());
  ASSERT_EQ("NOT_FOUND", Get("3"));

  // move both files down to l1
  ASSERT_OK(dbfull()->CompactRange(CompactRangeOptions(), nullptr, nullptr));
  ASSERT_EQ("NOT_FOUND", Get("3"));

  for (int i = 0; i < 3; i++) {
    ASSERT_OK(Put("2", "B"));
    ASSERT_OK(Flush());
    ASSERT_OK(dbfull()->TEST_WaitForFlushMemTable());
  }
  ASSERT_OK(dbfull()->TEST_WaitForCompact());

  ASSERT_EQ("NOT_FOUND", Get("3"));
}

TEST_F(DBCompactionTest, CompactionSstPartitioner) {
  Options options = CurrentOptions();
  options.compaction_style = kCompactionStyleLevel;
  options.level0_file_num_compaction_trigger = 3;
  std::shared_ptr<SstPartitionerFactory> factory(
      NewSstPartitionerFixedPrefixFactory(4));
  options.sst_partitioner_factory = factory;

  DestroyAndReopen(options);

  // create first file and flush to l0
  ASSERT_OK(Put("aaaa1", "A"));
  ASSERT_OK(Put("bbbb1", "B"));
  ASSERT_OK(Flush());
  ASSERT_OK(dbfull()->TEST_WaitForFlushMemTable());

  ASSERT_OK(Put("aaaa1", "A2"));
  ASSERT_OK(Flush());
  ASSERT_OK(dbfull()->TEST_WaitForFlushMemTable());

  // move both files down to l1
  ASSERT_OK(dbfull()->CompactRange(CompactRangeOptions(), nullptr, nullptr));

  std::vector<LiveFileMetaData> files;
  dbfull()->GetLiveFilesMetaData(&files);
  ASSERT_EQ(2, files.size());
  ASSERT_EQ("A2", Get("aaaa1"));
  ASSERT_EQ("B", Get("bbbb1"));
}

TEST_F(DBCompactionTest, CompactionSstPartitionWithManualCompaction) {
  Options options = CurrentOptions();
  options.compaction_style = kCompactionStyleLevel;
  options.level0_file_num_compaction_trigger = 3;

  DestroyAndReopen(options);

  // create first file and flush to l0
  ASSERT_OK(Put("000015", "A"));
  ASSERT_OK(Put("000025", "B"));
  ASSERT_OK(Flush());
  ASSERT_OK(dbfull()->TEST_WaitForFlushMemTable());

  // create second file and flush to l0
  ASSERT_OK(Put("000015", "A2"));
  ASSERT_OK(Put("000025", "B2"));
  ASSERT_OK(Flush());
  ASSERT_OK(dbfull()->TEST_WaitForFlushMemTable());

  // CONTROL 1: compact without partitioner
  CompactRangeOptions compact_options;
  compact_options.bottommost_level_compaction =
      BottommostLevelCompaction::kForceOptimized;
  ASSERT_OK(dbfull()->CompactRange(CompactRangeOptions(), nullptr, nullptr));

  // Check (compacted but no partitioning yet)
  std::vector<LiveFileMetaData> files;
  dbfull()->GetLiveFilesMetaData(&files);
  ASSERT_EQ(1, files.size());

  // Install partitioner
  std::shared_ptr<SstPartitionerFactory> factory(
      NewSstPartitionerFixedPrefixFactory(5));
  options.sst_partitioner_factory = factory;
  Reopen(options);

  // CONTROL 2: request compaction on range with no partition boundary and no
  // overlap with actual entries
  Slice from("000017");
  Slice to("000019");
  ASSERT_OK(dbfull()->CompactRange(compact_options, &from, &to));

  // Check (no partitioning yet)
  files.clear();
  dbfull()->GetLiveFilesMetaData(&files);
  ASSERT_EQ(1, files.size());
  ASSERT_EQ("A2", Get("000015"));
  ASSERT_EQ("B2", Get("000025"));

  // TEST: request compaction overlapping with partition boundary but no
  // actual entries
  // NOTE: `to` is INCLUSIVE
  from = Slice("000019");
  to = Slice("000020");
  ASSERT_OK(dbfull()->CompactRange(compact_options, &from, &to));

  // Check (must be partitioned)
  files.clear();
  dbfull()->GetLiveFilesMetaData(&files);
  ASSERT_EQ(2, files.size());
  ASSERT_EQ("A2", Get("000015"));
  ASSERT_EQ("B2", Get("000025"));
}

TEST_F(DBCompactionTest, CompactionSstPartitionerNonTrivial) {
  Options options = CurrentOptions();
  options.compaction_style = kCompactionStyleLevel;
  options.level0_file_num_compaction_trigger = 1;
  std::shared_ptr<SstPartitionerFactory> factory(
      NewSstPartitionerFixedPrefixFactory(4));
  options.sst_partitioner_factory = factory;

  DestroyAndReopen(options);

  // create first file and flush to l0
  ASSERT_OK(Put("aaaa1", "A"));
  ASSERT_OK(Put("bbbb1", "B"));
  ASSERT_OK(Flush());
  ASSERT_OK(dbfull()->TEST_WaitForFlushMemTable());
  ASSERT_OK(dbfull()->TEST_WaitForCompact(true));

  std::vector<LiveFileMetaData> files;
  dbfull()->GetLiveFilesMetaData(&files);
  ASSERT_EQ(2, files.size());
  ASSERT_EQ("A", Get("aaaa1"));
  ASSERT_EQ("B", Get("bbbb1"));
}

TEST_F(DBCompactionTest, ZeroSeqIdCompaction) {
  Options options = CurrentOptions();
  options.compaction_style = kCompactionStyleLevel;
  options.level0_file_num_compaction_trigger = 3;

  FlushedFileCollector* collector = new FlushedFileCollector();
  options.listeners.emplace_back(collector);

  // compaction options
  CompactionOptions compact_opt;
  compact_opt.compression = kNoCompression;
  compact_opt.output_file_size_limit = 4096;
  const size_t key_len =
      static_cast<size_t>(compact_opt.output_file_size_limit) / 5;

  DestroyAndReopen(options);

  std::vector<const Snapshot*> snaps;

  // create first file and flush to l0
  for (auto& key : {"1", "2", "3", "3", "3", "3"}) {
    ASSERT_OK(Put(key, std::string(key_len, 'A')));
    snaps.push_back(dbfull()->GetSnapshot());
  }
  ASSERT_OK(Flush());
  ASSERT_OK(dbfull()->TEST_WaitForFlushMemTable());

  // create second file and flush to l0
  for (auto& key : {"3", "4", "5", "6", "7", "8"}) {
    ASSERT_OK(Put(key, std::string(key_len, 'A')));
    snaps.push_back(dbfull()->GetSnapshot());
  }
  ASSERT_OK(Flush());
  ASSERT_OK(dbfull()->TEST_WaitForFlushMemTable());

  // move both files down to l1
  ASSERT_OK(
      dbfull()->CompactFiles(compact_opt, collector->GetFlushedFiles(), 1));

  // release snap so that first instance of key(3) can have seqId=0
  for (auto snap : snaps) {
    dbfull()->ReleaseSnapshot(snap);
  }

  // create 3 files in l0 so to trigger compaction
  for (int i = 0; i < options.level0_file_num_compaction_trigger; i++) {
    ASSERT_OK(Put("2", std::string(1, 'A')));
    ASSERT_OK(Flush());
    ASSERT_OK(dbfull()->TEST_WaitForFlushMemTable());
  }

  ASSERT_OK(dbfull()->TEST_WaitForCompact());
  ASSERT_OK(Put("", ""));
}

TEST_F(DBCompactionTest, ManualCompactionUnknownOutputSize) {
  // github issue #2249
  Options options = CurrentOptions();
  options.compaction_style = kCompactionStyleLevel;
  options.level0_file_num_compaction_trigger = 3;
  DestroyAndReopen(options);

  // create two files in l1 that we can compact
  for (int i = 0; i < 2; ++i) {
    for (int j = 0; j < options.level0_file_num_compaction_trigger; j++) {
      ASSERT_OK(Put(std::to_string(2 * i), std::string(1, 'A')));
      ASSERT_OK(Put(std::to_string(2 * i + 1), std::string(1, 'A')));
      ASSERT_OK(Flush());
      ASSERT_OK(dbfull()->TEST_WaitForFlushMemTable());
    }
    ASSERT_OK(dbfull()->TEST_WaitForCompact());
  }
  ASSERT_OK(
      dbfull()->SetOptions({{"level0_file_num_compaction_trigger", "2"}}));
  ASSERT_OK(dbfull()->TEST_WaitForCompact());
  ASSERT_EQ(NumTableFilesAtLevel(0, 0), 0);
  ASSERT_EQ(NumTableFilesAtLevel(1, 0), 2);
  ASSERT_OK(
      dbfull()->SetOptions({{"level0_file_num_compaction_trigger", "3"}}));

  ColumnFamilyMetaData cf_meta;
  dbfull()->GetColumnFamilyMetaData(dbfull()->DefaultColumnFamily(), &cf_meta);
  ASSERT_EQ(2, cf_meta.levels[1].files.size());
  std::vector<std::string> input_filenames;
  for (const auto& sst_file : cf_meta.levels[1].files) {
    input_filenames.push_back(sst_file.name);
  }

  // note CompactionOptions::output_file_size_limit is unset.
  CompactionOptions compact_opt;
  compact_opt.compression = kNoCompression;
  ASSERT_OK(dbfull()->CompactFiles(compact_opt, input_filenames, 1));
}

// Check that writes done during a memtable compaction are recovered
// if the database is shutdown during the memtable compaction.
TEST_F(DBCompactionTest, RecoverDuringMemtableCompaction) {
  do {
    Options options = CurrentOptions();
    options.env = env_;
    CreateAndReopenWithCF({"pikachu"}, options);

    // Trigger a long memtable compaction and reopen the database during it
    ASSERT_OK(Put(1, "foo", "v1"));  // Goes to 1st log file
    ASSERT_OK(Put(1, "big1", std::string(10000000, 'x')));  // Fills memtable
    ASSERT_OK(Put(1, "big2", std::string(1000, 'y')));  // Triggers compaction
    ASSERT_OK(Put(1, "bar", "v2"));                     // Goes to new log file

    ReopenWithColumnFamilies({"default", "pikachu"}, options);
    ASSERT_EQ("v1", Get(1, "foo"));
    ASSERT_EQ("v2", Get(1, "bar"));
    ASSERT_EQ(std::string(10000000, 'x'), Get(1, "big1"));
    ASSERT_EQ(std::string(1000, 'y'), Get(1, "big2"));
  } while (ChangeOptions());
}

TEST_P(DBCompactionTestWithParam, TrivialMoveOneFile) {
  int32_t trivial_move = 0;
  ROCKSDB_NAMESPACE::SyncPoint::GetInstance()->SetCallBack(
      "DBImpl::BackgroundCompaction:TrivialMove",
      [&](void* /*arg*/) { trivial_move++; });
  ROCKSDB_NAMESPACE::SyncPoint::GetInstance()->EnableProcessing();

  Options options = CurrentOptions();
  options.write_buffer_size = 100000000;
  options.max_subcompactions = max_subcompactions_;
  DestroyAndReopen(options);

  int32_t num_keys = 80;
  int32_t value_size = 100 * 1024;  // 100 KB

  Random rnd(301);
  std::vector<std::string> values;
  for (int i = 0; i < num_keys; i++) {
    values.push_back(rnd.RandomString(value_size));
    ASSERT_OK(Put(Key(i), values[i]));
  }

  // Reopening moves updates to L0
  Reopen(options);
  ASSERT_EQ(NumTableFilesAtLevel(0, 0), 1);  // 1 file in L0
  ASSERT_EQ(NumTableFilesAtLevel(1, 0), 0);  // 0 files in L1

  std::vector<LiveFileMetaData> metadata;
  db_->GetLiveFilesMetaData(&metadata);
  ASSERT_EQ(metadata.size(), 1U);
  LiveFileMetaData level0_file = metadata[0];  // L0 file meta

  CompactRangeOptions cro;
  cro.exclusive_manual_compaction = exclusive_manual_compaction_;

  // Compaction will initiate a trivial move from L0 to L1
  ASSERT_OK(dbfull()->CompactRange(cro, nullptr, nullptr));

  // File moved From L0 to L1
  ASSERT_EQ(NumTableFilesAtLevel(0, 0), 0);  // 0 files in L0
  ASSERT_EQ(NumTableFilesAtLevel(1, 0), 1);  // 1 file in L1

  metadata.clear();
  db_->GetLiveFilesMetaData(&metadata);
  ASSERT_EQ(metadata.size(), 1U);
  ASSERT_EQ(metadata[0].name /* level1_file.name */, level0_file.name);
  ASSERT_EQ(metadata[0].size /* level1_file.size */, level0_file.size);

  for (int i = 0; i < num_keys; i++) {
    ASSERT_EQ(Get(Key(i)), values[i]);
  }

  ASSERT_EQ(trivial_move, 1);
  ROCKSDB_NAMESPACE::SyncPoint::GetInstance()->DisableProcessing();
}

TEST_P(DBCompactionTestWithParam, TrivialMoveNonOverlappingFiles) {
  int32_t trivial_move = 0;
  int32_t non_trivial_move = 0;
  ROCKSDB_NAMESPACE::SyncPoint::GetInstance()->SetCallBack(
      "DBImpl::BackgroundCompaction:TrivialMove",
      [&](void* /*arg*/) { trivial_move++; });
  ROCKSDB_NAMESPACE::SyncPoint::GetInstance()->SetCallBack(
      "DBImpl::BackgroundCompaction:NonTrivial",
      [&](void* /*arg*/) { non_trivial_move++; });
  ROCKSDB_NAMESPACE::SyncPoint::GetInstance()->EnableProcessing();

  Options options = CurrentOptions();
  options.disable_auto_compactions = true;
  options.write_buffer_size = 10 * 1024 * 1024;
  options.max_subcompactions = max_subcompactions_;

  DestroyAndReopen(options);
  // non overlapping ranges
  std::vector<std::pair<int32_t, int32_t>> ranges = {
      {100, 199}, {300, 399}, {0, 99},    {200, 299},
      {600, 699}, {400, 499}, {500, 550}, {551, 599},
  };
  int32_t value_size = 10 * 1024;  // 10 KB

  Random rnd(301);
  std::map<int32_t, std::string> values;
  for (size_t i = 0; i < ranges.size(); i++) {
    for (int32_t j = ranges[i].first; j <= ranges[i].second; j++) {
      values[j] = rnd.RandomString(value_size);
      ASSERT_OK(Put(Key(j), values[j]));
    }
    ASSERT_OK(Flush());
  }

  int32_t level0_files = NumTableFilesAtLevel(0, 0);
  ASSERT_EQ(level0_files, ranges.size());    // Multiple files in L0
  ASSERT_EQ(NumTableFilesAtLevel(1, 0), 0);  // No files in L1

  CompactRangeOptions cro;
  cro.exclusive_manual_compaction = exclusive_manual_compaction_;

  // Since data is non-overlapping we expect compaction to initiate
  // a trivial move
  ASSERT_OK(db_->CompactRange(cro, nullptr, nullptr));
  // We expect that all the files were trivially moved from L0 to L1
  ASSERT_EQ(NumTableFilesAtLevel(0, 0), 0);
  ASSERT_EQ(NumTableFilesAtLevel(1, 0) /* level1_files */, level0_files);

  for (size_t i = 0; i < ranges.size(); i++) {
    for (int32_t j = ranges[i].first; j <= ranges[i].second; j++) {
      ASSERT_EQ(Get(Key(j)), values[j]);
    }
  }

  ASSERT_EQ(trivial_move, 1);
  ASSERT_EQ(non_trivial_move, 0);

  trivial_move = 0;
  non_trivial_move = 0;
  values.clear();
  DestroyAndReopen(options);
  // Same ranges as above but overlapping
  ranges = {
      {100, 199},
      {300, 399},
      {0, 99},
      {200, 299},
      {600, 699},
      {400, 499},
      {500, 560},  // this range overlap with the next
                   // one
      {551, 599},
  };
  for (size_t i = 0; i < ranges.size(); i++) {
    for (int32_t j = ranges[i].first; j <= ranges[i].second; j++) {
      values[j] = rnd.RandomString(value_size);
      ASSERT_OK(Put(Key(j), values[j]));
    }
    ASSERT_OK(Flush());
  }

  ASSERT_OK(db_->CompactRange(cro, nullptr, nullptr));

  for (size_t i = 0; i < ranges.size(); i++) {
    for (int32_t j = ranges[i].first; j <= ranges[i].second; j++) {
      ASSERT_EQ(Get(Key(j)), values[j]);
    }
  }
  ASSERT_EQ(trivial_move, 0);
  ASSERT_EQ(non_trivial_move, 1);

  ROCKSDB_NAMESPACE::SyncPoint::GetInstance()->DisableProcessing();
}

TEST_P(DBCompactionTestWithParam, TrivialMoveTargetLevel) {
  int32_t trivial_move = 0;
  int32_t non_trivial_move = 0;
  ROCKSDB_NAMESPACE::SyncPoint::GetInstance()->SetCallBack(
      "DBImpl::BackgroundCompaction:TrivialMove",
      [&](void* /*arg*/) { trivial_move++; });
  ROCKSDB_NAMESPACE::SyncPoint::GetInstance()->SetCallBack(
      "DBImpl::BackgroundCompaction:NonTrivial",
      [&](void* /*arg*/) { non_trivial_move++; });
  ROCKSDB_NAMESPACE::SyncPoint::GetInstance()->EnableProcessing();

  Options options = CurrentOptions();
  options.disable_auto_compactions = true;
  options.write_buffer_size = 10 * 1024 * 1024;
  options.num_levels = 7;
  options.max_subcompactions = max_subcompactions_;

  DestroyAndReopen(options);
  int32_t value_size = 10 * 1024;  // 10 KB

  // Add 2 non-overlapping files
  Random rnd(301);
  std::map<int32_t, std::string> values;

  // file 1 [0 => 300]
  for (int32_t i = 0; i <= 300; i++) {
    values[i] = rnd.RandomString(value_size);
    ASSERT_OK(Put(Key(i), values[i]));
  }
  ASSERT_OK(Flush());

  // file 2 [600 => 700]
  for (int32_t i = 600; i <= 700; i++) {
    values[i] = rnd.RandomString(value_size);
    ASSERT_OK(Put(Key(i), values[i]));
  }
  ASSERT_OK(Flush());

  // 2 files in L0
  ASSERT_EQ("2", FilesPerLevel(0));
  CompactRangeOptions compact_options;
  compact_options.change_level = true;
  compact_options.target_level = 6;
  compact_options.exclusive_manual_compaction = exclusive_manual_compaction_;
  ASSERT_OK(db_->CompactRange(compact_options, nullptr, nullptr));
  // 2 files in L6
  ASSERT_EQ("0,0,0,0,0,0,2", FilesPerLevel(0));

  ASSERT_EQ(trivial_move, 1);
  ASSERT_EQ(non_trivial_move, 0);

  for (int32_t i = 0; i <= 300; i++) {
    ASSERT_EQ(Get(Key(i)), values[i]);
  }
  for (int32_t i = 600; i <= 700; i++) {
    ASSERT_EQ(Get(Key(i)), values[i]);
  }
}

TEST_P(DBCompactionTestWithParam, PartialOverlappingL0) {
  class SubCompactionEventListener : public EventListener {
   public:
    void OnSubcompactionCompleted(const SubcompactionJobInfo&) override {
      sub_compaction_finished_++;
    }
    std::atomic<int> sub_compaction_finished_{0};
  };

  Options options = CurrentOptions();
  options.disable_auto_compactions = true;
  options.write_buffer_size = 10 * 1024 * 1024;
  options.max_subcompactions = max_subcompactions_;
  SubCompactionEventListener* listener = new SubCompactionEventListener();
  options.listeners.emplace_back(listener);

  DestroyAndReopen(options);

  // For subcompactino to trigger, output level needs to be non-empty.
  ASSERT_OK(Put("key", ""));
  ASSERT_OK(Put("kez", ""));
  ASSERT_OK(Flush());
  ASSERT_OK(Put("key", ""));
  ASSERT_OK(Put("kez", ""));
  ASSERT_OK(Flush());
  ASSERT_OK(db_->CompactRange(CompactRangeOptions(), nullptr, nullptr));

  // Ranges that are only briefly overlapping so that they won't be trivially
  // moved but subcompaction ranges would only contain a subset of files.
  std::vector<std::pair<int32_t, int32_t>> ranges = {
      {100, 199}, {198, 399}, {397, 600}, {598, 800}, {799, 900}, {895, 999},
  };
  int32_t value_size = 10 * 1024;  // 10 KB

  Random rnd(301);
  std::map<int32_t, std::string> values;
  for (size_t i = 0; i < ranges.size(); i++) {
    for (int32_t j = ranges[i].first; j <= ranges[i].second; j++) {
      values[j] = rnd.RandomString(value_size);
      ASSERT_OK(Put(Key(j), values[j]));
    }
    ASSERT_OK(Flush());
  }

  int32_t level0_files = NumTableFilesAtLevel(0, 0);
  ASSERT_EQ(level0_files, ranges.size());    // Multiple files in L0
  ASSERT_EQ(NumTableFilesAtLevel(1, 0), 1);  // One file in L1

  listener->sub_compaction_finished_ = 0;
  ASSERT_OK(db_->EnableAutoCompaction({db_->DefaultColumnFamily()}));
  ASSERT_OK(dbfull()->TEST_WaitForCompact());
  if (max_subcompactions_ > 3) {
    // RocksDB might not generate the exact number of sub compactions.
    // Here we validate that at least subcompaction happened.
    ASSERT_GT(listener->sub_compaction_finished_.load(), 2);
  }

  // We expect that all the files were compacted to L1
  ASSERT_EQ(NumTableFilesAtLevel(0, 0), 0);
  ASSERT_GT(NumTableFilesAtLevel(1, 0), 1);

  for (size_t i = 0; i < ranges.size(); i++) {
    for (int32_t j = ranges[i].first; j <= ranges[i].second; j++) {
      ASSERT_EQ(Get(Key(j)), values[j]);
    }
  }
}

TEST_P(DBCompactionTestWithParam, ManualCompactionPartial) {
  int32_t trivial_move = 0;
  int32_t non_trivial_move = 0;
  ROCKSDB_NAMESPACE::SyncPoint::GetInstance()->SetCallBack(
      "DBImpl::BackgroundCompaction:TrivialMove",
      [&](void* /*arg*/) { trivial_move++; });
  ROCKSDB_NAMESPACE::SyncPoint::GetInstance()->SetCallBack(
      "DBImpl::BackgroundCompaction:NonTrivial",
      [&](void* /*arg*/) { non_trivial_move++; });
  bool first = true;
  // Purpose of dependencies:
  // 4 -> 1: ensure the order of two non-trivial compactions
  // 5 -> 2 and 5 -> 3: ensure we do a check before two non-trivial compactions
  // are installed
  ROCKSDB_NAMESPACE::SyncPoint::GetInstance()->LoadDependency(
      {{"DBCompaction::ManualPartial:4", "DBCompaction::ManualPartial:1"},
       {"DBCompaction::ManualPartial:5", "DBCompaction::ManualPartial:2"},
       {"DBCompaction::ManualPartial:5", "DBCompaction::ManualPartial:3"}});
  ROCKSDB_NAMESPACE::SyncPoint::GetInstance()->SetCallBack(
      "DBImpl::BackgroundCompaction:NonTrivial:AfterRun", [&](void* /*arg*/) {
        if (first) {
          first = false;
          TEST_SYNC_POINT("DBCompaction::ManualPartial:4");
          TEST_SYNC_POINT("DBCompaction::ManualPartial:3");
        } else {  // second non-trivial compaction
          TEST_SYNC_POINT("DBCompaction::ManualPartial:2");
        }
      });

  ROCKSDB_NAMESPACE::SyncPoint::GetInstance()->EnableProcessing();

  Options options = CurrentOptions();
  options.write_buffer_size = 10 * 1024 * 1024;
  options.num_levels = 7;
  options.max_subcompactions = max_subcompactions_;
  options.level0_file_num_compaction_trigger = 3;
  options.max_background_compactions = 3;
  options.target_file_size_base = 1 << 23;  // 8 MB

  DestroyAndReopen(options);
  int32_t value_size = 10 * 1024;  // 10 KB

  // Add 2 non-overlapping files
  Random rnd(301);
  std::map<int32_t, std::string> values;

  // file 1 [0 => 100]
  for (int32_t i = 0; i < 100; i++) {
    values[i] = rnd.RandomString(value_size);
    ASSERT_OK(Put(Key(i), values[i]));
  }
  ASSERT_OK(Flush());

  // file 2 [100 => 300]
  for (int32_t i = 100; i < 300; i++) {
    values[i] = rnd.RandomString(value_size);
    ASSERT_OK(Put(Key(i), values[i]));
  }
  ASSERT_OK(Flush());

  // 2 files in L0
  ASSERT_EQ("2", FilesPerLevel(0));
  CompactRangeOptions compact_options;
  compact_options.change_level = true;
  compact_options.target_level = 6;
  compact_options.exclusive_manual_compaction = exclusive_manual_compaction_;
  // Trivial move the two non-overlapping files to level 6
  ASSERT_OK(db_->CompactRange(compact_options, nullptr, nullptr));
  // 2 files in L6
  ASSERT_EQ("0,0,0,0,0,0,2", FilesPerLevel(0));

  ASSERT_EQ(trivial_move, 1);
  ASSERT_EQ(non_trivial_move, 0);

  // file 3 [ 0 => 200]
  for (int32_t i = 0; i < 200; i++) {
    values[i] = rnd.RandomString(value_size);
    ASSERT_OK(Put(Key(i), values[i]));
  }
  ASSERT_OK(Flush());

  // 1 files in L0
  ASSERT_EQ("1,0,0,0,0,0,2", FilesPerLevel(0));
  ASSERT_OK(dbfull()->TEST_CompactRange(0, nullptr, nullptr, nullptr, false));
  ASSERT_OK(dbfull()->TEST_CompactRange(1, nullptr, nullptr, nullptr, false));
  ASSERT_OK(dbfull()->TEST_CompactRange(2, nullptr, nullptr, nullptr, false));
  ASSERT_OK(dbfull()->TEST_CompactRange(3, nullptr, nullptr, nullptr, false));
  ASSERT_OK(dbfull()->TEST_CompactRange(4, nullptr, nullptr, nullptr, false));
  // 2 files in L6, 1 file in L5
  ASSERT_EQ("0,0,0,0,0,1,2", FilesPerLevel(0));

  ASSERT_EQ(trivial_move, 6);
  ASSERT_EQ(non_trivial_move, 0);

  ROCKSDB_NAMESPACE::port::Thread threads([&] {
    compact_options.change_level = false;
    compact_options.exclusive_manual_compaction = false;
    std::string begin_string = Key(0);
    std::string end_string = Key(199);
    Slice begin(begin_string);
    Slice end(end_string);
    // First non-trivial compaction is triggered
    ASSERT_OK(db_->CompactRange(compact_options, &begin, &end));
  });

  TEST_SYNC_POINT("DBCompaction::ManualPartial:1");
  // file 4 [300 => 400)
  for (int32_t i = 300; i <= 400; i++) {
    values[i] = rnd.RandomString(value_size);
    ASSERT_OK(Put(Key(i), values[i]));
  }
  ASSERT_OK(Flush());

  // file 5 [400 => 500)
  for (int32_t i = 400; i <= 500; i++) {
    values[i] = rnd.RandomString(value_size);
    ASSERT_OK(Put(Key(i), values[i]));
  }
  ASSERT_OK(Flush());

  // file 6 [500 => 600)
  for (int32_t i = 500; i <= 600; i++) {
    values[i] = rnd.RandomString(value_size);
    ASSERT_OK(Put(Key(i), values[i]));
  }
  // Second non-trivial compaction is triggered
  ASSERT_OK(Flush());

  // Before two non-trivial compactions are installed, there are 3 files in L0
  ASSERT_EQ("3,0,0,0,0,1,2", FilesPerLevel(0));
  TEST_SYNC_POINT("DBCompaction::ManualPartial:5");

  ASSERT_OK(dbfull()->TEST_WaitForFlushMemTable());
  ASSERT_OK(dbfull()->TEST_WaitForCompact());
  // After two non-trivial compactions are installed, there is 1 file in L6, and
  // 1 file in L1
  ASSERT_EQ("0,1,0,0,0,0,1", FilesPerLevel(0));
  threads.join();

  for (int32_t i = 0; i < 600; i++) {
    ASSERT_EQ(Get(Key(i)), values[i]);
  }
}

// Disable as the test is flaky.
TEST_F(DBCompactionTest, DISABLED_ManualPartialFill) {
  int32_t trivial_move = 0;
  int32_t non_trivial_move = 0;
  ROCKSDB_NAMESPACE::SyncPoint::GetInstance()->SetCallBack(
      "DBImpl::BackgroundCompaction:TrivialMove",
      [&](void* /*arg*/) { trivial_move++; });
  ROCKSDB_NAMESPACE::SyncPoint::GetInstance()->SetCallBack(
      "DBImpl::BackgroundCompaction:NonTrivial",
      [&](void* /*arg*/) { non_trivial_move++; });
  bool first = true;
  bool second = true;
  ROCKSDB_NAMESPACE::SyncPoint::GetInstance()->LoadDependency(
      {{"DBCompaction::PartialFill:4", "DBCompaction::PartialFill:1"},
       {"DBCompaction::PartialFill:2", "DBCompaction::PartialFill:3"}});
  ROCKSDB_NAMESPACE::SyncPoint::GetInstance()->SetCallBack(
      "DBImpl::BackgroundCompaction:NonTrivial:AfterRun", [&](void* /*arg*/) {
        if (first) {
          TEST_SYNC_POINT("DBCompaction::PartialFill:4");
          first = false;
          TEST_SYNC_POINT("DBCompaction::PartialFill:3");
        } else if (second) {
        }
      });

  ROCKSDB_NAMESPACE::SyncPoint::GetInstance()->EnableProcessing();

  Options options = CurrentOptions();
  options.write_buffer_size = 10 * 1024 * 1024;
  options.max_bytes_for_level_multiplier = 2;
  options.num_levels = 4;
  options.level0_file_num_compaction_trigger = 3;
  options.max_background_compactions = 3;

  DestroyAndReopen(options);
  // make sure all background compaction jobs can be scheduled
  auto stop_token =
<<<<<<< HEAD
      dbfull()->TEST_write_controler()->GetCompactionPressureToken();
=======
      dbfull()->write_controller_ptr()->GetCompactionPressureToken();
>>>>>>> 335c4242
  int32_t value_size = 10 * 1024;  // 10 KB

  // Add 2 non-overlapping files
  Random rnd(301);
  std::map<int32_t, std::string> values;

  // file 1 [0 => 100]
  for (int32_t i = 0; i < 100; i++) {
    values[i] = rnd.RandomString(value_size);
    ASSERT_OK(Put(Key(i), values[i]));
  }
  ASSERT_OK(Flush());

  // file 2 [100 => 300]
  for (int32_t i = 100; i < 300; i++) {
    values[i] = rnd.RandomString(value_size);
    ASSERT_OK(Put(Key(i), values[i]));
  }
  ASSERT_OK(Flush());

  // 2 files in L0
  ASSERT_EQ("2", FilesPerLevel(0));
  CompactRangeOptions compact_options;
  compact_options.change_level = true;
  compact_options.target_level = 2;
  ASSERT_OK(db_->CompactRange(compact_options, nullptr, nullptr));
  // 2 files in L2
  ASSERT_EQ("0,0,2", FilesPerLevel(0));

  ASSERT_EQ(trivial_move, 1);
  ASSERT_EQ(non_trivial_move, 0);

  // file 3 [ 0 => 200]
  for (int32_t i = 0; i < 200; i++) {
    values[i] = rnd.RandomString(value_size);
    ASSERT_OK(Put(Key(i), values[i]));
  }
  ASSERT_OK(Flush());

  // 2 files in L2, 1 in L0
  ASSERT_EQ("1,0,2", FilesPerLevel(0));
  ASSERT_OK(dbfull()->TEST_CompactRange(0, nullptr, nullptr, nullptr, false));
  // 2 files in L2, 1 in L1
  ASSERT_EQ("0,1,2", FilesPerLevel(0));

  ASSERT_EQ(trivial_move, 2);
  ASSERT_EQ(non_trivial_move, 0);

  ROCKSDB_NAMESPACE::port::Thread threads([&] {
    compact_options.change_level = false;
    compact_options.exclusive_manual_compaction = false;
    std::string begin_string = Key(0);
    std::string end_string = Key(199);
    Slice begin(begin_string);
    Slice end(end_string);
    ASSERT_OK(db_->CompactRange(compact_options, &begin, &end));
  });

  TEST_SYNC_POINT("DBCompaction::PartialFill:1");
  // Many files 4 [300 => 4300)
  for (int32_t i = 0; i <= 5; i++) {
    for (int32_t j = 300; j < 4300; j++) {
      if (j == 2300) {
        ASSERT_OK(Flush());
        ASSERT_OK(dbfull()->TEST_WaitForFlushMemTable());
      }
      values[j] = rnd.RandomString(value_size);
      ASSERT_OK(Put(Key(j), values[j]));
    }
  }

  // Verify level sizes
  uint64_t target_size = 4 * options.max_bytes_for_level_base;
  for (int32_t i = 1; i < options.num_levels; i++) {
    ASSERT_LE(SizeAtLevel(i), target_size);
    target_size = static_cast<uint64_t>(target_size *
                                        options.max_bytes_for_level_multiplier);
  }

  TEST_SYNC_POINT("DBCompaction::PartialFill:2");
  ASSERT_OK(dbfull()->TEST_WaitForFlushMemTable());
  ASSERT_OK(dbfull()->TEST_WaitForCompact());
  threads.join();

  for (int32_t i = 0; i < 4300; i++) {
    ASSERT_EQ(Get(Key(i)), values[i]);
  }
}

TEST_F(DBCompactionTest, ManualCompactionWithUnorderedWrite) {
  ROCKSDB_NAMESPACE::SyncPoint::GetInstance()->LoadDependency(
      {{"DBImpl::WriteImpl:UnorderedWriteAfterWriteWAL",
        "DBCompactionTest::ManualCompactionWithUnorderedWrite:WaitWriteWAL"},
       {"DBImpl::WaitForPendingWrites:BeforeBlock",
        "DBImpl::WriteImpl:BeforeUnorderedWriteMemtable"}});

  Options options = CurrentOptions();
  options.unordered_write = true;
  DestroyAndReopen(options);
  ASSERT_OK(Put("foo", "v1"));
  ASSERT_OK(Flush());

  ASSERT_OK(Put("bar", "v1"));
  ROCKSDB_NAMESPACE::SyncPoint::GetInstance()->EnableProcessing();
  port::Thread writer([&]() { ASSERT_OK(Put("foo", "v2")); });

  TEST_SYNC_POINT(
      "DBCompactionTest::ManualCompactionWithUnorderedWrite:WaitWriteWAL");
  ASSERT_OK(db_->CompactRange(CompactRangeOptions(), nullptr, nullptr));

  writer.join();
  ASSERT_EQ(Get("foo"), "v2");

  SyncPoint::GetInstance()->DisableProcessing();
  SyncPoint::GetInstance()->ClearAllCallBacks();

  Reopen(options);
  ASSERT_EQ(Get("foo"), "v2");
}

TEST_F(DBCompactionTest, DeleteFileRange) {
  Options options = CurrentOptions();
  options.write_buffer_size = 10 * 1024 * 1024;
  options.max_bytes_for_level_multiplier = 2;
  options.num_levels = 4;
  options.level0_file_num_compaction_trigger = 3;
  options.max_background_compactions = 3;

  DestroyAndReopen(options);
  int32_t value_size = 10 * 1024;  // 10 KB

  // Add 2 non-overlapping files
  Random rnd(301);
  std::map<int32_t, std::string> values;

  // file 1 [0 => 100]
  for (int32_t i = 0; i < 100; i++) {
    values[i] = rnd.RandomString(value_size);
    ASSERT_OK(Put(Key(i), values[i]));
  }
  ASSERT_OK(Flush());

  // file 2 [100 => 300]
  for (int32_t i = 100; i < 300; i++) {
    values[i] = rnd.RandomString(value_size);
    ASSERT_OK(Put(Key(i), values[i]));
  }
  ASSERT_OK(Flush());

  // 2 files in L0
  ASSERT_EQ("2", FilesPerLevel(0));
  CompactRangeOptions compact_options;
  compact_options.change_level = true;
  compact_options.target_level = 2;
  ASSERT_OK(db_->CompactRange(compact_options, nullptr, nullptr));
  // 2 files in L2
  ASSERT_EQ("0,0,2", FilesPerLevel(0));

  // file 3 [ 0 => 200]
  for (int32_t i = 0; i < 200; i++) {
    values[i] = rnd.RandomString(value_size);
    ASSERT_OK(Put(Key(i), values[i]));
  }
  ASSERT_OK(Flush());

  // Many files 4 [300 => 4300)
  for (int32_t i = 0; i <= 5; i++) {
    for (int32_t j = 300; j < 4300; j++) {
      if (j == 2300) {
        ASSERT_OK(Flush());
        ASSERT_OK(dbfull()->TEST_WaitForFlushMemTable());
      }
      values[j] = rnd.RandomString(value_size);
      ASSERT_OK(Put(Key(j), values[j]));
    }
  }
  ASSERT_OK(Flush());
  ASSERT_OK(dbfull()->TEST_WaitForFlushMemTable());
  ASSERT_OK(dbfull()->TEST_WaitForCompact());

  // Verify level sizes
  uint64_t target_size = 4 * options.max_bytes_for_level_base;
  for (int32_t i = 1; i < options.num_levels; i++) {
    ASSERT_LE(SizeAtLevel(i), target_size);
    target_size = static_cast<uint64_t>(target_size *
                                        options.max_bytes_for_level_multiplier);
  }

  const size_t old_num_files = CountFiles();
  std::string begin_string = Key(1000);
  std::string end_string = Key(2000);
  Slice begin(begin_string);
  Slice end(end_string);
  ASSERT_OK(DeleteFilesInRange(db_, db_->DefaultColumnFamily(), &begin, &end));

  int32_t deleted_count = 0;
  for (int32_t i = 0; i < 4300; i++) {
    if (i < 1000 || i > 2000) {
      ASSERT_EQ(Get(Key(i)), values[i]);
    } else {
      ReadOptions roptions;
      std::string result;
      Status s = db_->Get(roptions, Key(i), &result);
      ASSERT_TRUE(s.IsNotFound() || s.ok());
      if (s.IsNotFound()) {
        deleted_count++;
      }
    }
  }
  ASSERT_GT(deleted_count, 0);
  begin_string = Key(5000);
  end_string = Key(6000);
  Slice begin1(begin_string);
  Slice end1(end_string);
  // Try deleting files in range which contain no keys
  ASSERT_OK(
      DeleteFilesInRange(db_, db_->DefaultColumnFamily(), &begin1, &end1));

  // Push data from level 0 to level 1 to force all data to be deleted
  // Note that we don't delete level 0 files
  compact_options.change_level = true;
  compact_options.target_level = 1;
  ASSERT_OK(db_->CompactRange(compact_options, nullptr, nullptr));
  ASSERT_OK(dbfull()->TEST_WaitForCompact());

  ASSERT_OK(
      DeleteFilesInRange(db_, db_->DefaultColumnFamily(), nullptr, nullptr));

  int32_t deleted_count2 = 0;
  for (int32_t i = 0; i < 4300; i++) {
    ReadOptions roptions;
    std::string result;
    ASSERT_TRUE(db_->Get(roptions, Key(i), &result).IsNotFound());
    deleted_count2++;
  }
  ASSERT_GT(deleted_count2, deleted_count);
  const size_t new_num_files = CountFiles();
  ASSERT_GT(old_num_files, new_num_files);
}

TEST_F(DBCompactionTest, DeleteFilesInRanges) {
  Options options = CurrentOptions();
  options.write_buffer_size = 10 * 1024 * 1024;
  options.max_bytes_for_level_multiplier = 2;
  options.num_levels = 4;
  options.max_background_compactions = 3;
  options.disable_auto_compactions = true;

  DestroyAndReopen(options);
  int32_t value_size = 10 * 1024;  // 10 KB

  Random rnd(301);
  std::map<int32_t, std::string> values;

  // file [0 => 100), [100 => 200), ... [900, 1000)
  for (auto i = 0; i < 10; i++) {
    for (auto j = 0; j < 100; j++) {
      auto k = i * 100 + j;
      values[k] = rnd.RandomString(value_size);
      ASSERT_OK(Put(Key(k), values[k]));
    }
    ASSERT_OK(Flush());
  }
  ASSERT_EQ("10", FilesPerLevel(0));
  CompactRangeOptions compact_options;
  compact_options.change_level = true;
  compact_options.target_level = 2;
  ASSERT_OK(db_->CompactRange(compact_options, nullptr, nullptr));
  ASSERT_EQ("0,0,10", FilesPerLevel(0));

  // file [0 => 100), [200 => 300), ... [800, 900)
  for (auto i = 0; i < 10; i += 2) {
    for (auto j = 0; j < 100; j++) {
      auto k = i * 100 + j;
      ASSERT_OK(Put(Key(k), values[k]));
    }
    ASSERT_OK(Flush());
  }
  ASSERT_EQ("5,0,10", FilesPerLevel(0));
  ASSERT_OK(dbfull()->TEST_CompactRange(0, nullptr, nullptr));
  ASSERT_EQ("0,5,10", FilesPerLevel(0));

  // Delete files in range [0, 299] (inclusive)
  {
    auto begin_str1 = Key(0), end_str1 = Key(100);
    auto begin_str2 = Key(100), end_str2 = Key(200);
    auto begin_str3 = Key(200), end_str3 = Key(299);
    Slice begin1(begin_str1), end1(end_str1);
    Slice begin2(begin_str2), end2(end_str2);
    Slice begin3(begin_str3), end3(end_str3);
    std::vector<RangePtr> ranges;
    ranges.push_back(RangePtr(&begin1, &end1));
    ranges.push_back(RangePtr(&begin2, &end2));
    ranges.push_back(RangePtr(&begin3, &end3));
    ASSERT_OK(DeleteFilesInRanges(db_, db_->DefaultColumnFamily(),
                                  ranges.data(), ranges.size()));
    ASSERT_EQ("0,3,7", FilesPerLevel(0));

    // Keys [0, 300) should not exist.
    for (auto i = 0; i < 300; i++) {
      ReadOptions ropts;
      std::string result;
      auto s = db_->Get(ropts, Key(i), &result);
      ASSERT_TRUE(s.IsNotFound());
    }
    for (auto i = 300; i < 1000; i++) {
      ASSERT_EQ(Get(Key(i)), values[i]);
    }
  }

  // Delete files in range [600, 999) (exclusive)
  {
    auto begin_str1 = Key(600), end_str1 = Key(800);
    auto begin_str2 = Key(700), end_str2 = Key(900);
    auto begin_str3 = Key(800), end_str3 = Key(999);
    Slice begin1(begin_str1), end1(end_str1);
    Slice begin2(begin_str2), end2(end_str2);
    Slice begin3(begin_str3), end3(end_str3);
    std::vector<RangePtr> ranges;
    ranges.push_back(RangePtr(&begin1, &end1));
    ranges.push_back(RangePtr(&begin2, &end2));
    ranges.push_back(RangePtr(&begin3, &end3));
    ASSERT_OK(DeleteFilesInRanges(db_, db_->DefaultColumnFamily(),
                                  ranges.data(), ranges.size(), false));
    ASSERT_EQ("0,1,4", FilesPerLevel(0));

    // Keys [600, 900) should not exist.
    for (auto i = 600; i < 900; i++) {
      ReadOptions ropts;
      std::string result;
      auto s = db_->Get(ropts, Key(i), &result);
      ASSERT_TRUE(s.IsNotFound());
    }
    for (auto i = 300; i < 600; i++) {
      ASSERT_EQ(Get(Key(i)), values[i]);
    }
    for (auto i = 900; i < 1000; i++) {
      ASSERT_EQ(Get(Key(i)), values[i]);
    }
  }

  // Delete all files.
  {
    RangePtr range;
    ASSERT_OK(DeleteFilesInRanges(db_, db_->DefaultColumnFamily(), &range, 1));
    ASSERT_EQ("", FilesPerLevel(0));

    for (auto i = 0; i < 1000; i++) {
      ReadOptions ropts;
      std::string result;
      auto s = db_->Get(ropts, Key(i), &result);
      ASSERT_TRUE(s.IsNotFound());
    }
  }
}

TEST_F(DBCompactionTest, DeleteFileRangeFileEndpointsOverlapBug) {
  // regression test for #2833: groups of files whose user-keys overlap at the
  // endpoints could be split by `DeleteFilesInRange`. This caused old data to
  // reappear, either because a new version of the key was removed, or a range
  // deletion was partially dropped. It could also cause non-overlapping
  // invariant to be violated if the files dropped by DeleteFilesInRange were
  // a subset of files that a range deletion spans.
  const int kNumL0Files = 2;
  const int kValSize = 8 << 10;  // 8KB
  Options options = CurrentOptions();
  options.level0_file_num_compaction_trigger = kNumL0Files;
  options.target_file_size_base = 1 << 10;  // 1KB
  DestroyAndReopen(options);

  // The snapshot prevents key 1 from having its old version dropped. The low
  // `target_file_size_base` ensures two keys will be in each output file.
  const Snapshot* snapshot = nullptr;
  Random rnd(301);
  // The value indicates which flush the key belonged to, which is enough
  // for us to determine the keys' relative ages. After L0 flushes finish,
  // files look like:
  //
  // File 0: 0 -> vals[0], 1 -> vals[0]
  // File 1:               1 -> vals[1], 2 -> vals[1]
  //
  // Then L0->L1 compaction happens, which outputs keys as follows:
  //
  // File 0: 0 -> vals[0], 1 -> vals[1]
  // File 1:               1 -> vals[0], 2 -> vals[1]
  //
  // DeleteFilesInRange shouldn't be allowed to drop just file 0, as that
  // would cause `1 -> vals[0]` (an older key) to reappear.
  std::string vals[kNumL0Files];
  for (int i = 0; i < kNumL0Files; ++i) {
    vals[i] = rnd.RandomString(kValSize);
    ASSERT_OK(Put(Key(i), vals[i]));
    ASSERT_OK(Put(Key(i + 1), vals[i]));
    ASSERT_OK(Flush());
    if (i == 0) {
      snapshot = db_->GetSnapshot();
    }
  }
  ASSERT_OK(dbfull()->TEST_WaitForCompact());

  // Verify `DeleteFilesInRange` can't drop only file 0 which would cause
  // "1 -> vals[0]" to reappear.
  std::string begin_str = Key(0), end_str = Key(1);
  Slice begin = begin_str, end = end_str;
  ASSERT_OK(DeleteFilesInRange(db_, db_->DefaultColumnFamily(), &begin, &end));
  ASSERT_EQ(vals[1], Get(Key(1)));

  db_->ReleaseSnapshot(snapshot);
}

TEST_P(DBCompactionTestWithParam, TrivialMoveToLastLevelWithFiles) {
  int32_t trivial_move = 0;
  int32_t non_trivial_move = 0;
  ROCKSDB_NAMESPACE::SyncPoint::GetInstance()->SetCallBack(
      "DBImpl::BackgroundCompaction:TrivialMove",
      [&](void* /*arg*/) { trivial_move++; });
  ROCKSDB_NAMESPACE::SyncPoint::GetInstance()->SetCallBack(
      "DBImpl::BackgroundCompaction:NonTrivial",
      [&](void* /*arg*/) { non_trivial_move++; });
  ROCKSDB_NAMESPACE::SyncPoint::GetInstance()->EnableProcessing();

  Options options = CurrentOptions();
  options.write_buffer_size = 100000000;
  options.max_subcompactions = max_subcompactions_;
  DestroyAndReopen(options);

  int32_t value_size = 10 * 1024;  // 10 KB

  Random rnd(301);
  std::vector<std::string> values;
  // File with keys [ 0 => 99 ]
  for (int i = 0; i < 100; i++) {
    values.push_back(rnd.RandomString(value_size));
    ASSERT_OK(Put(Key(i), values[i]));
  }
  ASSERT_OK(Flush());

  ASSERT_EQ("1", FilesPerLevel(0));
  // Compaction will do L0=>L1 (trivial move) then move L1 files to L3
  CompactRangeOptions compact_options;
  compact_options.change_level = true;
  compact_options.target_level = 3;
  compact_options.exclusive_manual_compaction = exclusive_manual_compaction_;
  ASSERT_OK(db_->CompactRange(compact_options, nullptr, nullptr));
  ASSERT_EQ("0,0,0,1", FilesPerLevel(0));
  ASSERT_EQ(trivial_move, 1);
  ASSERT_EQ(non_trivial_move, 0);

  // File with keys [ 100 => 199 ]
  for (int i = 100; i < 200; i++) {
    values.push_back(rnd.RandomString(value_size));
    ASSERT_OK(Put(Key(i), values[i]));
  }
  ASSERT_OK(Flush());

  ASSERT_EQ("1,0,0,1", FilesPerLevel(0));
  CompactRangeOptions cro;
  cro.exclusive_manual_compaction = exclusive_manual_compaction_;
  // Compaction will do L0=>L1 L1=>L2 L2=>L3 (3 trivial moves)
  ASSERT_OK(db_->CompactRange(cro, nullptr, nullptr));
  ASSERT_EQ("0,0,0,2", FilesPerLevel(0));
  ASSERT_EQ(trivial_move, 4);
  ASSERT_EQ(non_trivial_move, 0);

  for (int i = 0; i < 200; i++) {
    ASSERT_EQ(Get(Key(i)), values[i]);
  }

  ROCKSDB_NAMESPACE::SyncPoint::GetInstance()->DisableProcessing();
}

TEST_P(DBCompactionTestWithParam, LevelCompactionThirdPath) {
  Options options = CurrentOptions();
  options.db_paths.emplace_back(dbname_, 500 * 1024);
  options.db_paths.emplace_back(dbname_ + "_2", 4 * 1024 * 1024);
  options.db_paths.emplace_back(dbname_ + "_3", 1024 * 1024 * 1024);
  options.memtable_factory.reset(
      test::NewSpecialSkipListFactory(KNumKeysByGenerateNewFile - 1));
  options.compaction_style = kCompactionStyleLevel;
  options.write_buffer_size = 110 << 10;  // 110KB
  options.arena_block_size = 4 << 10;
  options.level0_file_num_compaction_trigger = 2;
  options.num_levels = 4;
  options.max_bytes_for_level_base = 400 * 1024;
  options.max_subcompactions = max_subcompactions_;

  DestroyAndReopen(options);

  Random rnd(301);
  int key_idx = 0;

  // First three 110KB files are not going to second path.
  // After that, (100K, 200K)
  for (int num = 0; num < 3; num++) {
    GenerateNewFile(&rnd, &key_idx);
  }

  // Another 110KB triggers a compaction to 400K file to fill up first path
  GenerateNewFile(&rnd, &key_idx);
  ASSERT_EQ(3, GetSstFileCount(options.db_paths[1].path));

  // (1, 4)
  GenerateNewFile(&rnd, &key_idx);
  ASSERT_EQ("1,4", FilesPerLevel(0));
  ASSERT_EQ(4, GetSstFileCount(options.db_paths[1].path));
  ASSERT_EQ(1, GetSstFileCount(dbname_));

  // (1, 4, 1)
  GenerateNewFile(&rnd, &key_idx);
  ASSERT_EQ("1,4,1", FilesPerLevel(0));
  ASSERT_EQ(1, GetSstFileCount(options.db_paths[2].path));
  ASSERT_EQ(4, GetSstFileCount(options.db_paths[1].path));
  ASSERT_EQ(1, GetSstFileCount(dbname_));

  // (1, 4, 2)
  GenerateNewFile(&rnd, &key_idx);
  ASSERT_EQ("1,4,2", FilesPerLevel(0));
  ASSERT_EQ(2, GetSstFileCount(options.db_paths[2].path));
  ASSERT_EQ(4, GetSstFileCount(options.db_paths[1].path));
  ASSERT_EQ(1, GetSstFileCount(dbname_));

  // (1, 4, 3)
  GenerateNewFile(&rnd, &key_idx);
  ASSERT_EQ("1,4,3", FilesPerLevel(0));
  ASSERT_EQ(3, GetSstFileCount(options.db_paths[2].path));
  ASSERT_EQ(4, GetSstFileCount(options.db_paths[1].path));
  ASSERT_EQ(1, GetSstFileCount(dbname_));

  // (1, 4, 4)
  GenerateNewFile(&rnd, &key_idx);
  ASSERT_EQ("1,4,4", FilesPerLevel(0));
  ASSERT_EQ(4, GetSstFileCount(options.db_paths[2].path));
  ASSERT_EQ(4, GetSstFileCount(options.db_paths[1].path));
  ASSERT_EQ(1, GetSstFileCount(dbname_));

  // (1, 4, 5)
  GenerateNewFile(&rnd, &key_idx);
  ASSERT_EQ("1,4,5", FilesPerLevel(0));
  ASSERT_EQ(5, GetSstFileCount(options.db_paths[2].path));
  ASSERT_EQ(4, GetSstFileCount(options.db_paths[1].path));
  ASSERT_EQ(1, GetSstFileCount(dbname_));

  // (1, 4, 6)
  GenerateNewFile(&rnd, &key_idx);
  ASSERT_EQ("1,4,6", FilesPerLevel(0));
  ASSERT_EQ(6, GetSstFileCount(options.db_paths[2].path));
  ASSERT_EQ(4, GetSstFileCount(options.db_paths[1].path));
  ASSERT_EQ(1, GetSstFileCount(dbname_));

  // (1, 4, 7)
  GenerateNewFile(&rnd, &key_idx);
  ASSERT_EQ("1,4,7", FilesPerLevel(0));
  ASSERT_EQ(7, GetSstFileCount(options.db_paths[2].path));
  ASSERT_EQ(4, GetSstFileCount(options.db_paths[1].path));
  ASSERT_EQ(1, GetSstFileCount(dbname_));

  // (1, 4, 8)
  GenerateNewFile(&rnd, &key_idx);
  ASSERT_EQ("1,4,8", FilesPerLevel(0));
  ASSERT_EQ(8, GetSstFileCount(options.db_paths[2].path));
  ASSERT_EQ(4, GetSstFileCount(options.db_paths[1].path));
  ASSERT_EQ(1, GetSstFileCount(dbname_));

  for (int i = 0; i < key_idx; i++) {
    auto v = Get(Key(i));
    ASSERT_NE(v, "NOT_FOUND");
    ASSERT_TRUE(v.size() == 1 || v.size() == 990);
  }

  Reopen(options);

  for (int i = 0; i < key_idx; i++) {
    auto v = Get(Key(i));
    ASSERT_NE(v, "NOT_FOUND");
    ASSERT_TRUE(v.size() == 1 || v.size() == 990);
  }

  Destroy(options);
}

TEST_P(DBCompactionTestWithParam, LevelCompactionPathUse) {
  Options options = CurrentOptions();
  options.db_paths.emplace_back(dbname_, 500 * 1024);
  options.db_paths.emplace_back(dbname_ + "_2", 4 * 1024 * 1024);
  options.db_paths.emplace_back(dbname_ + "_3", 1024 * 1024 * 1024);
  options.memtable_factory.reset(
      test::NewSpecialSkipListFactory(KNumKeysByGenerateNewFile - 1));
  options.compaction_style = kCompactionStyleLevel;
  options.write_buffer_size = 110 << 10;  // 110KB
  options.arena_block_size = 4 << 10;
  options.level0_file_num_compaction_trigger = 2;
  options.num_levels = 4;
  options.max_bytes_for_level_base = 400 * 1024;
  options.max_subcompactions = max_subcompactions_;

  DestroyAndReopen(options);

  Random rnd(301);
  int key_idx = 0;

  // Always gets compacted into 1 Level1 file,
  // 0/1 Level 0 file
  for (int num = 0; num < 3; num++) {
    key_idx = 0;
    GenerateNewFile(&rnd, &key_idx);
  }

  key_idx = 0;
  GenerateNewFile(&rnd, &key_idx);
  ASSERT_EQ(1, GetSstFileCount(options.db_paths[1].path));

  key_idx = 0;
  GenerateNewFile(&rnd, &key_idx);
  ASSERT_EQ("1,1", FilesPerLevel(0));
  ASSERT_EQ(1, GetSstFileCount(options.db_paths[1].path));
  ASSERT_EQ(1, GetSstFileCount(dbname_));

  key_idx = 0;
  GenerateNewFile(&rnd, &key_idx);
  ASSERT_EQ("0,1", FilesPerLevel(0));
  ASSERT_EQ(0, GetSstFileCount(options.db_paths[2].path));
  ASSERT_EQ(1, GetSstFileCount(options.db_paths[1].path));
  ASSERT_EQ(0, GetSstFileCount(dbname_));

  key_idx = 0;
  GenerateNewFile(&rnd, &key_idx);
  ASSERT_EQ("1,1", FilesPerLevel(0));
  ASSERT_EQ(0, GetSstFileCount(options.db_paths[2].path));
  ASSERT_EQ(1, GetSstFileCount(options.db_paths[1].path));
  ASSERT_EQ(1, GetSstFileCount(dbname_));

  key_idx = 0;
  GenerateNewFile(&rnd, &key_idx);
  ASSERT_EQ("0,1", FilesPerLevel(0));
  ASSERT_EQ(0, GetSstFileCount(options.db_paths[2].path));
  ASSERT_EQ(1, GetSstFileCount(options.db_paths[1].path));
  ASSERT_EQ(0, GetSstFileCount(dbname_));

  key_idx = 0;
  GenerateNewFile(&rnd, &key_idx);
  ASSERT_EQ("1,1", FilesPerLevel(0));
  ASSERT_EQ(0, GetSstFileCount(options.db_paths[2].path));
  ASSERT_EQ(1, GetSstFileCount(options.db_paths[1].path));
  ASSERT_EQ(1, GetSstFileCount(dbname_));

  key_idx = 0;
  GenerateNewFile(&rnd, &key_idx);
  ASSERT_EQ("0,1", FilesPerLevel(0));
  ASSERT_EQ(0, GetSstFileCount(options.db_paths[2].path));
  ASSERT_EQ(1, GetSstFileCount(options.db_paths[1].path));
  ASSERT_EQ(0, GetSstFileCount(dbname_));

  key_idx = 0;
  GenerateNewFile(&rnd, &key_idx);
  ASSERT_EQ("1,1", FilesPerLevel(0));
  ASSERT_EQ(0, GetSstFileCount(options.db_paths[2].path));
  ASSERT_EQ(1, GetSstFileCount(options.db_paths[1].path));
  ASSERT_EQ(1, GetSstFileCount(dbname_));

  key_idx = 0;
  GenerateNewFile(&rnd, &key_idx);
  ASSERT_EQ("0,1", FilesPerLevel(0));
  ASSERT_EQ(0, GetSstFileCount(options.db_paths[2].path));
  ASSERT_EQ(1, GetSstFileCount(options.db_paths[1].path));
  ASSERT_EQ(0, GetSstFileCount(dbname_));

  key_idx = 0;
  GenerateNewFile(&rnd, &key_idx);
  ASSERT_EQ("1,1", FilesPerLevel(0));
  ASSERT_EQ(0, GetSstFileCount(options.db_paths[2].path));
  ASSERT_EQ(1, GetSstFileCount(options.db_paths[1].path));
  ASSERT_EQ(1, GetSstFileCount(dbname_));

  for (int i = 0; i < key_idx; i++) {
    auto v = Get(Key(i));
    ASSERT_NE(v, "NOT_FOUND");
    ASSERT_TRUE(v.size() == 1 || v.size() == 990);
  }

  Reopen(options);

  for (int i = 0; i < key_idx; i++) {
    auto v = Get(Key(i));
    ASSERT_NE(v, "NOT_FOUND");
    ASSERT_TRUE(v.size() == 1 || v.size() == 990);
  }

  Destroy(options);
}

TEST_P(DBCompactionTestWithParam, LevelCompactionCFPathUse) {
  Options options = CurrentOptions();
  options.db_paths.emplace_back(dbname_, 500 * 1024);
  options.db_paths.emplace_back(dbname_ + "_2", 4 * 1024 * 1024);
  options.db_paths.emplace_back(dbname_ + "_3", 1024 * 1024 * 1024);
  options.memtable_factory.reset(
      test::NewSpecialSkipListFactory(KNumKeysByGenerateNewFile - 1));
  options.compaction_style = kCompactionStyleLevel;
  options.write_buffer_size = 110 << 10;  // 110KB
  options.arena_block_size = 4 << 10;
  options.level0_file_num_compaction_trigger = 2;
  options.num_levels = 4;
  options.max_bytes_for_level_base = 400 * 1024;
  options.max_subcompactions = max_subcompactions_;

  std::vector<Options> option_vector;
  option_vector.emplace_back(options);
  ColumnFamilyOptions cf_opt1(options), cf_opt2(options);
  // Configure CF1 specific paths.
  cf_opt1.cf_paths.emplace_back(dbname_ + "cf1", 500 * 1024);
  cf_opt1.cf_paths.emplace_back(dbname_ + "cf1_2", 4 * 1024 * 1024);
  cf_opt1.cf_paths.emplace_back(dbname_ + "cf1_3", 1024 * 1024 * 1024);
  option_vector.emplace_back(DBOptions(options), cf_opt1);
  CreateColumnFamilies({"one"}, option_vector[1]);

  // Configure CF2 specific paths.
  cf_opt2.cf_paths.emplace_back(dbname_ + "cf2", 500 * 1024);
  cf_opt2.cf_paths.emplace_back(dbname_ + "cf2_2", 4 * 1024 * 1024);
  cf_opt2.cf_paths.emplace_back(dbname_ + "cf2_3", 1024 * 1024 * 1024);
  option_vector.emplace_back(DBOptions(options), cf_opt2);
  CreateColumnFamilies({"two"}, option_vector[2]);

  ReopenWithColumnFamilies({"default", "one", "two"}, option_vector);

  Random rnd(301);
  int key_idx = 0;
  int key_idx1 = 0;
  int key_idx2 = 0;

  auto generate_file = [&]() {
    GenerateNewFile(0, &rnd, &key_idx);
    GenerateNewFile(1, &rnd, &key_idx1);
    GenerateNewFile(2, &rnd, &key_idx2);
  };

  auto check_sstfilecount = [&](int path_id, int expected) {
    ASSERT_EQ(expected, GetSstFileCount(options.db_paths[path_id].path));
    ASSERT_EQ(expected, GetSstFileCount(cf_opt1.cf_paths[path_id].path));
    ASSERT_EQ(expected, GetSstFileCount(cf_opt2.cf_paths[path_id].path));
  };

  auto check_filesperlevel = [&](const std::string& expected) {
    ASSERT_EQ(expected, FilesPerLevel(0));
    ASSERT_EQ(expected, FilesPerLevel(1));
    ASSERT_EQ(expected, FilesPerLevel(2));
  };

  auto check_getvalues = [&]() {
    for (int i = 0; i < key_idx; i++) {
      auto v = Get(0, Key(i));
      ASSERT_NE(v, "NOT_FOUND");
      ASSERT_TRUE(v.size() == 1 || v.size() == 990);
    }

    for (int i = 0; i < key_idx1; i++) {
      auto v = Get(1, Key(i));
      ASSERT_NE(v, "NOT_FOUND");
      ASSERT_TRUE(v.size() == 1 || v.size() == 990);
    }

    for (int i = 0; i < key_idx2; i++) {
      auto v = Get(2, Key(i));
      ASSERT_NE(v, "NOT_FOUND");
      ASSERT_TRUE(v.size() == 1 || v.size() == 990);
    }
  };

  // Check that default column family uses db_paths.
  // And Column family "one" uses cf_paths.

  // The compaction in level0 outputs the sst files in level1.
  // The first path cannot hold level1's data(400KB+400KB > 500KB),
  // so every compaction move a sst file to second path. Please
  // refer to LevelCompactionBuilder::GetPathId.
  for (int num = 0; num < 3; num++) {
    generate_file();
  }
  check_sstfilecount(0, 1);
  check_sstfilecount(1, 2);

  generate_file();
  check_sstfilecount(1, 3);

  // (1, 4)
  generate_file();
  check_filesperlevel("1,4");
  check_sstfilecount(1, 4);
  check_sstfilecount(0, 1);

  // (1, 4, 1)
  generate_file();
  check_filesperlevel("1,4,1");
  check_sstfilecount(2, 1);
  check_sstfilecount(1, 4);
  check_sstfilecount(0, 1);

  // (1, 4, 2)
  generate_file();
  check_filesperlevel("1,4,2");
  check_sstfilecount(2, 2);
  check_sstfilecount(1, 4);
  check_sstfilecount(0, 1);

  check_getvalues();

  {  // Also verify GetLiveFilesStorageInfo with db_paths / cf_paths
    std::vector<LiveFileStorageInfo> new_infos;
    LiveFilesStorageInfoOptions lfsio;
    lfsio.wal_size_for_flush = UINT64_MAX;  // no flush
    ASSERT_OK(db_->GetLiveFilesStorageInfo(lfsio, &new_infos));
    std::unordered_map<std::string, int> live_sst_by_dir;
    for (auto& info : new_infos) {
      if (info.file_type == kTableFile) {
        live_sst_by_dir[info.directory]++;
        // Verify file on disk (no directory confusion)
        uint64_t size;
        ASSERT_OK(env_->GetFileSize(
            info.directory + "/" + info.relative_filename, &size));
        ASSERT_EQ(info.size, size);
      }
    }
    ASSERT_EQ(3U * 3U, live_sst_by_dir.size());
    for (auto& paths : {options.db_paths, cf_opt1.cf_paths, cf_opt2.cf_paths}) {
      ASSERT_EQ(1, live_sst_by_dir[paths[0].path]);
      ASSERT_EQ(4, live_sst_by_dir[paths[1].path]);
      ASSERT_EQ(2, live_sst_by_dir[paths[2].path]);
    }
  }

  ReopenWithColumnFamilies({"default", "one", "two"}, option_vector);

  check_getvalues();

  Destroy(options, true);
}

TEST_P(DBCompactionTestWithParam, ConvertCompactionStyle) {
  Random rnd(301);
  int max_key_level_insert = 200;
  int max_key_universal_insert = 600;

  // Stage 1: generate a db with level compaction
  Options options = CurrentOptions();
  options.write_buffer_size = 110 << 10;  // 110KB
  options.arena_block_size = 4 << 10;
  options.num_levels = 4;
  options.level0_file_num_compaction_trigger = 3;
  options.max_bytes_for_level_base = 500 << 10;  // 500KB
  options.max_bytes_for_level_multiplier = 1;
  options.target_file_size_base = 200 << 10;  // 200KB
  options.target_file_size_multiplier = 1;
  options.max_subcompactions = max_subcompactions_;
  CreateAndReopenWithCF({"pikachu"}, options);

  for (int i = 0; i <= max_key_level_insert; i++) {
    // each value is 10K
    ASSERT_OK(Put(1, Key(i), rnd.RandomString(10000)));
  }
  ASSERT_OK(Flush(1));
  ASSERT_OK(dbfull()->TEST_WaitForCompact());

  ASSERT_GT(TotalTableFiles(1, 4), 1);
  int non_level0_num_files = 0;
  for (int i = 1; i < options.num_levels; i++) {
    non_level0_num_files += NumTableFilesAtLevel(i, 1);
  }
  ASSERT_GT(non_level0_num_files, 0);

  // Stage 2: reopen with universal compaction - should fail
  options = CurrentOptions();
  options.compaction_style = kCompactionStyleUniversal;
  options.num_levels = 1;
  options = CurrentOptions(options);
  Status s = TryReopenWithColumnFamilies({"default", "pikachu"}, options);
  ASSERT_TRUE(s.IsInvalidArgument());

  // Stage 3: compact into a single file and move the file to level 0
  options = CurrentOptions();
  options.disable_auto_compactions = true;
  options.target_file_size_base = INT_MAX;
  options.target_file_size_multiplier = 1;
  options.max_bytes_for_level_base = INT_MAX;
  options.max_bytes_for_level_multiplier = 1;
  options.num_levels = 4;
  options = CurrentOptions(options);
  ReopenWithColumnFamilies({"default", "pikachu"}, options);

  CompactRangeOptions compact_options;
  compact_options.change_level = true;
  compact_options.target_level = 0;
  // cannot use kForceOptimized here because the compaction here is expected
  // to generate one output file
  compact_options.bottommost_level_compaction =
      BottommostLevelCompaction::kForce;
  compact_options.exclusive_manual_compaction = exclusive_manual_compaction_;
  ASSERT_OK(
      dbfull()->CompactRange(compact_options, handles_[1], nullptr, nullptr));

  // Only 1 file in L0
  ASSERT_EQ("1", FilesPerLevel(1));

  // Stage 4: re-open in universal compaction style and do some db operations
  options = CurrentOptions();
  options.compaction_style = kCompactionStyleUniversal;
  options.num_levels = 4;
  options.write_buffer_size = 110 << 10;  // 110KB
  options.arena_block_size = 4 << 10;
  options.level0_file_num_compaction_trigger = 3;
  options = CurrentOptions(options);
  ReopenWithColumnFamilies({"default", "pikachu"}, options);

  options.num_levels = 1;
  ReopenWithColumnFamilies({"default", "pikachu"}, options);

  for (int i = max_key_level_insert / 2; i <= max_key_universal_insert; i++) {
    ASSERT_OK(Put(1, Key(i), rnd.RandomString(10000)));
  }
  ASSERT_OK(dbfull()->Flush(FlushOptions()));
  ASSERT_OK(Flush(1));
  ASSERT_OK(dbfull()->TEST_WaitForCompact());

  for (int i = 1; i < options.num_levels; i++) {
    ASSERT_EQ(NumTableFilesAtLevel(i, 1), 0);
  }

  // verify keys inserted in both level compaction style and universal
  // compaction style
  std::string keys_in_db;
  Iterator* iter = dbfull()->NewIterator(ReadOptions(), handles_[1]);
  ASSERT_OK(iter->status());
  for (iter->SeekToFirst(); iter->Valid(); iter->Next()) {
    keys_in_db.append(iter->key().ToString());
    keys_in_db.push_back(',');
  }
  delete iter;

  std::string expected_keys;
  for (int i = 0; i <= max_key_universal_insert; i++) {
    expected_keys.append(Key(i));
    expected_keys.push_back(',');
  }

  ASSERT_EQ(keys_in_db, expected_keys);
}

TEST_F(DBCompactionTest, L0_CompactionBug_Issue44_a) {
  do {
    CreateAndReopenWithCF({"pikachu"}, CurrentOptions());
    ASSERT_OK(Put(1, "b", "v"));
    ReopenWithColumnFamilies({"default", "pikachu"}, CurrentOptions());
    ASSERT_OK(Delete(1, "b"));
    ASSERT_OK(Delete(1, "a"));
    ReopenWithColumnFamilies({"default", "pikachu"}, CurrentOptions());
    ASSERT_OK(Delete(1, "a"));
    ReopenWithColumnFamilies({"default", "pikachu"}, CurrentOptions());
    ASSERT_OK(Put(1, "a", "v"));
    ReopenWithColumnFamilies({"default", "pikachu"}, CurrentOptions());
    ReopenWithColumnFamilies({"default", "pikachu"}, CurrentOptions());
    ASSERT_EQ("(a->v)", Contents(1));
    env_->SleepForMicroseconds(1000000);  // Wait for compaction to finish
    ASSERT_EQ("(a->v)", Contents(1));
  } while (ChangeCompactOptions());
}

TEST_F(DBCompactionTest, L0_CompactionBug_Issue44_b) {
  do {
    CreateAndReopenWithCF({"pikachu"}, CurrentOptions());
    ASSERT_OK(Put(1, "", ""));
    ReopenWithColumnFamilies({"default", "pikachu"}, CurrentOptions());
    ASSERT_OK(Delete(1, "e"));
    ASSERT_OK(Put(1, "", ""));
    ReopenWithColumnFamilies({"default", "pikachu"}, CurrentOptions());
    ASSERT_OK(Put(1, "c", "cv"));
    ReopenWithColumnFamilies({"default", "pikachu"}, CurrentOptions());
    ASSERT_OK(Put(1, "", ""));
    ReopenWithColumnFamilies({"default", "pikachu"}, CurrentOptions());
    ASSERT_OK(Put(1, "", ""));
    env_->SleepForMicroseconds(1000000);  // Wait for compaction to finish
    ReopenWithColumnFamilies({"default", "pikachu"}, CurrentOptions());
    ASSERT_OK(Put(1, "d", "dv"));
    ReopenWithColumnFamilies({"default", "pikachu"}, CurrentOptions());
    ASSERT_OK(Put(1, "", ""));
    ReopenWithColumnFamilies({"default", "pikachu"}, CurrentOptions());
    ASSERT_OK(Delete(1, "d"));
    ASSERT_OK(Delete(1, "b"));
    ReopenWithColumnFamilies({"default", "pikachu"}, CurrentOptions());
    ASSERT_EQ("(->)(c->cv)", Contents(1));
    env_->SleepForMicroseconds(1000000);  // Wait for compaction to finish
    ASSERT_EQ("(->)(c->cv)", Contents(1));
  } while (ChangeCompactOptions());
}

TEST_F(DBCompactionTest, ManualAutoRace) {
  CreateAndReopenWithCF({"pikachu"}, CurrentOptions());
  ROCKSDB_NAMESPACE::SyncPoint::GetInstance()->LoadDependency(
      {{"DBImpl::BGWorkCompaction", "DBCompactionTest::ManualAutoRace:1"},
       {"DBImpl::RunManualCompaction:WaitScheduled",
        "BackgroundCallCompaction:0"}});

  ROCKSDB_NAMESPACE::SyncPoint::GetInstance()->EnableProcessing();

  ASSERT_OK(Put(1, "foo", ""));
  ASSERT_OK(Put(1, "bar", ""));
  ASSERT_OK(Flush(1));
  ASSERT_OK(Put(1, "foo", ""));
  ASSERT_OK(Put(1, "bar", ""));
  // Generate four files in CF 0, which should trigger an auto compaction
  ASSERT_OK(Put("foo", ""));
  ASSERT_OK(Put("bar", ""));
  ASSERT_OK(Flush());
  ASSERT_OK(Put("foo", ""));
  ASSERT_OK(Put("bar", ""));
  ASSERT_OK(Flush());
  ASSERT_OK(Put("foo", ""));
  ASSERT_OK(Put("bar", ""));
  ASSERT_OK(Flush());
  ASSERT_OK(Put("foo", ""));
  ASSERT_OK(Put("bar", ""));
  ASSERT_OK(Flush());

  // The auto compaction is scheduled but waited until here
  TEST_SYNC_POINT("DBCompactionTest::ManualAutoRace:1");
  // The auto compaction will wait until the manual compaction is registerd
  // before processing so that it will be cancelled.
  CompactRangeOptions cro;
  cro.exclusive_manual_compaction = true;
  ASSERT_OK(dbfull()->CompactRange(cro, handles_[1], nullptr, nullptr));
  ASSERT_EQ("0,1", FilesPerLevel(1));

  // Eventually the cancelled compaction will be rescheduled and executed.
  ASSERT_OK(dbfull()->TEST_WaitForCompact());
  ASSERT_EQ("0,1", FilesPerLevel(0));
  ROCKSDB_NAMESPACE::SyncPoint::GetInstance()->DisableProcessing();
}

TEST_P(DBCompactionTestWithParam, ManualCompaction) {
  Options options = CurrentOptions();
  options.max_subcompactions = max_subcompactions_;
  options.statistics = ROCKSDB_NAMESPACE::CreateDBStatistics();
  CreateAndReopenWithCF({"pikachu"}, options);

  // iter - 0 with 7 levels
  // iter - 1 with 3 levels
  for (int iter = 0; iter < 2; ++iter) {
    MakeTables(3, "p", "q", 1);
    ASSERT_EQ("1,1,1", FilesPerLevel(1));

    // Compaction range falls before files
    Compact(1, "", "c");
    ASSERT_EQ("1,1,1", FilesPerLevel(1));

    // Compaction range falls after files
    Compact(1, "r", "z");
    ASSERT_EQ("1,1,1", FilesPerLevel(1));

    // Compaction range overlaps files
    Compact(1, "p", "q");
    ASSERT_EQ("0,0,1", FilesPerLevel(1));

    // Populate a different range
    MakeTables(3, "c", "e", 1);
    ASSERT_EQ("1,1,2", FilesPerLevel(1));

    // Compact just the new range
    Compact(1, "b", "f");
    ASSERT_EQ("0,0,2", FilesPerLevel(1));

    // Compact all
    MakeTables(1, "a", "z", 1);
    ASSERT_EQ("1,0,2", FilesPerLevel(1));

    uint64_t prev_block_cache_add =
        options.statistics->getTickerCount(BLOCK_CACHE_ADD);
    CompactRangeOptions cro;
    cro.exclusive_manual_compaction = exclusive_manual_compaction_;
    ASSERT_OK(db_->CompactRange(cro, handles_[1], nullptr, nullptr));
    // Verify manual compaction doesn't fill block cache
    ASSERT_EQ(prev_block_cache_add,
              options.statistics->getTickerCount(BLOCK_CACHE_ADD));

    ASSERT_EQ("0,0,1", FilesPerLevel(1));

    if (iter == 0) {
      options = CurrentOptions();
      options.num_levels = 3;
      options.create_if_missing = true;
      options.statistics = ROCKSDB_NAMESPACE::CreateDBStatistics();
      DestroyAndReopen(options);
      CreateAndReopenWithCF({"pikachu"}, options);
    }
  }
}

TEST_P(DBCompactionTestWithParam, ManualLevelCompactionOutputPathId) {
  Options options = CurrentOptions();
  options.db_paths.emplace_back(dbname_ + "_2", 2 * 10485760);
  options.db_paths.emplace_back(dbname_ + "_3", 100 * 10485760);
  options.db_paths.emplace_back(dbname_ + "_4", 120 * 10485760);
  options.max_subcompactions = max_subcompactions_;
  CreateAndReopenWithCF({"pikachu"}, options);

  // iter - 0 with 7 levels
  // iter - 1 with 3 levels
  for (int iter = 0; iter < 2; ++iter) {
    for (int i = 0; i < 3; ++i) {
      ASSERT_OK(Put(1, "p", "begin"));
      ASSERT_OK(Put(1, "q", "end"));
      ASSERT_OK(Flush(1));
    }
    ASSERT_EQ("3", FilesPerLevel(1));
    ASSERT_EQ(3, GetSstFileCount(options.db_paths[0].path));
    ASSERT_EQ(0, GetSstFileCount(dbname_));

    // Compaction range falls before files
    Compact(1, "", "c");
    ASSERT_EQ("3", FilesPerLevel(1));

    // Compaction range falls after files
    Compact(1, "r", "z");
    ASSERT_EQ("3", FilesPerLevel(1));

    // Compaction range overlaps files
    Compact(1, "p", "q", 1);
    ASSERT_OK(dbfull()->TEST_WaitForCompact());
    ASSERT_EQ("0,1", FilesPerLevel(1));
    ASSERT_EQ(1, GetSstFileCount(options.db_paths[1].path));
    ASSERT_EQ(0, GetSstFileCount(options.db_paths[0].path));
    ASSERT_EQ(0, GetSstFileCount(dbname_));

    // Populate a different range
    for (int i = 0; i < 3; ++i) {
      ASSERT_OK(Put(1, "c", "begin"));
      ASSERT_OK(Put(1, "e", "end"));
      ASSERT_OK(Flush(1));
    }
    ASSERT_EQ("3,1", FilesPerLevel(1));

    // Compact just the new range
    Compact(1, "b", "f", 1);
    ASSERT_OK(dbfull()->TEST_WaitForCompact());
    ASSERT_EQ("0,2", FilesPerLevel(1));
    ASSERT_EQ(2, GetSstFileCount(options.db_paths[1].path));
    ASSERT_EQ(0, GetSstFileCount(options.db_paths[0].path));
    ASSERT_EQ(0, GetSstFileCount(dbname_));

    // Compact all
    ASSERT_OK(Put(1, "a", "begin"));
    ASSERT_OK(Put(1, "z", "end"));
    ASSERT_OK(Flush(1));
    ASSERT_EQ("1,2", FilesPerLevel(1));
    ASSERT_EQ(2, GetSstFileCount(options.db_paths[1].path));
    ASSERT_EQ(1, GetSstFileCount(options.db_paths[0].path));
    CompactRangeOptions compact_options;
    compact_options.target_path_id = 1;
    compact_options.exclusive_manual_compaction = exclusive_manual_compaction_;
    ASSERT_OK(
        db_->CompactRange(compact_options, handles_[1], nullptr, nullptr));
    ASSERT_OK(dbfull()->TEST_WaitForCompact());

    ASSERT_EQ("0,1", FilesPerLevel(1));
    ASSERT_EQ(1, GetSstFileCount(options.db_paths[1].path));
    ASSERT_EQ(0, GetSstFileCount(options.db_paths[0].path));
    ASSERT_EQ(0, GetSstFileCount(dbname_));

    if (iter == 0) {
      DestroyAndReopen(options);
      options = CurrentOptions();
      options.db_paths.emplace_back(dbname_ + "_2", 2 * 10485760);
      options.db_paths.emplace_back(dbname_ + "_3", 100 * 10485760);
      options.db_paths.emplace_back(dbname_ + "_4", 120 * 10485760);
      options.max_background_flushes = 1;
      options.num_levels = 3;
      options.create_if_missing = true;
      CreateAndReopenWithCF({"pikachu"}, options);
    }
  }
}

TEST_F(DBCompactionTest, FilesDeletedAfterCompaction) {
  do {
    CreateAndReopenWithCF({"pikachu"}, CurrentOptions());
    ASSERT_OK(Put(1, "foo", "v2"));
    Compact(1, "a", "z");
    const size_t num_files = CountLiveFiles();
    for (int i = 0; i < 10; i++) {
      ASSERT_OK(Put(1, "foo", "v2"));
      Compact(1, "a", "z");
    }
    ASSERT_EQ(CountLiveFiles(), num_files);
  } while (ChangeCompactOptions());
}

// Check level comapction with compact files
TEST_P(DBCompactionTestWithParam, DISABLED_CompactFilesOnLevelCompaction) {
  const int kTestKeySize = 16;
  const int kTestValueSize = 984;
  const int kEntrySize = kTestKeySize + kTestValueSize;
  const int kEntriesPerBuffer = 100;
  Options options;
  options.create_if_missing = true;
  options.write_buffer_size = kEntrySize * kEntriesPerBuffer;
  options.compaction_style = kCompactionStyleLevel;
  options.target_file_size_base = options.write_buffer_size;
  options.max_bytes_for_level_base = options.target_file_size_base * 2;
  options.level0_stop_writes_trigger = 2;
  options.max_bytes_for_level_multiplier = 2;
  options.compression = kNoCompression;
  options.max_subcompactions = max_subcompactions_;
  options = CurrentOptions(options);
  CreateAndReopenWithCF({"pikachu"}, options);

  Random rnd(301);
  for (int key = 64 * kEntriesPerBuffer; key >= 0; --key) {
    ASSERT_OK(Put(1, std::to_string(key), rnd.RandomString(kTestValueSize)));
  }
  ASSERT_OK(dbfull()->TEST_WaitForFlushMemTable(handles_[1]));
  ASSERT_OK(dbfull()->TEST_WaitForCompact());

  ColumnFamilyMetaData cf_meta;
  dbfull()->GetColumnFamilyMetaData(handles_[1], &cf_meta);
  int output_level = static_cast<int>(cf_meta.levels.size()) - 1;
  for (int file_picked = 5; file_picked > 0; --file_picked) {
    std::set<std::string> overlapping_file_names;
    std::vector<std::string> compaction_input_file_names;
    for (int f = 0; f < file_picked; ++f) {
      int level = 0;
      auto file_meta = PickFileRandomly(cf_meta, &rnd, &level);
      compaction_input_file_names.push_back(file_meta->name);
      GetOverlappingFileNumbersForLevelCompaction(
          cf_meta, options.comparator, level, output_level, file_meta,
          &overlapping_file_names);
    }

    ASSERT_OK(dbfull()->CompactFiles(CompactionOptions(), handles_[1],
                                     compaction_input_file_names,
                                     output_level));

    // Make sure all overlapping files do not exist after compaction
    dbfull()->GetColumnFamilyMetaData(handles_[1], &cf_meta);
    VerifyCompactionResult(cf_meta, overlapping_file_names);
  }

  // make sure all key-values are still there.
  for (int key = 64 * kEntriesPerBuffer; key >= 0; --key) {
    ASSERT_NE(Get(1, std::to_string(key)), "NOT_FOUND");
  }
}

TEST_P(DBCompactionTestWithParam, PartialCompactionFailure) {
  Options options;
  const int kKeySize = 16;
  const int kKvSize = 1000;
  const int kKeysPerBuffer = 100;
  const int kNumL1Files = 5;
  options.create_if_missing = true;
  options.write_buffer_size = kKeysPerBuffer * kKvSize;
  options.max_write_buffer_number = 2;
  options.target_file_size_base =
      options.write_buffer_size * (options.max_write_buffer_number - 1);
  options.level0_file_num_compaction_trigger = kNumL1Files;
  options.max_bytes_for_level_base =
      options.level0_file_num_compaction_trigger *
      options.target_file_size_base;
  options.max_bytes_for_level_multiplier = 2;
  options.compression = kNoCompression;
  options.max_subcompactions = max_subcompactions_;

  env_->SetBackgroundThreads(1, Env::HIGH);
  // stop the compaction thread until we simulate the file creation failure.
  std::vector<test::SleepingBackgroundTask> sleeping_task_low(
      std::max(1, env_->GetBackgroundThreads(Env::Priority::LOW)));
  for (auto& sleeping_task : sleeping_task_low) {
    env_->Schedule(&test::SleepingBackgroundTask::DoSleepTask, &sleeping_task,
                   Env::Priority::LOW);
    sleeping_task.WaitUntilSleeping();
  }

  options.env = env_;

  DestroyAndReopen(options);

  const int kNumInsertedKeys = options.level0_file_num_compaction_trigger *
                               (options.max_write_buffer_number - 1) *
                               kKeysPerBuffer;

  Random rnd(301);
  std::vector<std::string> keys;
  std::vector<std::string> values;
  for (int k = 0; k < kNumInsertedKeys; ++k) {
    keys.emplace_back(rnd.RandomString(kKeySize));
    values.emplace_back(rnd.RandomString(kKvSize - kKeySize));
    ASSERT_OK(Put(Slice(keys[k]), Slice(values[k])));
    ASSERT_OK(dbfull()->TEST_WaitForFlushMemTable());
  }

  ASSERT_OK(dbfull()->TEST_FlushMemTable(true));
  // Make sure the number of L0 files can trigger compaction.
  ASSERT_GE(NumTableFilesAtLevel(0),
            options.level0_file_num_compaction_trigger);

  auto previous_num_level0_files = NumTableFilesAtLevel(0);

  // Fail the first file creation.
  env_->non_writable_count_ = 1;
  sleeping_task_low[0].WakeUp();
  sleeping_task_low[0].WaitUntilDone();

  // Expect compaction to fail here as one file will fail its
  // creation.
  ASSERT_TRUE(!dbfull()->TEST_WaitForCompact().ok());

  // Verify L0 -> L1 compaction does fail.
  ASSERT_EQ(NumTableFilesAtLevel(1), 0);

  // Verify all L0 files are still there.
  ASSERT_EQ(NumTableFilesAtLevel(0), previous_num_level0_files);

  // All key-values must exist after compaction fails.
  for (int k = 0; k < kNumInsertedKeys; ++k) {
    ASSERT_EQ(values[k], Get(keys[k]));
  }

  env_->non_writable_count_ = 0;
  for (size_t i = 1; i < sleeping_task_low.size(); ++i) {
    sleeping_task_low[i].WakeUp();
    sleeping_task_low[i].WaitUntilDone();
  }

  // Make sure RocksDB will not get into corrupted state.
  Reopen(options);

  // Verify again after reopen.
  for (int k = 0; k < kNumInsertedKeys; ++k) {
    ASSERT_EQ(values[k], Get(keys[k]));
  }
}

TEST_P(DBCompactionTestWithParam, DeleteMovedFileAfterCompaction) {
  // iter 1 -- delete_obsolete_files_period_micros == 0
  for (int iter = 0; iter < 2; ++iter) {
    // This test triggers move compaction and verifies that the file is not
    // deleted when it's part of move compaction
    Options options = CurrentOptions();
    options.env = env_;
    if (iter == 1) {
      options.delete_obsolete_files_period_micros = 0;
    }
    options.create_if_missing = true;
    options.level0_file_num_compaction_trigger =
        2;  // trigger compaction when we have 2 files
    OnFileDeletionListener* listener = new OnFileDeletionListener();
    options.listeners.emplace_back(listener);
    options.max_subcompactions = max_subcompactions_;
    DestroyAndReopen(options);

    Random rnd(301);
    // Create two 1MB sst files
    for (int i = 0; i < 2; ++i) {
      // Create 1MB sst file
      for (int j = 0; j < 100; ++j) {
        ASSERT_OK(Put(Key(i * 50 + j), rnd.RandomString(10 * 1024)));
      }
      ASSERT_OK(Flush());
    }
    // this should execute L0->L1
    ASSERT_OK(dbfull()->TEST_WaitForCompact());
    ASSERT_EQ("0,1", FilesPerLevel(0));

    // block compactions
    std::vector<test::SleepingBackgroundTask> sleeping_tasks(
        std::max(1, env_->GetBackgroundThreads(Env::Priority::LOW)));
    for (auto& task : sleeping_tasks) {
      env_->Schedule(&test::SleepingBackgroundTask::DoSleepTask, &task,
                     Env::Priority::LOW);
    }

    options.max_bytes_for_level_base = 1024 * 1024;  // 1 MB
    Reopen(options);
    std::unique_ptr<Iterator> iterator(db_->NewIterator(ReadOptions()));
    ASSERT_EQ("0,1", FilesPerLevel(0));
    // let compactions go
    for (auto& task : sleeping_tasks) {
      task.WakeUp();
      task.WaitUntilDone();
    }

    // this should execute L1->L2 (move)
    ASSERT_OK(dbfull()->TEST_WaitForCompact());

    ASSERT_EQ("0,0,1", FilesPerLevel(0));

    std::vector<LiveFileMetaData> metadata;
    db_->GetLiveFilesMetaData(&metadata);
    ASSERT_EQ(metadata.size(), 1U);
    auto moved_file_name = metadata[0].name;

    // Create two more 1MB sst files
    for (int i = 0; i < 2; ++i) {
      // Create 1MB sst file
      for (int j = 0; j < 100; ++j) {
        ASSERT_OK(Put(Key(i * 50 + j + 100), rnd.RandomString(10 * 1024)));
      }
      ASSERT_OK(Flush());
    }
    // this should execute both L0->L1 and L1->L2 (merge with previous file)
    ASSERT_OK(dbfull()->TEST_WaitForCompact());

    ASSERT_EQ("0,0,2", FilesPerLevel(0));

    // iterator is holding the file
    ASSERT_OK(env_->FileExists(dbname_ + moved_file_name));

    listener->SetExpectedFileName(dbname_ + moved_file_name);
    ASSERT_OK(iterator->status());
    iterator.reset();

    // this file should have been compacted away
    ASSERT_NOK(env_->FileExists(dbname_ + moved_file_name));
    listener->VerifyMatchedCount(1);
  }
}

TEST_P(DBCompactionTestWithParam, CompressLevelCompaction) {
  if (!Zlib_Supported()) {
    return;
  }
  Options options = CurrentOptions();
  options.memtable_factory.reset(
      test::NewSpecialSkipListFactory(KNumKeysByGenerateNewFile - 1));
  options.compaction_style = kCompactionStyleLevel;
  options.write_buffer_size = 110 << 10;  // 110KB
  options.arena_block_size = 4 << 10;
  options.level0_file_num_compaction_trigger = 2;
  options.num_levels = 4;
  options.max_bytes_for_level_base = 400 * 1024;
  options.max_subcompactions = max_subcompactions_;
  // First two levels have no compression, so that a trivial move between
  // them will be allowed. Level 2 has Zlib compression so that a trivial
  // move to level 3 will not be allowed
  options.compression_per_level = {kNoCompression, kNoCompression,
                                   kZlibCompression};
  int matches = 0, didnt_match = 0, trivial_move = 0, non_trivial = 0;

  ROCKSDB_NAMESPACE::SyncPoint::GetInstance()->SetCallBack(
      "Compaction::InputCompressionMatchesOutput:Matches",
      [&](void* /*arg*/) { matches++; });
  ROCKSDB_NAMESPACE::SyncPoint::GetInstance()->SetCallBack(
      "Compaction::InputCompressionMatchesOutput:DidntMatch",
      [&](void* /*arg*/) { didnt_match++; });
  ROCKSDB_NAMESPACE::SyncPoint::GetInstance()->SetCallBack(
      "DBImpl::BackgroundCompaction:NonTrivial",
      [&](void* /*arg*/) { non_trivial++; });
  ROCKSDB_NAMESPACE::SyncPoint::GetInstance()->SetCallBack(
      "DBImpl::BackgroundCompaction:TrivialMove",
      [&](void* /*arg*/) { trivial_move++; });
  ROCKSDB_NAMESPACE::SyncPoint::GetInstance()->EnableProcessing();

  Reopen(options);

  Random rnd(301);
  int key_idx = 0;

  // First three 110KB files are going to level 0
  // After that, (100K, 200K)
  for (int num = 0; num < 3; num++) {
    GenerateNewFile(&rnd, &key_idx);
  }

  // Another 110KB triggers a compaction to 400K file to fill up level 0
  GenerateNewFile(&rnd, &key_idx);
  ASSERT_EQ(4, GetSstFileCount(dbname_));

  // (1, 4)
  GenerateNewFile(&rnd, &key_idx);
  ASSERT_EQ("1,4", FilesPerLevel(0));

  // (1, 4, 1)
  GenerateNewFile(&rnd, &key_idx);
  ASSERT_EQ("1,4,1", FilesPerLevel(0));

  // (1, 4, 2)
  GenerateNewFile(&rnd, &key_idx);
  ASSERT_EQ("1,4,2", FilesPerLevel(0));

  // (1, 4, 3)
  GenerateNewFile(&rnd, &key_idx);
  ASSERT_EQ("1,4,3", FilesPerLevel(0));

  // (1, 4, 4)
  GenerateNewFile(&rnd, &key_idx);
  ASSERT_EQ("1,4,4", FilesPerLevel(0));

  // (1, 4, 5)
  GenerateNewFile(&rnd, &key_idx);
  ASSERT_EQ("1,4,5", FilesPerLevel(0));

  // (1, 4, 6)
  GenerateNewFile(&rnd, &key_idx);
  ASSERT_EQ("1,4,6", FilesPerLevel(0));

  // (1, 4, 7)
  GenerateNewFile(&rnd, &key_idx);
  ASSERT_EQ("1,4,7", FilesPerLevel(0));

  // (1, 4, 8)
  GenerateNewFile(&rnd, &key_idx);
  ASSERT_EQ("1,4,8", FilesPerLevel(0));

  ASSERT_EQ(matches, 12);
  // Currently, the test relies on the number of calls to
  // InputCompressionMatchesOutput() per compaction.
  const int kCallsToInputCompressionMatch = 2;
  ASSERT_EQ(didnt_match, 8 * kCallsToInputCompressionMatch);
  ASSERT_EQ(trivial_move, 12);
  ASSERT_EQ(non_trivial, 8);

  ROCKSDB_NAMESPACE::SyncPoint::GetInstance()->DisableProcessing();

  for (int i = 0; i < key_idx; i++) {
    auto v = Get(Key(i));
    ASSERT_NE(v, "NOT_FOUND");
    ASSERT_TRUE(v.size() == 1 || v.size() == 990);
  }

  Reopen(options);

  for (int i = 0; i < key_idx; i++) {
    auto v = Get(Key(i));
    ASSERT_NE(v, "NOT_FOUND");
    ASSERT_TRUE(v.size() == 1 || v.size() == 990);
  }

  Destroy(options);
}

TEST_F(DBCompactionTest, SanitizeCompactionOptionsTest) {
  Options options = CurrentOptions();
  options.max_background_compactions = 5;
  options.soft_pending_compaction_bytes_limit = 0;
  options.hard_pending_compaction_bytes_limit = 100;
  options.create_if_missing = true;
  DestroyAndReopen(options);
  ASSERT_EQ(100, db_->GetOptions().soft_pending_compaction_bytes_limit);

  options.max_background_compactions = 3;
  options.soft_pending_compaction_bytes_limit = 200;
  options.hard_pending_compaction_bytes_limit = 150;
  DestroyAndReopen(options);
  ASSERT_EQ(150, db_->GetOptions().soft_pending_compaction_bytes_limit);
}

// This tests for a bug that could cause two level0 compactions running
// concurrently
// TODO(aekmekji): Make sure that the reason this fails when run with
// max_subcompactions > 1 is not a correctness issue but just inherent to
// running parallel L0-L1 compactions
TEST_F(DBCompactionTest, SuggestCompactRangeNoTwoLevel0Compactions) {
  Options options = CurrentOptions();
  options.compaction_style = kCompactionStyleLevel;
  options.write_buffer_size = 110 << 10;
  options.arena_block_size = 4 << 10;
  options.level0_file_num_compaction_trigger = 4;
  options.num_levels = 4;
  options.compression = kNoCompression;
  options.max_bytes_for_level_base = 450 << 10;
  options.target_file_size_base = 98 << 10;
  options.max_write_buffer_number = 2;
  options.max_background_compactions = 2;

  DestroyAndReopen(options);

  // fill up the DB
  Random rnd(301);
  for (int num = 0; num < 10; num++) {
    GenerateNewRandomFile(&rnd);
  }
  ASSERT_OK(db_->CompactRange(CompactRangeOptions(), nullptr, nullptr));

  ROCKSDB_NAMESPACE::SyncPoint::GetInstance()->LoadDependency(
      {{"CompactionJob::Run():Start",
        "DBCompactionTest::SuggestCompactRangeNoTwoLevel0Compactions:1"},
       {"DBCompactionTest::SuggestCompactRangeNoTwoLevel0Compactions:2",
        "CompactionJob::Run():End"}});

  ROCKSDB_NAMESPACE::SyncPoint::GetInstance()->EnableProcessing();

  // trigger L0 compaction
  for (int num = 0; num < options.level0_file_num_compaction_trigger + 1;
       num++) {
    GenerateNewRandomFile(&rnd, /* nowait */ true);
    ASSERT_OK(Flush());
  }

  TEST_SYNC_POINT(
      "DBCompactionTest::SuggestCompactRangeNoTwoLevel0Compactions:1");

  GenerateNewRandomFile(&rnd, /* nowait */ true);
  ASSERT_OK(dbfull()->TEST_WaitForFlushMemTable());
  ASSERT_OK(experimental::SuggestCompactRange(db_, nullptr, nullptr));
  for (int num = 0; num < options.level0_file_num_compaction_trigger + 1;
       num++) {
    GenerateNewRandomFile(&rnd, /* nowait */ true);
    ASSERT_OK(Flush());
  }

  TEST_SYNC_POINT(
      "DBCompactionTest::SuggestCompactRangeNoTwoLevel0Compactions:2");
  ASSERT_OK(dbfull()->TEST_WaitForCompact());
}

static std::string ShortKey(int i) {
  assert(i < 10000);
  char buf[100];
  snprintf(buf, sizeof(buf), "key%04d", i);
  return std::string(buf);
}

TEST_P(DBCompactionTestWithParam, ForceBottommostLevelCompaction) {
  int32_t trivial_move = 0;
  int32_t non_trivial_move = 0;
  ROCKSDB_NAMESPACE::SyncPoint::GetInstance()->SetCallBack(
      "DBImpl::BackgroundCompaction:TrivialMove",
      [&](void* /*arg*/) { trivial_move++; });
  ROCKSDB_NAMESPACE::SyncPoint::GetInstance()->SetCallBack(
      "DBImpl::BackgroundCompaction:NonTrivial",
      [&](void* /*arg*/) { non_trivial_move++; });
  ROCKSDB_NAMESPACE::SyncPoint::GetInstance()->EnableProcessing();

  // The key size is guaranteed to be <= 8
  class ShortKeyComparator : public Comparator {
    int Compare(const ROCKSDB_NAMESPACE::Slice& a,
                const ROCKSDB_NAMESPACE::Slice& b) const override {
      assert(a.size() <= 8);
      assert(b.size() <= 8);
      return BytewiseComparator()->Compare(a, b);
    }
    const char* Name() const override { return "ShortKeyComparator"; }
    void FindShortestSeparator(
        std::string* start,
        const ROCKSDB_NAMESPACE::Slice& limit) const override {
      return BytewiseComparator()->FindShortestSeparator(start, limit);
    }
    void FindShortSuccessor(std::string* key) const override {
      return BytewiseComparator()->FindShortSuccessor(key);
    }
  } short_key_cmp;
  Options options = CurrentOptions();
  options.target_file_size_base = 100000000;
  options.write_buffer_size = 100000000;
  options.max_subcompactions = max_subcompactions_;
  options.comparator = &short_key_cmp;
  DestroyAndReopen(options);

  int32_t value_size = 10 * 1024;  // 10 KB

  Random rnd(301);
  std::vector<std::string> values;
  // File with keys [ 0 => 99 ]
  for (int i = 0; i < 100; i++) {
    values.push_back(rnd.RandomString(value_size));
    ASSERT_OK(Put(ShortKey(i), values[i]));
  }
  ASSERT_OK(Flush());

  ASSERT_EQ("1", FilesPerLevel(0));
  // Compaction will do L0=>L1 (trivial move) then move L1 files to L3
  CompactRangeOptions compact_options;
  compact_options.change_level = true;
  compact_options.target_level = 3;
  ASSERT_OK(db_->CompactRange(compact_options, nullptr, nullptr));
  ASSERT_EQ("0,0,0,1", FilesPerLevel(0));
  ASSERT_EQ(trivial_move, 1);
  ASSERT_EQ(non_trivial_move, 0);

  // File with keys [ 100 => 199 ]
  for (int i = 100; i < 200; i++) {
    values.push_back(rnd.RandomString(value_size));
    ASSERT_OK(Put(ShortKey(i), values[i]));
  }
  ASSERT_OK(Flush());

  ASSERT_EQ("1,0,0,1", FilesPerLevel(0));
  // Compaction will do L0=>L1 L1=>L2 L2=>L3 (3 trivial moves)
  // then compacte the bottommost level L3=>L3 (non trivial move)
  compact_options = CompactRangeOptions();
  compact_options.bottommost_level_compaction =
      BottommostLevelCompaction::kForceOptimized;
  ASSERT_OK(db_->CompactRange(compact_options, nullptr, nullptr));
  ASSERT_EQ("0,0,0,1", FilesPerLevel(0));
  ASSERT_EQ(trivial_move, 4);
  ASSERT_EQ(non_trivial_move, 1);

  // File with keys [ 200 => 299 ]
  for (int i = 200; i < 300; i++) {
    values.push_back(rnd.RandomString(value_size));
    ASSERT_OK(Put(ShortKey(i), values[i]));
  }
  ASSERT_OK(Flush());

  ASSERT_EQ("1,0,0,1", FilesPerLevel(0));
  trivial_move = 0;
  non_trivial_move = 0;
  compact_options = CompactRangeOptions();
  compact_options.bottommost_level_compaction =
      BottommostLevelCompaction::kSkip;
  // Compaction will do L0=>L1 L1=>L2 L2=>L3 (3 trivial moves)
  // and will skip bottommost level compaction
  ASSERT_OK(db_->CompactRange(compact_options, nullptr, nullptr));
  ASSERT_EQ("0,0,0,2", FilesPerLevel(0));
  ASSERT_EQ(trivial_move, 3);
  ASSERT_EQ(non_trivial_move, 0);

  for (int i = 0; i < 300; i++) {
    ASSERT_EQ(Get(ShortKey(i)), values[i]);
  }

  ROCKSDB_NAMESPACE::SyncPoint::GetInstance()->DisableProcessing();
}

TEST_P(DBCompactionTestWithParam, IntraL0Compaction) {
  Options options = CurrentOptions();
  options.compression = kNoCompression;
  options.level0_file_num_compaction_trigger = 5;
  options.max_background_compactions = 2;
  options.max_subcompactions = max_subcompactions_;
  options.statistics = ROCKSDB_NAMESPACE::CreateDBStatistics();
  options.write_buffer_size = 2 << 20;  // 2MB

  BlockBasedTableOptions table_options;
  table_options.block_cache = NewLRUCache(64 << 20);  // 64MB
  table_options.cache_index_and_filter_blocks = true;
  table_options.pin_l0_filter_and_index_blocks_in_cache = true;
  options.table_factory.reset(NewBlockBasedTableFactory(table_options));

  DestroyAndReopen(options);

  const size_t kValueSize = 1 << 20;
  Random rnd(301);
  std::string value(rnd.RandomString(kValueSize));

  // The L0->L1 must be picked before we begin flushing files to trigger
  // intra-L0 compaction, and must not finish until after an intra-L0
  // compaction has been picked.
  ROCKSDB_NAMESPACE::SyncPoint::GetInstance()->LoadDependency(
      {{"LevelCompactionPicker::PickCompaction:Return",
        "DBCompactionTest::IntraL0Compaction:L0ToL1Ready"},
       {"LevelCompactionPicker::PickCompactionBySize:0",
        "CompactionJob::Run():Start"}});
  ROCKSDB_NAMESPACE::SyncPoint::GetInstance()->EnableProcessing();

  // index:   0   1   2   3   4   5   6   7   8   9
  // size:  1MB 1MB 1MB 1MB 1MB 2MB 1MB 1MB 1MB 1MB
  // score:                     1.5 1.3 1.5 2.0 inf
  //
  // Files 0-4 will be included in an L0->L1 compaction.
  //
  // L0->L0 will be triggered since the sync points guarantee compaction to base
  // level is still blocked when files 5-9 trigger another compaction.
  //
  // Files 6-9 are the longest span of available files for which
  // work-per-deleted-file decreases (see "score" row above).
  for (int i = 0; i < 10; ++i) {
    ASSERT_OK(Put(Key(0), ""));  // prevents trivial move
    if (i == 5) {
      TEST_SYNC_POINT("DBCompactionTest::IntraL0Compaction:L0ToL1Ready");
      ASSERT_OK(Put(Key(i + 1), value + value));
    } else {
      ASSERT_OK(Put(Key(i + 1), value));
    }
    ASSERT_OK(Flush());
  }
  ASSERT_OK(dbfull()->TEST_WaitForCompact());
  ROCKSDB_NAMESPACE::SyncPoint::GetInstance()->DisableProcessing();

  std::vector<std::vector<FileMetaData>> level_to_files;
  dbfull()->TEST_GetFilesMetaData(dbfull()->DefaultColumnFamily(),
                                  &level_to_files);
  ASSERT_GE(level_to_files.size(), 2);  // at least L0 and L1
  // L0 has the 2MB file (not compacted) and 4MB file (output of L0->L0)
  ASSERT_EQ(2, level_to_files[0].size());
  ASSERT_GT(level_to_files[1].size(), 0);
  for (int i = 0; i < 2; ++i) {
    ASSERT_GE(level_to_files[0][i].fd.file_size, 1 << 21);
  }

  // The index/filter in the file produced by intra-L0 should not be pinned.
  // That means clearing unref'd entries in block cache and re-accessing the
  // file produced by intra-L0 should bump the index block miss count.
  uint64_t prev_index_misses =
      TestGetTickerCount(options, BLOCK_CACHE_INDEX_MISS);
  table_options.block_cache->EraseUnRefEntries();
  ASSERT_EQ("", Get(Key(0)));
  ASSERT_EQ(prev_index_misses + 1,
            TestGetTickerCount(options, BLOCK_CACHE_INDEX_MISS));
}

TEST_P(DBCompactionTestWithParam, IntraL0CompactionDoesNotObsoleteDeletions) {
  // regression test for issue #2722: L0->L0 compaction can resurrect deleted
  // keys from older L0 files if L1+ files' key-ranges do not include the key.
  Options options = CurrentOptions();
  options.compression = kNoCompression;
  options.level0_file_num_compaction_trigger = 5;
  options.max_background_compactions = 2;
  options.max_subcompactions = max_subcompactions_;
  DestroyAndReopen(options);

  const size_t kValueSize = 1 << 20;
  Random rnd(301);
  std::string value(rnd.RandomString(kValueSize));

  // The L0->L1 must be picked before we begin flushing files to trigger
  // intra-L0 compaction, and must not finish until after an intra-L0
  // compaction has been picked.
  ROCKSDB_NAMESPACE::SyncPoint::GetInstance()->LoadDependency(
      {{"LevelCompactionPicker::PickCompaction:Return",
        "DBCompactionTest::IntraL0CompactionDoesNotObsoleteDeletions:"
        "L0ToL1Ready"},
       {"LevelCompactionPicker::PickCompactionBySize:0",
        "CompactionJob::Run():Start"}});
  ROCKSDB_NAMESPACE::SyncPoint::GetInstance()->EnableProcessing();

  // index:   0   1   2   3   4    5    6   7   8   9
  // size:  1MB 1MB 1MB 1MB 1MB  1MB  1MB 1MB 1MB 1MB
  // score:                     1.25 1.33 1.5 2.0 inf
  //
  // Files 0-4 will be included in an L0->L1 compaction.
  //
  // L0->L0 will be triggered since the sync points guarantee compaction to base
  // level is still blocked when files 5-9 trigger another compaction. All files
  // 5-9 are included in the L0->L0 due to work-per-deleted file decreasing.
  //
  // Put a key-value in files 0-4. Delete that key in files 5-9. Verify the
  // L0->L0 preserves the deletion such that the key remains deleted.
  for (int i = 0; i < 10; ++i) {
    // key 0 serves both to prevent trivial move and as the key we want to
    // verify is not resurrected by L0->L0 compaction.
    if (i < 5) {
      ASSERT_OK(Put(Key(0), ""));
    } else {
      ASSERT_OK(Delete(Key(0)));
    }
    if (i == 5) {
      TEST_SYNC_POINT(
          "DBCompactionTest::IntraL0CompactionDoesNotObsoleteDeletions:"
          "L0ToL1Ready");
    }
    ASSERT_OK(Put(Key(i + 1), value));
    ASSERT_OK(Flush());
  }
  ASSERT_OK(dbfull()->TEST_WaitForCompact());
  ROCKSDB_NAMESPACE::SyncPoint::GetInstance()->DisableProcessing();

  std::vector<std::vector<FileMetaData>> level_to_files;
  dbfull()->TEST_GetFilesMetaData(dbfull()->DefaultColumnFamily(),
                                  &level_to_files);
  ASSERT_GE(level_to_files.size(), 2);  // at least L0 and L1
  // L0 has a single output file from L0->L0
  ASSERT_EQ(1, level_to_files[0].size());
  ASSERT_GT(level_to_files[1].size(), 0);
  ASSERT_GE(level_to_files[0][0].fd.file_size, 1 << 22);

  ReadOptions roptions;
  std::string result;
  ASSERT_TRUE(db_->Get(roptions, Key(0), &result).IsNotFound());
}

TEST_P(DBCompactionTestWithParam, FullCompactionInBottomPriThreadPool) {
  const int kNumFilesTrigger = 3;
  Env::Default()->SetBackgroundThreads(1, Env::Priority::BOTTOM);
  for (bool use_universal_compaction : {false, true}) {
    Options options = CurrentOptions();
    if (use_universal_compaction) {
      options.compaction_style = kCompactionStyleUniversal;
    } else {
      options.compaction_style = kCompactionStyleLevel;
      options.level_compaction_dynamic_level_bytes = true;
    }
    options.num_levels = 4;
    options.write_buffer_size = 100 << 10;     // 100KB
    options.target_file_size_base = 32 << 10;  // 32KB
    options.level0_file_num_compaction_trigger = kNumFilesTrigger;
    // Trigger compaction if size amplification exceeds 110%
    options.compaction_options_universal.max_size_amplification_percent = 110;
    DestroyAndReopen(options);

    int num_bottom_pri_compactions = 0;
    SyncPoint::GetInstance()->SetCallBack(
        "DBImpl::BGWorkBottomCompaction",
        [&](void* /*arg*/) { ++num_bottom_pri_compactions; });
    SyncPoint::GetInstance()->EnableProcessing();

    Random rnd(301);
    for (int num = 0; num < kNumFilesTrigger; num++) {
      ASSERT_EQ(NumSortedRuns(), num);
      int key_idx = 0;
      GenerateNewFile(&rnd, &key_idx);
    }
    ASSERT_OK(dbfull()->TEST_WaitForCompact());

    ASSERT_EQ(1, num_bottom_pri_compactions);

    // Verify that size amplification did occur
    ASSERT_EQ(NumSortedRuns(), 1);
    ROCKSDB_NAMESPACE::SyncPoint::GetInstance()->DisableProcessing();
  }
  Env::Default()->SetBackgroundThreads(0, Env::Priority::BOTTOM);
}

TEST_F(DBCompactionTest, CancelCompactionWaitingOnConflict) {
  // This test verifies cancellation of a compaction waiting to be scheduled due
  // to conflict with a running compaction.
  //
  // A `CompactRange()` in universal compacts all files, waiting for files to
  // become available if they are locked for another compaction. This test
  // triggers an automatic compaction that blocks a `CompactRange()`, and
  // verifies that `DisableManualCompaction()` can successfully cancel the
  // `CompactRange()` without waiting for the automatic compaction to finish.
  const int kNumSortedRuns = 4;

  Options options = CurrentOptions();
  options.compaction_style = kCompactionStyleUniversal;
  options.level0_file_num_compaction_trigger = kNumSortedRuns;
  options.memtable_factory.reset(
      test::NewSpecialSkipListFactory(KNumKeysByGenerateNewFile - 1));
  Reopen(options);

  test::SleepingBackgroundTask auto_compaction_sleeping_task;
  // Block automatic compaction when it runs in the callback
  ROCKSDB_NAMESPACE::SyncPoint::GetInstance()->SetCallBack(
      "CompactionJob::Run():Start",
      [&](void* /*arg*/) { auto_compaction_sleeping_task.DoSleep(); });
  ROCKSDB_NAMESPACE::SyncPoint::GetInstance()->EnableProcessing();

  // Fill overlapping files in L0 to trigger an automatic compaction
  Random rnd(301);
  for (int i = 0; i < kNumSortedRuns; ++i) {
    int key_idx = 0;
    GenerateNewFile(&rnd, &key_idx, true /* nowait */);
  }
  auto_compaction_sleeping_task.WaitUntilSleeping();

  // Make sure the manual compaction has seen the conflict before being canceled
  ROCKSDB_NAMESPACE::SyncPoint::GetInstance()->LoadDependency(
      {{"ColumnFamilyData::CompactRange:Return",
        "DBCompactionTest::CancelCompactionWaitingOnConflict:"
        "PreDisableManualCompaction"}});
  auto manual_compaction_thread = port::Thread([this]() {
    ASSERT_TRUE(db_->CompactRange(CompactRangeOptions(), nullptr, nullptr)
                    .IsIncomplete());
  });

  // Cancel it. Thread should be joinable, i.e., manual compaction was unblocked
  // despite finding a conflict with an automatic compaction that is still
  // running
  TEST_SYNC_POINT(
      "DBCompactionTest::CancelCompactionWaitingOnConflict:"
      "PreDisableManualCompaction");
  db_->DisableManualCompaction();
  manual_compaction_thread.join();
}

TEST_F(DBCompactionTest, OptimizedDeletionObsoleting) {
  // Deletions can be dropped when compacted to non-last level if they fall
  // outside the lower-level files' key-ranges.
  const int kNumL0Files = 4;
  Options options = CurrentOptions();
  options.level0_file_num_compaction_trigger = kNumL0Files;
  options.statistics = ROCKSDB_NAMESPACE::CreateDBStatistics();
  DestroyAndReopen(options);

  // put key 1 and 3 in separate L1, L2 files.
  // So key 0, 2, and 4+ fall outside these levels' key-ranges.
  for (int level = 2; level >= 1; --level) {
    for (int i = 0; i < 2; ++i) {
      ASSERT_OK(Put(Key(2 * i + 1), "val"));
      ASSERT_OK(Flush());
    }
    MoveFilesToLevel(level);
    ASSERT_EQ(2, NumTableFilesAtLevel(level));
  }

  // Delete keys in range [1, 4]. These L0 files will be compacted with L1:
  // - Tombstones for keys 2 and 4 can be dropped early.
  // - Tombstones for keys 1 and 3 must be kept due to L2 files' key-ranges.
  for (int i = 0; i < kNumL0Files; ++i) {
    ASSERT_OK(Put(Key(0), "val"));  // sentinel to prevent trivial move
    ASSERT_OK(Delete(Key(i + 1)));
    ASSERT_OK(Flush());
  }
  ASSERT_OK(dbfull()->TEST_WaitForCompact());

  for (int i = 0; i < kNumL0Files; ++i) {
    std::string value;
    ASSERT_TRUE(db_->Get(ReadOptions(), Key(i + 1), &value).IsNotFound());
  }
  ASSERT_EQ(2, options.statistics->getTickerCount(
                   COMPACTION_OPTIMIZED_DEL_DROP_OBSOLETE));
  ASSERT_EQ(2,
            options.statistics->getTickerCount(COMPACTION_KEY_DROP_OBSOLETE));
}

TEST_F(DBCompactionTest, CompactFilesPendingL0Bug) {
  // https://www.facebook.com/groups/rocksdb.dev/permalink/1389452781153232/
  // CompactFiles() had a bug where it failed to pick a compaction when an L0
  // compaction existed, but marked it as scheduled anyways. It'd never be
  // unmarked as scheduled, so future compactions or DB close could hang.
  const int kNumL0Files = 5;
  Options options = CurrentOptions();
  options.level0_file_num_compaction_trigger = kNumL0Files - 1;
  options.max_background_compactions = 2;
  DestroyAndReopen(options);

  ROCKSDB_NAMESPACE::SyncPoint::GetInstance()->LoadDependency(
      {{"LevelCompactionPicker::PickCompaction:Return",
        "DBCompactionTest::CompactFilesPendingL0Bug:Picked"},
       {"DBCompactionTest::CompactFilesPendingL0Bug:ManualCompacted",
        "DBImpl::BackgroundCompaction:NonTrivial:AfterRun"}});
  ROCKSDB_NAMESPACE::SyncPoint::GetInstance()->EnableProcessing();

  auto schedule_multi_compaction_token =
<<<<<<< HEAD
      dbfull()->TEST_write_controler()->GetCompactionPressureToken();
=======
      dbfull()->write_controller_ptr()->GetCompactionPressureToken();
>>>>>>> 335c4242

  // Files 0-3 will be included in an L0->L1 compaction.
  //
  // File 4 will be included in a call to CompactFiles() while the first
  // compaction is running.
  for (int i = 0; i < kNumL0Files - 1; ++i) {
    ASSERT_OK(Put(Key(0), "val"));  // sentinel to prevent trivial move
    ASSERT_OK(Put(Key(i + 1), "val"));
    ASSERT_OK(Flush());
  }
  TEST_SYNC_POINT("DBCompactionTest::CompactFilesPendingL0Bug:Picked");
  // file 4 flushed after 0-3 picked
  ASSERT_OK(Put(Key(kNumL0Files), "val"));
  ASSERT_OK(Flush());

  // previously DB close would hang forever as this situation caused scheduled
  // compactions count to never decrement to zero.
  ColumnFamilyMetaData cf_meta;
  dbfull()->GetColumnFamilyMetaData(dbfull()->DefaultColumnFamily(), &cf_meta);
  ASSERT_EQ(kNumL0Files, cf_meta.levels[0].files.size());
  std::vector<std::string> input_filenames;
  input_filenames.push_back(cf_meta.levels[0].files.front().name);
  ASSERT_OK(dbfull()->CompactFiles(CompactionOptions(), input_filenames,
                                   0 /* output_level */));
  TEST_SYNC_POINT("DBCompactionTest::CompactFilesPendingL0Bug:ManualCompacted");
  ROCKSDB_NAMESPACE::SyncPoint::GetInstance()->DisableProcessing();
}

TEST_F(DBCompactionTest, CompactFilesOverlapInL0Bug) {
  // Regression test for bug of not pulling in L0 files that overlap the user-
  // specified input files in time- and key-ranges.
  ASSERT_OK(Put(Key(0), "old_val"));
  ASSERT_OK(Flush());
  ASSERT_OK(Put(Key(0), "new_val"));
  ASSERT_OK(Flush());

  ColumnFamilyMetaData cf_meta;
  dbfull()->GetColumnFamilyMetaData(dbfull()->DefaultColumnFamily(), &cf_meta);
  ASSERT_GE(cf_meta.levels.size(), 2);
  ASSERT_EQ(2, cf_meta.levels[0].files.size());

  // Compacting {new L0 file, L1 file} should pull in the old L0 file since it
  // overlaps in key-range and time-range.
  std::vector<std::string> input_filenames;
  input_filenames.push_back(cf_meta.levels[0].files.front().name);
  ASSERT_OK(dbfull()->CompactFiles(CompactionOptions(), input_filenames,
                                   1 /* output_level */));
  ASSERT_EQ("new_val", Get(Key(0)));
}

TEST_F(DBCompactionTest, DeleteFilesInRangeConflictWithCompaction) {
  Options options = CurrentOptions();
  DestroyAndReopen(options);
  const Snapshot* snapshot = nullptr;
  const int kMaxKey = 10;

  for (int i = 0; i < kMaxKey; i++) {
    ASSERT_OK(Put(Key(i), Key(i)));
    ASSERT_OK(Delete(Key(i)));
    if (!snapshot) {
      snapshot = db_->GetSnapshot();
    }
  }
  ASSERT_OK(Flush());
  MoveFilesToLevel(1);
  ASSERT_OK(Put(Key(kMaxKey), Key(kMaxKey)));
  ASSERT_OK(dbfull()->TEST_WaitForCompact());
  // test DeleteFilesInRange() deletes the files already picked for compaction
  SyncPoint::GetInstance()->LoadDependency(
      {{"VersionSet::LogAndApply:WriteManifestStart",
        "BackgroundCallCompaction:0"},
       {"DBImpl::BackgroundCompaction:Finish",
        "VersionSet::LogAndApply:WriteManifestDone"}});
  SyncPoint::GetInstance()->EnableProcessing();

  // release snapshot which mark bottommost file for compaction
  db_->ReleaseSnapshot(snapshot);
  std::string begin_string = Key(0);
  std::string end_string = Key(kMaxKey + 1);
  Slice begin(begin_string);
  Slice end(end_string);
  ASSERT_OK(DeleteFilesInRange(db_, db_->DefaultColumnFamily(), &begin, &end));
  SyncPoint::GetInstance()->DisableProcessing();
}

TEST_F(DBCompactionTest, CompactBottomLevelFilesWithDeletions) {
  // bottom-level files may contain deletions due to snapshots protecting the
  // deleted keys. Once the snapshot is released, we should see files with many
  // such deletions undergo single-file compactions.
  const int kNumKeysPerFile = 1024;
  const int kNumLevelFiles = 4;
  const int kValueSize = 128;
  Options options = CurrentOptions();
  options.compression = kNoCompression;
  options.level0_file_num_compaction_trigger = kNumLevelFiles;
  // inflate it a bit to account for key/metadata overhead
  options.target_file_size_base = 120 * kNumKeysPerFile * kValueSize / 100;
  CreateAndReopenWithCF({"one"}, options);

  Random rnd(301);
  const Snapshot* snapshot = nullptr;
  for (int i = 0; i < kNumLevelFiles; ++i) {
    for (int j = 0; j < kNumKeysPerFile; ++j) {
      ASSERT_OK(
          Put(Key(i * kNumKeysPerFile + j), rnd.RandomString(kValueSize)));
    }
    if (i == kNumLevelFiles - 1) {
      snapshot = db_->GetSnapshot();
      // delete every other key after grabbing a snapshot, so these deletions
      // and the keys they cover can't be dropped until after the snapshot is
      // released.
      for (int j = 0; j < kNumLevelFiles * kNumKeysPerFile; j += 2) {
        ASSERT_OK(Delete(Key(j)));
      }
    }
    ASSERT_OK(Flush());
    if (i < kNumLevelFiles - 1) {
      ASSERT_EQ(i + 1, NumTableFilesAtLevel(0));
    }
  }
  ASSERT_OK(dbfull()->TEST_WaitForCompact());
  ASSERT_EQ(kNumLevelFiles, NumTableFilesAtLevel(1));

  std::vector<LiveFileMetaData> pre_release_metadata, post_release_metadata;
  db_->GetLiveFilesMetaData(&pre_release_metadata);
  // just need to bump seqnum so ReleaseSnapshot knows the newest key in the SST
  // files does not need to be preserved in case of a future snapshot.
  ASSERT_OK(Put(Key(0), "val"));
  ASSERT_NE(kMaxSequenceNumber, dbfull()->bottommost_files_mark_threshold_);
  // release snapshot and wait for compactions to finish. Single-file
  // compactions should be triggered, which reduce the size of each bottom-level
  // file without changing file count.
  db_->ReleaseSnapshot(snapshot);
  ASSERT_EQ(kMaxSequenceNumber, dbfull()->bottommost_files_mark_threshold_);
  ROCKSDB_NAMESPACE::SyncPoint::GetInstance()->SetCallBack(
      "LevelCompactionPicker::PickCompaction:Return", [&](void* arg) {
        Compaction* compaction = reinterpret_cast<Compaction*>(arg);
        ASSERT_TRUE(compaction->compaction_reason() ==
                    CompactionReason::kBottommostFiles);
      });
  ROCKSDB_NAMESPACE::SyncPoint::GetInstance()->EnableProcessing();
  ASSERT_OK(dbfull()->TEST_WaitForCompact());
  db_->GetLiveFilesMetaData(&post_release_metadata);
  ASSERT_EQ(pre_release_metadata.size(), post_release_metadata.size());

  for (size_t i = 0; i < pre_release_metadata.size(); ++i) {
    const auto& pre_file = pre_release_metadata[i];
    const auto& post_file = post_release_metadata[i];
    ASSERT_EQ(1, pre_file.level);
    ASSERT_EQ(1, post_file.level);
    // each file is smaller than it was before as it was rewritten without
    // deletion markers/deleted keys.
    ASSERT_LT(post_file.size, pre_file.size);
  }
  ROCKSDB_NAMESPACE::SyncPoint::GetInstance()->DisableProcessing();
}

TEST_F(DBCompactionTest, NoCompactBottomLevelFilesWithDeletions) {
  // bottom-level files may contain deletions due to snapshots protecting the
  // deleted keys. Once the snapshot is released, we should see files with many
  // such deletions undergo single-file compactions. But when disabling auto
  // compactions, it shouldn't be triggered which may causing too many
  // background jobs.
  const int kNumKeysPerFile = 1024;
  const int kNumLevelFiles = 4;
  const int kValueSize = 128;
  Options options = CurrentOptions();
  options.compression = kNoCompression;
  options.disable_auto_compactions = true;
  options.level0_file_num_compaction_trigger = kNumLevelFiles;
  // inflate it a bit to account for key/metadata overhead
  options.target_file_size_base = 120 * kNumKeysPerFile * kValueSize / 100;
  Reopen(options);

  Random rnd(301);
  const Snapshot* snapshot = nullptr;
  for (int i = 0; i < kNumLevelFiles; ++i) {
    for (int j = 0; j < kNumKeysPerFile; ++j) {
      ASSERT_OK(
          Put(Key(i * kNumKeysPerFile + j), rnd.RandomString(kValueSize)));
    }
    if (i == kNumLevelFiles - 1) {
      snapshot = db_->GetSnapshot();
      // delete every other key after grabbing a snapshot, so these deletions
      // and the keys they cover can't be dropped until after the snapshot is
      // released.
      for (int j = 0; j < kNumLevelFiles * kNumKeysPerFile; j += 2) {
        ASSERT_OK(Delete(Key(j)));
      }
    }
    ASSERT_OK(Flush());
    if (i < kNumLevelFiles - 1) {
      ASSERT_EQ(i + 1, NumTableFilesAtLevel(0));
    }
  }
  ASSERT_OK(dbfull()->TEST_CompactRange(0, nullptr, nullptr, nullptr));
  ASSERT_EQ(kNumLevelFiles, NumTableFilesAtLevel(1));

  std::vector<LiveFileMetaData> pre_release_metadata, post_release_metadata;
  db_->GetLiveFilesMetaData(&pre_release_metadata);
  // just need to bump seqnum so ReleaseSnapshot knows the newest key in the SST
  // files does not need to be preserved in case of a future snapshot.
  ASSERT_OK(Put(Key(0), "val"));

  // release snapshot and no compaction should be triggered.
  std::atomic<int> num_compactions{0};
  ROCKSDB_NAMESPACE::SyncPoint::GetInstance()->SetCallBack(
      "DBImpl::BackgroundCompaction:Start",
      [&](void* /*arg*/) { num_compactions.fetch_add(1); });
  ROCKSDB_NAMESPACE::SyncPoint::GetInstance()->EnableProcessing();
  db_->ReleaseSnapshot(snapshot);
  ASSERT_OK(dbfull()->TEST_WaitForCompact());
  ASSERT_EQ(0, num_compactions);
  ROCKSDB_NAMESPACE::SyncPoint::GetInstance()->DisableProcessing();

  db_->GetLiveFilesMetaData(&post_release_metadata);
  ASSERT_EQ(pre_release_metadata.size(), post_release_metadata.size());
  for (size_t i = 0; i < pre_release_metadata.size(); ++i) {
    const auto& pre_file = pre_release_metadata[i];
    const auto& post_file = post_release_metadata[i];
    ASSERT_EQ(1, pre_file.level);
    ASSERT_EQ(1, post_file.level);
    // each file is same as before with deletion markers/deleted keys.
    ASSERT_EQ(post_file.size, pre_file.size);
  }
}

TEST_F(DBCompactionTest, RoundRobinTtlCompactionNormal) {
  Options options = CurrentOptions();
  options.compression = kNoCompression;
  options.level0_file_num_compaction_trigger = 20;
  options.ttl = 24 * 60 * 60;  // 24 hours
  options.compaction_pri = kRoundRobin;
  env_->now_cpu_count_.store(0);
  env_->SetMockSleep();
  options.env = env_;

  // add a small second for each wait time, to make sure the file is expired
  int small_seconds = 1;

  std::atomic_int ttl_compactions{0};
  std::atomic_int round_robin_ttl_compactions{0};
  std::atomic_int other_compactions{0};

  SyncPoint::GetInstance()->SetCallBack(
      "LevelCompactionPicker::PickCompaction:Return", [&](void* arg) {
        Compaction* compaction = reinterpret_cast<Compaction*>(arg);
        auto compaction_reason = compaction->compaction_reason();
        if (compaction_reason == CompactionReason::kTtl) {
          ttl_compactions++;
        } else if (compaction_reason == CompactionReason::kRoundRobinTtl) {
          round_robin_ttl_compactions++;
        } else {
          other_compactions++;
        }
      });
  SyncPoint::GetInstance()->EnableProcessing();

  DestroyAndReopen(options);

  // Setup the files from lower level to up level, each file is 1 hour's older
  // than the next one.
  // create 10 files on the last level (L6)
  for (int i = 0; i < 10; i++) {
    for (int j = 0; j < 100; j++) {
      ASSERT_OK(Put(Key(i * 100 + j), "value" + std::to_string(i * 100 + j)));
    }
    ASSERT_OK(Flush());
    env_->MockSleepForSeconds(60 * 60);  // generate 1 file per hour
  }
  MoveFilesToLevel(6);

  // create 5 files on L5
  for (int i = 0; i < 5; i++) {
    for (int j = 0; j < 200; j++) {
      ASSERT_OK(Put(Key(i * 200 + j), "value" + std::to_string(i * 200 + j)));
    }
    ASSERT_OK(Flush());
    env_->MockSleepForSeconds(60 * 60);
  }
  MoveFilesToLevel(5);

  // create 3 files on L4
  for (int i = 0; i < 3; i++) {
    for (int j = 0; j < 300; j++) {
      ASSERT_OK(Put(Key(i * 300 + j), "value" + std::to_string(i * 300 + j)));
    }
    ASSERT_OK(Flush());
    env_->MockSleepForSeconds(60 * 60);
  }
  MoveFilesToLevel(4);

  // The LSM tree should be like:
  // L4: [0,            299], [300,      599], [600,     899]
  // L5: [0,  199]      [200,         399]...............[800, 999]
  // L6: [0,99][100,199][200,299][300,399]...............[800,899][900,999]
  ASSERT_EQ("0,0,0,0,3,5,10", FilesPerLevel());

  // make sure the first L5 file is expired
  env_->MockSleepForSeconds(16 * 60 * 60 + small_seconds++);

  // trigger TTL compaction
  ASSERT_OK(Put(Key(4), "value" + std::to_string(1)));
  ASSERT_OK(Put(Key(5), "value" + std::to_string(1)));
  ASSERT_OK(Flush());

  ASSERT_OK(dbfull()->TEST_WaitForCompact());

  // verify there's a RoundRobin TTL compaction
  ASSERT_EQ(1, round_robin_ttl_compactions);
  round_robin_ttl_compactions = 0;

  // expire 2 more files
  env_->MockSleepForSeconds(2 * 60 * 60 + small_seconds++);
  // trigger TTL compaction
  ASSERT_OK(Put(Key(4), "value" + std::to_string(2)));
  ASSERT_OK(Put(Key(5), "value" + std::to_string(2)));
  ASSERT_OK(Flush());

  ASSERT_OK(dbfull()->TEST_WaitForCompact());

  ASSERT_EQ(2, round_robin_ttl_compactions);
  round_robin_ttl_compactions = 0;

  // expire 4 more files, 2 out of 3 files on L4 are expired
  env_->MockSleepForSeconds(4 * 60 * 60 + small_seconds++);
  // trigger TTL compaction
  ASSERT_OK(Put(Key(6), "value" + std::to_string(3)));
  ASSERT_OK(Put(Key(7), "value" + std::to_string(3)));
  ASSERT_OK(Flush());

  ASSERT_OK(dbfull()->TEST_WaitForCompact());

  ASSERT_EQ(1, NumTableFilesAtLevel(4));
  ASSERT_EQ(0, NumTableFilesAtLevel(5));

  ASSERT_GT(round_robin_ttl_compactions, 0);
  round_robin_ttl_compactions = 0;

  // make the first L0 file expired, which triggers a normal TTL compaction
  // instead of roundrobin TTL compaction, it will also include an extra file
  // from L0 because of overlap
  ASSERT_EQ(0, ttl_compactions);
  env_->MockSleepForSeconds(19 * 60 * 60 + small_seconds++);

  // trigger TTL compaction
  ASSERT_OK(Put(Key(6), "value" + std::to_string(4)));
  ASSERT_OK(Put(Key(7), "value" + std::to_string(4)));
  ASSERT_OK(Flush());

  ASSERT_OK(dbfull()->TEST_WaitForCompact());

  // L0 -> L1 compaction is normal TTL compaction, L1 -> next levels compactions
  // are RoundRobin TTL compaction.
  ASSERT_GT(ttl_compactions, 0);
  ttl_compactions = 0;
  ASSERT_GT(round_robin_ttl_compactions, 0);
  round_robin_ttl_compactions = 0;

  // All files are expired, so only the last level has data
  env_->MockSleepForSeconds(24 * 60 * 60);
  // trigger TTL compaction
  ASSERT_OK(Put(Key(6), "value" + std::to_string(4)));
  ASSERT_OK(Put(Key(7), "value" + std::to_string(4)));
  ASSERT_OK(Flush());

  ASSERT_OK(dbfull()->TEST_WaitForCompact());
  ASSERT_EQ("0,0,0,0,0,0,2", FilesPerLevel());

  ASSERT_GT(ttl_compactions, 0);
  ttl_compactions = 0;
  ASSERT_GT(round_robin_ttl_compactions, 0);
  round_robin_ttl_compactions = 0;

  ASSERT_EQ(0, other_compactions);
}

TEST_F(DBCompactionTest, RoundRobinTtlCompactionUnsortedTime) {
  // This is to test the case that the RoundRobin compaction cursor not pointing
  // to the oldest file, RoundRobin compaction should still compact the file
  // after cursor until all expired files are compacted.
  Options options = CurrentOptions();
  options.compression = kNoCompression;
  options.level0_file_num_compaction_trigger = 20;
  options.ttl = 24 * 60 * 60;  // 24 hours
  options.compaction_pri = kRoundRobin;
  env_->now_cpu_count_.store(0);
  env_->SetMockSleep();
  options.env = env_;

  std::atomic_int ttl_compactions{0};
  std::atomic_int round_robin_ttl_compactions{0};
  std::atomic_int other_compactions{0};

  SyncPoint::GetInstance()->SetCallBack(
      "LevelCompactionPicker::PickCompaction:Return", [&](void* arg) {
        Compaction* compaction = reinterpret_cast<Compaction*>(arg);
        auto compaction_reason = compaction->compaction_reason();
        if (compaction_reason == CompactionReason::kTtl) {
          ttl_compactions++;
        } else if (compaction_reason == CompactionReason::kRoundRobinTtl) {
          round_robin_ttl_compactions++;
        } else {
          other_compactions++;
        }
      });
  SyncPoint::GetInstance()->EnableProcessing();

  DestroyAndReopen(options);

  // create 10 files on the last level (L6)
  for (int i = 0; i < 10; i++) {
    for (int j = 0; j < 100; j++) {
      ASSERT_OK(Put(Key(i * 100 + j), "value" + std::to_string(i * 100 + j)));
    }
    ASSERT_OK(Flush());
    env_->MockSleepForSeconds(60 * 60);  // generate 1 file per hour
  }
  MoveFilesToLevel(6);

  // create 5 files on L5
  for (int i = 0; i < 5; i++) {
    for (int j = 0; j < 200; j++) {
      ASSERT_OK(Put(Key(i * 200 + j), "value" + std::to_string(i * 200 + j)));
    }
    ASSERT_OK(Flush());
    env_->MockSleepForSeconds(60 * 60);  // 1 hour
  }
  MoveFilesToLevel(5);

  // The LSM tree should be like:
  // L5: [0,  199]      [200,         399] [400,599] [600,799] [800, 999]
  // L6: [0,99][100,199][200,299][300,399]....................[800,899][900,999]
  ASSERT_EQ("0,0,0,0,0,5,10", FilesPerLevel());

  // point the compaction cursor to the 4th file on L5
  VersionSet* const versions = dbfull()->GetVersionSet();
  assert(versions);
  ColumnFamilyData* const cfd = versions->GetColumnFamilySet()->GetDefault();
  ASSERT_NE(cfd, nullptr);
  Version* const current = cfd->current();
  ASSERT_NE(current, nullptr);
  VersionStorageInfo* storage_info = current->storage_info();
  ASSERT_NE(storage_info, nullptr);
  const InternalKey split_cursor = InternalKey(Key(600), 100000, kTypeValue);
  storage_info->AddCursorForOneLevel(5, split_cursor);

  // make the first file on L5 expired, there should be 3 TTL compactions:
  // 4th one, 5th one, then 1st one.
  env_->MockSleepForSeconds(19 * 60 * 60 + 1);
  // trigger TTL compaction
  ASSERT_OK(Put(Key(6), "value" + std::to_string(4)));
  ASSERT_OK(Put(Key(7), "value" + std::to_string(4)));
  ASSERT_OK(Flush());

  ASSERT_OK(dbfull()->TEST_WaitForCompact());
  ASSERT_EQ(2, NumTableFilesAtLevel(5));

  ASSERT_EQ(3, round_robin_ttl_compactions);
  ASSERT_EQ(0, ttl_compactions);
  ASSERT_EQ(0, other_compactions);
}

TEST_F(DBCompactionTest, LevelCompactExpiredTtlFiles) {
  const int kNumKeysPerFile = 32;
  const int kNumLevelFiles = 2;
  const int kValueSize = 1024;

  Options options = CurrentOptions();
  options.compression = kNoCompression;
  options.ttl = 24 * 60 * 60;  // 24 hours
  options.max_open_files = -1;
  env_->SetMockSleep();
  options.env = env_;

  // NOTE: Presumed unnecessary and removed: resetting mock time in env

  DestroyAndReopen(options);

  Random rnd(301);
  for (int i = 0; i < kNumLevelFiles; ++i) {
    for (int j = 0; j < kNumKeysPerFile; ++j) {
      ASSERT_OK(
          Put(Key(i * kNumKeysPerFile + j), rnd.RandomString(kValueSize)));
    }
    ASSERT_OK(Flush());
  }
  ASSERT_OK(dbfull()->TEST_WaitForCompact());
  MoveFilesToLevel(3);
  ASSERT_EQ("0,0,0,2", FilesPerLevel());

  // Delete previously written keys.
  for (int i = 0; i < kNumLevelFiles; ++i) {
    for (int j = 0; j < kNumKeysPerFile; ++j) {
      ASSERT_OK(Delete(Key(i * kNumKeysPerFile + j)));
    }
    ASSERT_OK(Flush());
  }
  ASSERT_OK(dbfull()->TEST_WaitForCompact());
  ASSERT_EQ("2,0,0,2", FilesPerLevel());
  MoveFilesToLevel(1);
  ASSERT_EQ("0,2,0,2", FilesPerLevel());

  env_->MockSleepForSeconds(36 * 60 * 60);  // 36 hours
  ASSERT_EQ("0,2,0,2", FilesPerLevel());

  // Just do a simple write + flush so that the Ttl expired files get
  // compacted.
  ASSERT_OK(Put("a", "1"));
  ASSERT_OK(Flush());
  ROCKSDB_NAMESPACE::SyncPoint::GetInstance()->SetCallBack(
      "LevelCompactionPicker::PickCompaction:Return", [&](void* arg) {
        Compaction* compaction = reinterpret_cast<Compaction*>(arg);
        ASSERT_TRUE(compaction->compaction_reason() == CompactionReason::kTtl);
      });
  ROCKSDB_NAMESPACE::SyncPoint::GetInstance()->EnableProcessing();
  ASSERT_OK(dbfull()->TEST_WaitForCompact());
  // All non-L0 files are deleted, as they contained only deleted data.
  ASSERT_EQ("1", FilesPerLevel());
  ROCKSDB_NAMESPACE::SyncPoint::GetInstance()->DisableProcessing();

  // Test dynamically changing ttl.

  // NOTE: Presumed unnecessary and removed: resetting mock time in env

  DestroyAndReopen(options);

  for (int i = 0; i < kNumLevelFiles; ++i) {
    for (int j = 0; j < kNumKeysPerFile; ++j) {
      ASSERT_OK(
          Put(Key(i * kNumKeysPerFile + j), rnd.RandomString(kValueSize)));
    }
    ASSERT_OK(Flush());
  }
  ASSERT_OK(dbfull()->TEST_WaitForCompact());
  MoveFilesToLevel(3);
  ASSERT_EQ("0,0,0,2", FilesPerLevel());

  // Delete previously written keys.
  for (int i = 0; i < kNumLevelFiles; ++i) {
    for (int j = 0; j < kNumKeysPerFile; ++j) {
      ASSERT_OK(Delete(Key(i * kNumKeysPerFile + j)));
    }
    ASSERT_OK(Flush());
  }
  ASSERT_OK(dbfull()->TEST_WaitForCompact());
  ASSERT_EQ("2,0,0,2", FilesPerLevel());
  MoveFilesToLevel(1);
  ASSERT_EQ("0,2,0,2", FilesPerLevel());

  // Move time forward by 12 hours, and make sure that compaction still doesn't
  // trigger as ttl is set to 24 hours.
  env_->MockSleepForSeconds(12 * 60 * 60);
  ASSERT_OK(Put("a", "1"));
  ASSERT_OK(Flush());
  ASSERT_OK(dbfull()->TEST_WaitForCompact());
  ASSERT_EQ("1,2,0,2", FilesPerLevel());

  ROCKSDB_NAMESPACE::SyncPoint::GetInstance()->SetCallBack(
      "LevelCompactionPicker::PickCompaction:Return", [&](void* arg) {
        Compaction* compaction = reinterpret_cast<Compaction*>(arg);
        ASSERT_TRUE(compaction->compaction_reason() == CompactionReason::kTtl);
      });
  ROCKSDB_NAMESPACE::SyncPoint::GetInstance()->EnableProcessing();

  // Dynamically change ttl to 10 hours.
  // This should trigger a ttl compaction, as 12 hours have already passed.
  ASSERT_OK(dbfull()->SetOptions({{"ttl", "36000"}}));
  ASSERT_OK(dbfull()->TEST_WaitForCompact());
  // All non-L0 files are deleted, as they contained only deleted data.
  ASSERT_EQ("1", FilesPerLevel());
  ROCKSDB_NAMESPACE::SyncPoint::GetInstance()->DisableProcessing();
}

TEST_F(DBCompactionTest, LevelTtlCompactionOutputCuttingIteractingWithOther) {
  // This test is for a bug fix in CompactionOutputs::ShouldStopBefore() where
  // TTL states were not being updated for keys that ShouldStopBefore() would
  // return true for reasons other than TTL.
  Options options = CurrentOptions();
  options.compression = kNoCompression;
  options.ttl = 24 * 60 * 60;  // 24 hours
  options.max_open_files = -1;
  options.compaction_pri = kMinOverlappingRatio;
  env_->SetMockSleep();
  options.env = env_;
  options.target_file_size_base = 4 << 10;
  options.disable_auto_compactions = true;
  options.level_compaction_dynamic_file_size = false;

  DestroyAndReopen(options);
  Random rnd(301);

  // This makes sure the manual compaction below
  // is not a bottommost compaction as TTL is only
  // for non-bottommost compactions.
  ASSERT_OK(Put(Key(3), rnd.RandomString(1 << 10)));
  ASSERT_OK(Put(Key(0), rnd.RandomString(1 << 10)));
  ASSERT_OK(Flush());
  MoveFilesToLevel(6);

  // L2:
  ASSERT_OK(Put(Key(2), rnd.RandomString(4 << 10)));
  ASSERT_OK(Put(Key(3), rnd.RandomString(4 << 10)));
  ASSERT_OK(Flush());
  MoveFilesToLevel(2);

  // L1, overlaps in range with the file in L2 so
  // that they compact together.
  ASSERT_OK(Put(Key(0), rnd.RandomString(4 << 10)));
  ASSERT_OK(Put(Key(1), rnd.RandomString(4 << 10)));
  ASSERT_OK(Put(Key(3), rnd.RandomString(4 << 10)));
  ASSERT_OK(Flush());
  MoveFilesToLevel(1);

  ASSERT_EQ("0,1,1,0,0,0,1", FilesPerLevel());
  // 36 hours so that the file in L2 is eligible for TTL
  env_->MockSleepForSeconds(36 * 60 * 60);

  CompactRangeOptions compact_range_opts;

  ASSERT_OK(dbfull()->RunManualCompaction(
      static_cast_with_check<ColumnFamilyHandleImpl>(db_->DefaultColumnFamily())
          ->cfd(),
      1 /* input_level */, 2 /* output_level */, compact_range_opts,
      nullptr /* begin */, nullptr /* end */, true /* exclusive */,
      true /* disallow_trivial_move */,
      std::numeric_limits<uint64_t>::max() /*max_file_num_to_ignore*/,
      "" /*trim_ts*/));

  // L2 should have 2 files:
  // file 1: Key(0), Key(1)
  // ShouldStopBefore(Key(2)) return true due to TTL or output file size
  // file 2: Key(2), Key(3)
  //
  // Before the fix in this PR, L2 would have 3 files:
  // file 1: Key(0), Key(1)
  // CompactionOutputs::ShouldStopBefore(Key(2)) returns true due to output file
  // size.
  // file 2: Key(2)
  // CompactionOutput::ShouldStopBefore(Key(3)) returns true
  // due to TTL cutting and that TTL states were not updated
  // for Key(2).
  // file 3: Key(3)
  ASSERT_EQ("0,0,2,0,0,0,1", FilesPerLevel());
}

TEST_F(DBCompactionTest, LevelTtlCascadingCompactions) {
  env_->SetMockSleep();
  const int kValueSize = 100;

  for (bool if_restart : {false, true}) {
    for (bool if_open_all_files : {false, true}) {
      Options options = CurrentOptions();
      options.compression = kNoCompression;
      options.ttl = 24 * 60 * 60;  // 24 hours
      if (if_open_all_files) {
        options.max_open_files = -1;
      } else {
        options.max_open_files = 20;
      }
      // RocksDB sanitize max open files to at least 20. Modify it back.
      ROCKSDB_NAMESPACE::SyncPoint::GetInstance()->SetCallBack(
          "SanitizeOptions::AfterChangeMaxOpenFiles", [&](void* arg) {
            int* max_open_files = static_cast<int*>(arg);
            *max_open_files = 2;
          });
      // In the case where all files are opened and doing DB restart
      // forcing the oldest ancester time in manifest file to be 0 to
      // simulate the case of reading from an old version.
      ROCKSDB_NAMESPACE::SyncPoint::GetInstance()->SetCallBack(
          "VersionEdit::EncodeTo:VarintOldestAncesterTime", [&](void* arg) {
            if (if_restart && if_open_all_files) {
              std::string* encoded_fieled = static_cast<std::string*>(arg);
              *encoded_fieled = "";
              PutVarint64(encoded_fieled, 0);
            }
          });

      options.env = env_;

      // NOTE: Presumed unnecessary and removed: resetting mock time in env

      DestroyAndReopen(options);

      int ttl_compactions = 0;
      ROCKSDB_NAMESPACE::SyncPoint::GetInstance()->SetCallBack(
          "LevelCompactionPicker::PickCompaction:Return", [&](void* arg) {
            Compaction* compaction = reinterpret_cast<Compaction*>(arg);
            auto compaction_reason = compaction->compaction_reason();
            if (compaction_reason == CompactionReason::kTtl) {
              ttl_compactions++;
            }
          });
      ROCKSDB_NAMESPACE::SyncPoint::GetInstance()->EnableProcessing();

      // Add two L6 files with key ranges: [1 .. 100], [101 .. 200].
      Random rnd(301);
      for (int i = 1; i <= 100; ++i) {
        ASSERT_OK(Put(Key(i), rnd.RandomString(kValueSize)));
      }
      ASSERT_OK(Flush());
      // Get the first file's creation time. This will be the oldest file in the
      // DB. Compactions inolving this file's descendents should keep getting
      // this time.
      std::vector<std::vector<FileMetaData>> level_to_files;
      dbfull()->TEST_GetFilesMetaData(dbfull()->DefaultColumnFamily(),
                                      &level_to_files);
      uint64_t oldest_time = level_to_files[0][0].oldest_ancester_time;
      // Add 1 hour and do another flush.
      env_->MockSleepForSeconds(1 * 60 * 60);
      for (int i = 101; i <= 200; ++i) {
        ASSERT_OK(Put(Key(i), rnd.RandomString(kValueSize)));
      }
      ASSERT_OK(Flush());
      MoveFilesToLevel(6);
      ASSERT_EQ("0,0,0,0,0,0,2", FilesPerLevel());

      env_->MockSleepForSeconds(1 * 60 * 60);
      // Add two L4 files with key ranges: [1 .. 50], [51 .. 150].
      for (int i = 1; i <= 50; ++i) {
        ASSERT_OK(Put(Key(i), rnd.RandomString(kValueSize)));
      }
      ASSERT_OK(Flush());
      env_->MockSleepForSeconds(1 * 60 * 60);
      for (int i = 51; i <= 150; ++i) {
        ASSERT_OK(Put(Key(i), rnd.RandomString(kValueSize)));
      }
      ASSERT_OK(Flush());
      MoveFilesToLevel(4);
      ASSERT_EQ("0,0,0,0,2,0,2", FilesPerLevel());

      env_->MockSleepForSeconds(1 * 60 * 60);
      // Add one L1 file with key range: [26, 75].
      for (int i = 26; i <= 75; ++i) {
        ASSERT_OK(Put(Key(i), rnd.RandomString(kValueSize)));
      }
      ASSERT_OK(Flush());
      ASSERT_OK(dbfull()->TEST_WaitForCompact());
      MoveFilesToLevel(1);
      ASSERT_EQ("0,1,0,0,2,0,2", FilesPerLevel());

      // LSM tree:
      // L1:         [26 .. 75]
      // L4:     [1 .. 50][51 ..... 150]
      // L6:     [1 ........ 100][101 .... 200]
      //
      // On TTL expiry, TTL compaction should be initiated on L1 file, and the
      // compactions should keep going on until the key range hits bottom level.
      // In other words: the compaction on this data range "cascasdes" until
      // reaching the bottom level.
      //
      // Order of events on TTL expiry:
      // 1. L1 file falls to L3 via 2 trivial moves which are initiated by the
      // ttl
      //    compaction.
      // 2. A TTL compaction happens between L3 and L4 files. Output file in L4.
      // 3. The new output file from L4 falls to L5 via 1 trival move initiated
      //    by the ttl compaction.
      // 4. A TTL compaction happens between L5 and L6 files. Ouptut in L6.

      // Add 25 hours and do a write
      env_->MockSleepForSeconds(25 * 60 * 60);

      ASSERT_OK(Put(Key(1), "1"));
      if (if_restart) {
        Reopen(options);
      } else {
        ASSERT_OK(Flush());
      }
      ASSERT_OK(dbfull()->TEST_WaitForCompact());
      ASSERT_EQ("1,0,0,0,0,0,1", FilesPerLevel());
      ASSERT_EQ(5, ttl_compactions);

      dbfull()->TEST_GetFilesMetaData(dbfull()->DefaultColumnFamily(),
                                      &level_to_files);
      ASSERT_EQ(oldest_time, level_to_files[6][0].oldest_ancester_time);

      env_->MockSleepForSeconds(25 * 60 * 60);
      ASSERT_OK(Put(Key(2), "1"));
      if (if_restart) {
        Reopen(options);
      } else {
        ASSERT_OK(Flush());
      }
      ASSERT_OK(dbfull()->TEST_WaitForCompact());
      ASSERT_EQ("1,0,0,0,0,0,1", FilesPerLevel());
      ASSERT_GE(ttl_compactions, 6);

      ROCKSDB_NAMESPACE::SyncPoint::GetInstance()->DisableProcessing();
    }
  }
}

TEST_F(DBCompactionTest, LevelPeriodicCompaction) {
  env_->SetMockSleep();
  const int kNumKeysPerFile = 32;
  const int kNumLevelFiles = 2;
  const int kValueSize = 100;

  for (bool if_restart : {false, true}) {
    for (bool if_open_all_files : {false, true}) {
      Options options = CurrentOptions();
      options.periodic_compaction_seconds = 48 * 60 * 60;  // 2 days
      if (if_open_all_files) {
        options.max_open_files = -1;  // needed for ttl compaction
      } else {
        options.max_open_files = 20;
      }
      // RocksDB sanitize max open files to at least 20. Modify it back.
      ROCKSDB_NAMESPACE::SyncPoint::GetInstance()->SetCallBack(
          "SanitizeOptions::AfterChangeMaxOpenFiles", [&](void* arg) {
            int* max_open_files = static_cast<int*>(arg);
            *max_open_files = 0;
          });
      // In the case where all files are opened and doing DB restart
      // forcing the file creation time in manifest file to be 0 to
      // simulate the case of reading from an old version.
      ROCKSDB_NAMESPACE::SyncPoint::GetInstance()->SetCallBack(
          "VersionEdit::EncodeTo:VarintFileCreationTime", [&](void* arg) {
            if (if_restart && if_open_all_files) {
              std::string* encoded_fieled = static_cast<std::string*>(arg);
              *encoded_fieled = "";
              PutVarint64(encoded_fieled, 0);
            }
          });

      options.env = env_;

      // NOTE: Presumed unnecessary and removed: resetting mock time in env

      DestroyAndReopen(options);

      int periodic_compactions = 0;
      ROCKSDB_NAMESPACE::SyncPoint::GetInstance()->SetCallBack(
          "LevelCompactionPicker::PickCompaction:Return", [&](void* arg) {
            Compaction* compaction = reinterpret_cast<Compaction*>(arg);
            auto compaction_reason = compaction->compaction_reason();
            if (compaction_reason == CompactionReason::kPeriodicCompaction) {
              periodic_compactions++;
            }
          });
      ROCKSDB_NAMESPACE::SyncPoint::GetInstance()->EnableProcessing();

      Random rnd(301);
      for (int i = 0; i < kNumLevelFiles; ++i) {
        for (int j = 0; j < kNumKeysPerFile; ++j) {
          ASSERT_OK(
              Put(Key(i * kNumKeysPerFile + j), rnd.RandomString(kValueSize)));
        }
        ASSERT_OK(Flush());
      }
      ASSERT_OK(dbfull()->TEST_WaitForCompact());

      ASSERT_EQ("2", FilesPerLevel());
      ASSERT_EQ(0, periodic_compactions);

      // Add 50 hours and do a write
      env_->MockSleepForSeconds(50 * 60 * 60);
      ASSERT_OK(Put("a", "1"));
      ASSERT_OK(Flush());
      ASSERT_OK(dbfull()->TEST_WaitForCompact());
      // Assert that the files stay in the same level
      ASSERT_EQ("3", FilesPerLevel());
      // The two old files go through the periodic compaction process
      ASSERT_EQ(2, periodic_compactions);

      MoveFilesToLevel(1);
      ASSERT_EQ("0,3", FilesPerLevel());

      // Add another 50 hours and do another write
      env_->MockSleepForSeconds(50 * 60 * 60);
      ASSERT_OK(Put("b", "2"));
      if (if_restart) {
        Reopen(options);
      } else {
        ASSERT_OK(Flush());
      }
      ASSERT_OK(dbfull()->TEST_WaitForCompact());
      ASSERT_EQ("1,3", FilesPerLevel());
      // The three old files now go through the periodic compaction process. 2
      // + 3.
      ASSERT_EQ(5, periodic_compactions);

      // Add another 50 hours and do another write
      env_->MockSleepForSeconds(50 * 60 * 60);
      ASSERT_OK(Put("c", "3"));
      ASSERT_OK(Flush());
      ASSERT_OK(dbfull()->TEST_WaitForCompact());
      ASSERT_EQ("2,3", FilesPerLevel());
      // The four old files now go through the periodic compaction process. 5
      // + 4.
      ASSERT_EQ(9, periodic_compactions);

      ROCKSDB_NAMESPACE::SyncPoint::GetInstance()->DisableProcessing();
    }
  }
}

TEST_F(DBCompactionTest, LevelPeriodicCompactionWithOldDB) {
  // This test makes sure that periodic compactions are working with a DB
  // where file_creation_time of some files is 0.
  // After compactions the new files are created with a valid file_creation_time

  const int kNumKeysPerFile = 32;
  const int kNumFiles = 4;
  const int kValueSize = 100;

  Options options = CurrentOptions();
  env_->SetMockSleep();
  options.env = env_;

  // NOTE: Presumed unnecessary and removed: resetting mock time in env

  DestroyAndReopen(options);

  int periodic_compactions = 0;
  bool set_file_creation_time_to_zero = true;
  bool set_creation_time_to_zero = true;
  ROCKSDB_NAMESPACE::SyncPoint::GetInstance()->SetCallBack(
      "LevelCompactionPicker::PickCompaction:Return", [&](void* arg) {
        Compaction* compaction = reinterpret_cast<Compaction*>(arg);
        auto compaction_reason = compaction->compaction_reason();
        if (compaction_reason == CompactionReason::kPeriodicCompaction) {
          periodic_compactions++;
        }
      });
  ROCKSDB_NAMESPACE::SyncPoint::GetInstance()->SetCallBack(
      "PropertyBlockBuilder::AddTableProperty:Start", [&](void* arg) {
        TableProperties* props = reinterpret_cast<TableProperties*>(arg);
        if (set_file_creation_time_to_zero) {
          props->file_creation_time = 0;
        }
        if (set_creation_time_to_zero) {
          props->creation_time = 0;
        }
      });
  ROCKSDB_NAMESPACE::SyncPoint::GetInstance()->EnableProcessing();

  Random rnd(301);
  for (int i = 0; i < kNumFiles; ++i) {
    for (int j = 0; j < kNumKeysPerFile; ++j) {
      ASSERT_OK(
          Put(Key(i * kNumKeysPerFile + j), rnd.RandomString(kValueSize)));
    }
    ASSERT_OK(Flush());
    // Move the first two files to L2.
    if (i == 1) {
      MoveFilesToLevel(2);
      set_creation_time_to_zero = false;
    }
  }
  ASSERT_OK(dbfull()->TEST_WaitForCompact());

  ASSERT_EQ("2,0,2", FilesPerLevel());
  ASSERT_EQ(0, periodic_compactions);

  Close();

  set_file_creation_time_to_zero = false;
  // Forward the clock by 2 days.
  env_->MockSleepForSeconds(2 * 24 * 60 * 60);
  options.periodic_compaction_seconds = 1 * 24 * 60 * 60;  // 1 day

  Reopen(options);
  ASSERT_OK(dbfull()->TEST_WaitForCompact());
  ASSERT_EQ("2,0,2", FilesPerLevel());
  // Make sure that all files go through periodic compaction.
  ASSERT_EQ(kNumFiles, periodic_compactions);

  ROCKSDB_NAMESPACE::SyncPoint::GetInstance()->DisableProcessing();
}

TEST_F(DBCompactionTest, LevelPeriodicAndTtlCompaction) {
  const int kNumKeysPerFile = 32;
  const int kNumLevelFiles = 2;
  const int kValueSize = 100;

  Options options = CurrentOptions();
  options.ttl = 10 * 60 * 60;                          // 10 hours
  options.periodic_compaction_seconds = 48 * 60 * 60;  // 2 days
  options.max_open_files = -1;  // needed for both periodic and ttl compactions
  env_->SetMockSleep();
  options.env = env_;

  // NOTE: Presumed unnecessary and removed: resetting mock time in env

  DestroyAndReopen(options);

  int periodic_compactions = 0;
  int ttl_compactions = 0;
  ROCKSDB_NAMESPACE::SyncPoint::GetInstance()->SetCallBack(
      "LevelCompactionPicker::PickCompaction:Return", [&](void* arg) {
        Compaction* compaction = reinterpret_cast<Compaction*>(arg);
        auto compaction_reason = compaction->compaction_reason();
        if (compaction_reason == CompactionReason::kPeriodicCompaction) {
          periodic_compactions++;
        } else if (compaction_reason == CompactionReason::kTtl) {
          ttl_compactions++;
        }
      });
  ROCKSDB_NAMESPACE::SyncPoint::GetInstance()->EnableProcessing();

  Random rnd(301);
  for (int i = 0; i < kNumLevelFiles; ++i) {
    for (int j = 0; j < kNumKeysPerFile; ++j) {
      ASSERT_OK(
          Put(Key(i * kNumKeysPerFile + j), rnd.RandomString(kValueSize)));
    }
    ASSERT_OK(Flush());
  }
  ASSERT_OK(dbfull()->TEST_WaitForCompact());

  MoveFilesToLevel(3);

  ASSERT_EQ("0,0,0,2", FilesPerLevel());
  ASSERT_EQ(0, periodic_compactions);
  ASSERT_EQ(0, ttl_compactions);

  // Add some time greater than periodic_compaction_time.
  env_->MockSleepForSeconds(50 * 60 * 60);
  ASSERT_OK(Put("a", "1"));
  ASSERT_OK(Flush());
  ASSERT_OK(dbfull()->TEST_WaitForCompact());
  // Files in the bottom level go through periodic compactions.
  ASSERT_EQ("1,0,0,2", FilesPerLevel());
  ASSERT_EQ(2, periodic_compactions);
  ASSERT_EQ(0, ttl_compactions);

  // Add a little more time than ttl
  env_->MockSleepForSeconds(11 * 60 * 60);
  ASSERT_OK(Put("b", "1"));
  ASSERT_OK(Flush());
  ASSERT_OK(dbfull()->TEST_WaitForCompact());
  // Notice that the previous file in level 1 falls down to the bottom level
  // due to ttl compactions, one level at a time.
  // And bottom level files don't get picked up for ttl compactions.
  ASSERT_EQ("1,0,0,3", FilesPerLevel());
  ASSERT_EQ(2, periodic_compactions);
  ASSERT_EQ(3, ttl_compactions);

  // Add some time greater than periodic_compaction_time.
  env_->MockSleepForSeconds(50 * 60 * 60);
  ASSERT_OK(Put("c", "1"));
  ASSERT_OK(Flush());
  ASSERT_OK(dbfull()->TEST_WaitForCompact());
  // Previous L0 file falls one level at a time to bottom level due to ttl.
  // And all 4 bottom files go through periodic compactions.
  ASSERT_EQ("1,0,0,4", FilesPerLevel());
  ASSERT_EQ(6, periodic_compactions);
  ASSERT_EQ(6, ttl_compactions);

  ROCKSDB_NAMESPACE::SyncPoint::GetInstance()->DisableProcessing();
}

TEST_F(DBCompactionTest, LevelTtlBooster) {
  const int kNumKeysPerFile = 32;
  const int kNumLevelFiles = 3;
  const int kValueSize = 1000;

  Options options = CurrentOptions();
  options.ttl = 10 * 60 * 60;                           // 10 hours
  options.periodic_compaction_seconds = 480 * 60 * 60;  // very long
  options.level0_file_num_compaction_trigger = 2;
  options.max_bytes_for_level_base = 5 * uint64_t{kNumKeysPerFile * kValueSize};
  options.max_open_files = -1;  // needed for both periodic and ttl compactions
  options.compaction_pri = CompactionPri::kMinOverlappingRatio;
  env_->SetMockSleep();
  options.env = env_;

  // NOTE: Presumed unnecessary and removed: resetting mock time in env

  DestroyAndReopen(options);

  Random rnd(301);
  for (int i = 0; i < kNumLevelFiles; ++i) {
    for (int j = 0; j < kNumKeysPerFile; ++j) {
      ASSERT_OK(
          Put(Key(i * kNumKeysPerFile + j), rnd.RandomString(kValueSize)));
    }
    ASSERT_OK(Flush());
  }
  ASSERT_OK(dbfull()->TEST_WaitForCompact());

  MoveFilesToLevel(2);

  ASSERT_EQ("0,0,3", FilesPerLevel());

  // Create some files for L1
  for (int i = 0; i < 2; i++) {
    for (int j = 0; j < kNumKeysPerFile; ++j) {
      ASSERT_OK(Put(Key(2 * j + i), rnd.RandomString(kValueSize)));
    }
    ASSERT_OK(Flush());
    ASSERT_OK(dbfull()->TEST_WaitForCompact());
  }

  ASSERT_EQ("0,1,3", FilesPerLevel());

  // Make the new L0 files qualify TTL boosting and generate one more to trigger
  // L1 -> L2 compaction. Old files will be picked even if their priority is
  // lower without boosting.
  env_->MockSleepForSeconds(8 * 60 * 60);
  for (int i = 0; i < 2; i++) {
    for (int j = 0; j < kNumKeysPerFile; ++j) {
      ASSERT_OK(Put(Key(kNumKeysPerFile * 2 + 2 * j + i),
                    rnd.RandomString(kValueSize * 2)));
    }
    ASSERT_OK(Flush());
    ASSERT_OK(dbfull()->TEST_WaitForCompact());
  }
  // Force files to be compacted to L1
  ASSERT_OK(
      dbfull()->SetOptions({{"level0_file_num_compaction_trigger", "1"}}));
  ASSERT_OK(dbfull()->TEST_WaitForCompact());
  ASSERT_EQ("0,1,2", FilesPerLevel());
  ASSERT_OK(
      dbfull()->SetOptions({{"level0_file_num_compaction_trigger", "2"}}));

  ASSERT_GT(SizeAtLevel(1), kNumKeysPerFile * 4 * kValueSize);
}

TEST_F(DBCompactionTest, LevelPeriodicCompactionWithCompactionFilters) {
  class TestCompactionFilter : public CompactionFilter {
    const char* Name() const override { return "TestCompactionFilter"; }
  };
  class TestCompactionFilterFactory : public CompactionFilterFactory {
    const char* Name() const override { return "TestCompactionFilterFactory"; }
    std::unique_ptr<CompactionFilter> CreateCompactionFilter(
        const CompactionFilter::Context& /*context*/) override {
      return std::unique_ptr<CompactionFilter>(new TestCompactionFilter());
    }
  };

  const int kNumKeysPerFile = 32;
  const int kNumLevelFiles = 2;
  const int kValueSize = 100;

  Random rnd(301);

  Options options = CurrentOptions();
  TestCompactionFilter test_compaction_filter;
  env_->SetMockSleep();
  options.env = env_;

  // NOTE: Presumed unnecessary and removed: resetting mock time in env

  enum CompactionFilterType {
    kUseCompactionFilter,
    kUseCompactionFilterFactory
  };

  for (CompactionFilterType comp_filter_type :
       {kUseCompactionFilter, kUseCompactionFilterFactory}) {
    // Assert that periodic compactions are not enabled.
    ASSERT_EQ(std::numeric_limits<uint64_t>::max() - 1,
              options.periodic_compaction_seconds);

    if (comp_filter_type == kUseCompactionFilter) {
      options.compaction_filter = &test_compaction_filter;
      options.compaction_filter_factory.reset();
    } else if (comp_filter_type == kUseCompactionFilterFactory) {
      options.compaction_filter = nullptr;
      options.compaction_filter_factory.reset(
          new TestCompactionFilterFactory());
    }
    DestroyAndReopen(options);

    // periodic_compaction_seconds should be set to the sanitized value when
    // a compaction filter or a compaction filter factory is used.
    ASSERT_EQ(30 * 24 * 60 * 60,
              dbfull()->GetOptions().periodic_compaction_seconds);

    int periodic_compactions = 0;
    ROCKSDB_NAMESPACE::SyncPoint::GetInstance()->SetCallBack(
        "LevelCompactionPicker::PickCompaction:Return", [&](void* arg) {
          Compaction* compaction = reinterpret_cast<Compaction*>(arg);
          auto compaction_reason = compaction->compaction_reason();
          if (compaction_reason == CompactionReason::kPeriodicCompaction) {
            periodic_compactions++;
          }
        });
    ROCKSDB_NAMESPACE::SyncPoint::GetInstance()->EnableProcessing();

    for (int i = 0; i < kNumLevelFiles; ++i) {
      for (int j = 0; j < kNumKeysPerFile; ++j) {
        ASSERT_OK(
            Put(Key(i * kNumKeysPerFile + j), rnd.RandomString(kValueSize)));
      }
      ASSERT_OK(Flush());
    }
    ASSERT_OK(dbfull()->TEST_WaitForCompact());

    ASSERT_EQ("2", FilesPerLevel());
    ASSERT_EQ(0, periodic_compactions);

    // Add 31 days and do a write
    env_->MockSleepForSeconds(31 * 24 * 60 * 60);
    ASSERT_OK(Put("a", "1"));
    ASSERT_OK(Flush());
    ASSERT_OK(dbfull()->TEST_WaitForCompact());
    // Assert that the files stay in the same level
    ASSERT_EQ("3", FilesPerLevel());
    // The two old files go through the periodic compaction process
    ASSERT_EQ(2, periodic_compactions);

    ROCKSDB_NAMESPACE::SyncPoint::GetInstance()->DisableProcessing();
  }
}

TEST_F(DBCompactionTest, CompactRangeDelayedByL0FileCount) {
  // Verify that, when `CompactRangeOptions::allow_write_stall == false`, manual
  // compaction only triggers flush after it's sure stall won't be triggered for
  // L0 file count going too high.
  const int kNumL0FilesTrigger = 4;
  const int kNumL0FilesLimit = 8;
  // i == 0: verifies normal case where stall is avoided by delay
  // i == 1: verifies no delay in edge case where stall trigger is same as
  //         compaction trigger, so stall can't be avoided
  for (int i = 0; i < 2; ++i) {
    Options options = CurrentOptions();
    options.level0_slowdown_writes_trigger = kNumL0FilesLimit;
    if (i == 0) {
      options.level0_file_num_compaction_trigger = kNumL0FilesTrigger;
    } else {
      options.level0_file_num_compaction_trigger = kNumL0FilesLimit;
    }
    Reopen(options);

    if (i == 0) {
      // ensure the auto compaction doesn't finish until manual compaction has
      // had a chance to be delayed.
      ROCKSDB_NAMESPACE::SyncPoint::GetInstance()->LoadDependency(
          {{"DBImpl::WaitUntilFlushWouldNotStallWrites:StallWait",
            "CompactionJob::Run():End"}});
    } else {
      // ensure the auto-compaction doesn't finish until manual compaction has
      // continued without delay.
      ROCKSDB_NAMESPACE::SyncPoint::GetInstance()->LoadDependency(
          {{"DBImpl::FlushMemTable:StallWaitDone",
            "CompactionJob::Run():End"}});
    }
    ROCKSDB_NAMESPACE::SyncPoint::GetInstance()->EnableProcessing();

    Random rnd(301);
    for (int j = 0; j < kNumL0FilesLimit - 1; ++j) {
      for (int k = 0; k < 2; ++k) {
        ASSERT_OK(Put(Key(k), rnd.RandomString(1024)));
      }
      ASSERT_OK(Flush());
    }
    auto manual_compaction_thread = port::Thread([this]() {
      CompactRangeOptions cro;
      cro.allow_write_stall = false;
      ASSERT_OK(db_->CompactRange(cro, nullptr, nullptr));
    });

    manual_compaction_thread.join();
    ASSERT_OK(dbfull()->TEST_WaitForCompact());
    ASSERT_EQ(0, NumTableFilesAtLevel(0));
    ASSERT_GT(NumTableFilesAtLevel(1), 0);
    ROCKSDB_NAMESPACE::SyncPoint::GetInstance()->DisableProcessing();
  }
}

TEST_F(DBCompactionTest, CompactRangeDelayedByImmMemTableCount) {
  // Verify that, when `CompactRangeOptions::allow_write_stall == false`, manual
  // compaction only triggers flush after it's sure stall won't be triggered for
  // immutable memtable count going too high.
  const int kNumImmMemTableLimit = 8;
  // i == 0: verifies normal case where stall is avoided by delay
  // i == 1: verifies no delay in edge case where stall trigger is same as flush
  //         trigger, so stall can't be avoided
  for (int i = 0; i < 2; ++i) {
    Options options = CurrentOptions();
    options.disable_auto_compactions = true;
    // the delay limit is one less than the stop limit. This test focuses on
    // avoiding delay limit, but this option sets stop limit, so add one.
    options.max_write_buffer_number = kNumImmMemTableLimit + 1;
    if (i == 1) {
      options.min_write_buffer_number_to_merge = kNumImmMemTableLimit;
    }
    Reopen(options);

    if (i == 0) {
      // ensure the flush doesn't finish until manual compaction has had a
      // chance to be delayed.
      ROCKSDB_NAMESPACE::SyncPoint::GetInstance()->LoadDependency(
          {{"DBImpl::WaitUntilFlushWouldNotStallWrites:StallWait",
            "FlushJob::WriteLevel0Table"}});
    } else {
      // ensure the flush doesn't finish until manual compaction has continued
      // without delay.
      ROCKSDB_NAMESPACE::SyncPoint::GetInstance()->LoadDependency(
          {{"DBImpl::FlushMemTable:StallWaitDone",
            "FlushJob::WriteLevel0Table"}});
    }
    ROCKSDB_NAMESPACE::SyncPoint::GetInstance()->EnableProcessing();

    Random rnd(301);
    for (int j = 0; j < kNumImmMemTableLimit - 1; ++j) {
      ASSERT_OK(Put(Key(0), rnd.RandomString(1024)));
      FlushOptions flush_opts;
      flush_opts.wait = false;
      flush_opts.allow_write_stall = true;
      ASSERT_OK(dbfull()->Flush(flush_opts));
    }

    auto manual_compaction_thread = port::Thread([this]() {
      CompactRangeOptions cro;
      cro.allow_write_stall = false;
      ASSERT_OK(db_->CompactRange(cro, nullptr, nullptr));
    });

    manual_compaction_thread.join();
    ASSERT_OK(dbfull()->TEST_WaitForFlushMemTable());
    ASSERT_EQ(0, NumTableFilesAtLevel(0));
    ASSERT_GT(NumTableFilesAtLevel(1), 0);
    ROCKSDB_NAMESPACE::SyncPoint::GetInstance()->DisableProcessing();
  }
}

TEST_F(DBCompactionTest, CompactRangeShutdownWhileDelayed) {
  // Verify that, when `CompactRangeOptions::allow_write_stall == false`, delay
  // does not hang if CF is dropped or DB is closed
  const int kNumL0FilesTrigger = 4;
  const int kNumL0FilesLimit = 8;
  Options options = CurrentOptions();
  options.level0_file_num_compaction_trigger = kNumL0FilesTrigger;
  options.level0_slowdown_writes_trigger = kNumL0FilesLimit;
  // i == 0: DB::DropColumnFamily() on CompactRange's target CF unblocks it
  // i == 1: DB::CancelAllBackgroundWork() unblocks CompactRange. This is to
  //         simulate what happens during Close as we can't call Close (it
  //         blocks on the auto-compaction, making a cycle).
  for (int i = 0; i < 2; ++i) {
    CreateAndReopenWithCF({"one"}, options);
    // The calls to close CF/DB wait until the manual compaction stalls.
    // The auto-compaction waits until the manual compaction finishes to ensure
    // the signal comes from closing CF/DB, not from compaction making progress.
    ROCKSDB_NAMESPACE::SyncPoint::GetInstance()->LoadDependency(
        {{"DBImpl::WaitUntilFlushWouldNotStallWrites:StallWait",
          "DBCompactionTest::CompactRangeShutdownWhileDelayed:PreShutdown"},
         {"DBCompactionTest::CompactRangeShutdownWhileDelayed:PostManual",
          "CompactionJob::Run():End"}});
    ROCKSDB_NAMESPACE::SyncPoint::GetInstance()->EnableProcessing();

    Random rnd(301);
    for (int j = 0; j < kNumL0FilesLimit - 1; ++j) {
      for (int k = 0; k < 2; ++k) {
        ASSERT_OK(Put(1, Key(k), rnd.RandomString(1024)));
      }
      ASSERT_OK(Flush(1));
    }
    auto manual_compaction_thread = port::Thread([this, i]() {
      CompactRangeOptions cro;
      cro.allow_write_stall = false;
      if (i == 0) {
        ASSERT_TRUE(db_->CompactRange(cro, handles_[1], nullptr, nullptr)
                        .IsColumnFamilyDropped());
      } else {
        ASSERT_TRUE(db_->CompactRange(cro, handles_[1], nullptr, nullptr)
                        .IsShutdownInProgress());
      }
    });

    TEST_SYNC_POINT(
        "DBCompactionTest::CompactRangeShutdownWhileDelayed:PreShutdown");
    if (i == 0) {
      ASSERT_OK(db_->DropColumnFamily(handles_[1]));
    } else {
      dbfull()->CancelAllBackgroundWork(false /* wait */);
    }
    manual_compaction_thread.join();
    TEST_SYNC_POINT(
        "DBCompactionTest::CompactRangeShutdownWhileDelayed:PostManual");
    ASSERT_OK(dbfull()->TEST_WaitForCompact());
    ROCKSDB_NAMESPACE::SyncPoint::GetInstance()->DisableProcessing();
  }
}

TEST_F(DBCompactionTest, CompactRangeSkipFlushAfterDelay) {
  // Verify that, when `CompactRangeOptions::allow_write_stall == false`,
  // CompactRange skips its flush if the delay is long enough that the memtables
  // existing at the beginning of the call have already been flushed.
  const int kNumL0FilesTrigger = 4;
  const int kNumL0FilesLimit = 8;
  Options options = CurrentOptions();
  options.level0_slowdown_writes_trigger = kNumL0FilesLimit;
  options.level0_file_num_compaction_trigger = kNumL0FilesTrigger;
  Reopen(options);

  Random rnd(301);
  // The manual flush includes the memtable that was active when CompactRange
  // began. So it unblocks CompactRange and precludes its flush. Throughout the
  // test, stall conditions are upheld via high L0 file count.
  ROCKSDB_NAMESPACE::SyncPoint::GetInstance()->LoadDependency(
      {{"DBImpl::WaitUntilFlushWouldNotStallWrites:StallWait",
        "DBCompactionTest::CompactRangeSkipFlushAfterDelay:PreFlush"},
       {"DBCompactionTest::CompactRangeSkipFlushAfterDelay:PostFlush",
        "DBImpl::FlushMemTable:StallWaitDone"},
       {"DBImpl::FlushMemTable:StallWaitDone", "CompactionJob::Run():End"}});
  ROCKSDB_NAMESPACE::SyncPoint::GetInstance()->EnableProcessing();

  // used for the delayable flushes
  FlushOptions flush_opts;
  flush_opts.allow_write_stall = true;
  for (int i = 0; i < kNumL0FilesLimit - 1; ++i) {
    for (int j = 0; j < 2; ++j) {
      ASSERT_OK(Put(Key(j), rnd.RandomString(1024)));
    }
    ASSERT_OK(dbfull()->Flush(flush_opts));
  }
  auto manual_compaction_thread = port::Thread([this]() {
    CompactRangeOptions cro;
    cro.allow_write_stall = false;
    ASSERT_OK(db_->CompactRange(cro, nullptr, nullptr));
  });

  TEST_SYNC_POINT("DBCompactionTest::CompactRangeSkipFlushAfterDelay:PreFlush");
  ASSERT_OK(Put(std::to_string(0), rnd.RandomString(1024)));
  ASSERT_OK(dbfull()->Flush(flush_opts));
  ASSERT_OK(Put(std::to_string(0), rnd.RandomString(1024)));
  TEST_SYNC_POINT(
      "DBCompactionTest::CompactRangeSkipFlushAfterDelay:PostFlush");
  manual_compaction_thread.join();

  // If CompactRange's flush was skipped, the final Put above will still be
  // in the active memtable.
  std::string num_keys_in_memtable;
  ASSERT_TRUE(db_->GetProperty(DB::Properties::kNumEntriesActiveMemTable,
                               &num_keys_in_memtable));
  ASSERT_EQ(std::to_string(1), num_keys_in_memtable);

  ROCKSDB_NAMESPACE::SyncPoint::GetInstance()->DisableProcessing();
}

TEST_F(DBCompactionTest, CompactRangeFlushOverlappingMemtable) {
  // Verify memtable only gets flushed if it contains data overlapping the range
  // provided to `CompactRange`. Tests all kinds of overlap/non-overlap.
  const int kNumEndpointKeys = 5;
  std::string keys[kNumEndpointKeys] = {"a", "b", "c", "d", "e"};
  Options options = CurrentOptions();
  options.disable_auto_compactions = true;
  Reopen(options);

  // One extra iteration for nullptr, which means left side of interval is
  // unbounded.
  for (int i = 0; i <= kNumEndpointKeys; ++i) {
    Slice begin;
    Slice* begin_ptr;
    if (i == 0) {
      begin_ptr = nullptr;
    } else {
      begin = keys[i - 1];
      begin_ptr = &begin;
    }
    // Start at `i` so right endpoint comes after left endpoint. One extra
    // iteration for nullptr, which means right side of interval is unbounded.
    for (int j = std::max(0, i - 1); j <= kNumEndpointKeys; ++j) {
      Slice end;
      Slice* end_ptr;
      if (j == kNumEndpointKeys) {
        end_ptr = nullptr;
      } else {
        end = keys[j];
        end_ptr = &end;
      }
      ASSERT_OK(Put("b", "val"));
      ASSERT_OK(Put("d", "val"));
      CompactRangeOptions compact_range_opts;
      ASSERT_OK(db_->CompactRange(compact_range_opts, begin_ptr, end_ptr));

      uint64_t get_prop_tmp, num_memtable_entries = 0;
      ASSERT_TRUE(db_->GetIntProperty(DB::Properties::kNumEntriesImmMemTables,
                                      &get_prop_tmp));
      num_memtable_entries += get_prop_tmp;
      ASSERT_TRUE(db_->GetIntProperty(DB::Properties::kNumEntriesActiveMemTable,
                                      &get_prop_tmp));
      num_memtable_entries += get_prop_tmp;
      if (begin_ptr == nullptr || end_ptr == nullptr ||
          (i <= 4 && j >= 1 && (begin != "c" || end != "c"))) {
        // In this case `CompactRange`'s range overlapped in some way with the
        // memtable's range, so flush should've happened. Then "b" and "d" won't
        // be in the memtable.
        ASSERT_EQ(0, num_memtable_entries);
      } else {
        ASSERT_EQ(2, num_memtable_entries);
        // flush anyways to prepare for next iteration
        ASSERT_OK(db_->Flush(FlushOptions()));
      }
    }
  }
}

TEST_F(DBCompactionTest, CompactionStatsTest) {
  Options options = CurrentOptions();
  options.level0_file_num_compaction_trigger = 2;
  CompactionStatsCollector* collector = new CompactionStatsCollector();
  options.listeners.emplace_back(collector);
  DestroyAndReopen(options);

  for (int i = 0; i < 32; i++) {
    for (int j = 0; j < 5000; j++) {
      ASSERT_OK(Put(std::to_string(j), std::string(1, 'A')));
    }
    ASSERT_OK(Flush());
    ASSERT_OK(dbfull()->TEST_WaitForFlushMemTable());
  }
  ASSERT_OK(dbfull()->TEST_WaitForCompact());
  ColumnFamilyHandleImpl* cfh =
      static_cast<ColumnFamilyHandleImpl*>(dbfull()->DefaultColumnFamily());
  ColumnFamilyData* cfd = cfh->cfd();

  VerifyCompactionStats(*cfd, *collector);
}

TEST_F(DBCompactionTest, SubcompactionEvent) {
  class SubCompactionEventListener : public EventListener {
   public:
    void OnCompactionBegin(DB* /*db*/, const CompactionJobInfo& ci) override {
      InstrumentedMutexLock l(&mutex_);
      ASSERT_EQ(running_compactions_.find(ci.job_id),
                running_compactions_.end());
      running_compactions_.emplace(ci.job_id, std::unordered_set<int>());
    }

    void OnCompactionCompleted(DB* /*db*/,
                               const CompactionJobInfo& ci) override {
      InstrumentedMutexLock l(&mutex_);
      auto it = running_compactions_.find(ci.job_id);
      ASSERT_NE(it, running_compactions_.end());
      ASSERT_EQ(it->second.size(), 0);
      running_compactions_.erase(it);
    }

    void OnSubcompactionBegin(const SubcompactionJobInfo& si) override {
      InstrumentedMutexLock l(&mutex_);
      auto it = running_compactions_.find(si.job_id);
      ASSERT_NE(it, running_compactions_.end());
      auto r = it->second.insert(si.subcompaction_job_id);
      ASSERT_TRUE(r.second);  // each subcompaction_job_id should be different
      total_subcompaction_cnt_++;
    }

    void OnSubcompactionCompleted(const SubcompactionJobInfo& si) override {
      InstrumentedMutexLock l(&mutex_);
      auto it = running_compactions_.find(si.job_id);
      ASSERT_NE(it, running_compactions_.end());
      auto r = it->second.erase(si.subcompaction_job_id);
      ASSERT_EQ(r, 1);
    }

    size_t GetRunningCompactionCount() {
      InstrumentedMutexLock l(&mutex_);
      return running_compactions_.size();
    }

    size_t GetTotalSubcompactionCount() {
      InstrumentedMutexLock l(&mutex_);
      return total_subcompaction_cnt_;
    }

   private:
    InstrumentedMutex mutex_;
    std::unordered_map<int, std::unordered_set<int>> running_compactions_;
    size_t total_subcompaction_cnt_ = 0;
  };

  Options options = CurrentOptions();
  options.target_file_size_base = 1024;
  options.level0_file_num_compaction_trigger = 10;
  auto* listener = new SubCompactionEventListener();
  options.listeners.emplace_back(listener);

  DestroyAndReopen(options);

  // generate 4 files @ L2
  for (int i = 0; i < 4; i++) {
    for (int j = 0; j < 10; j++) {
      int key_id = i * 10 + j;
      ASSERT_OK(Put(Key(key_id), "value" + std::to_string(key_id)));
    }
    ASSERT_OK(Flush());
  }
  MoveFilesToLevel(2);

  // generate 2 files @ L1 which overlaps with L2 files
  for (int i = 0; i < 2; i++) {
    for (int j = 0; j < 10; j++) {
      int key_id = i * 20 + j * 2;
      ASSERT_OK(Put(Key(key_id), "value" + std::to_string(key_id)));
    }
    ASSERT_OK(Flush());
  }
  MoveFilesToLevel(1);
  ASSERT_EQ(FilesPerLevel(), "0,2,4");

  CompactRangeOptions comp_opts;
  comp_opts.max_subcompactions = 4;
  Status s = dbfull()->CompactRange(comp_opts, nullptr, nullptr);
  ASSERT_OK(s);
  ASSERT_OK(dbfull()->TEST_WaitForCompact());
  // make sure there's no running compaction
  ASSERT_EQ(listener->GetRunningCompactionCount(), 0);
  // and sub compaction is triggered
  ASSERT_GT(listener->GetTotalSubcompactionCount(), 0);
}

TEST_F(DBCompactionTest, CompactFilesOutputRangeConflict) {
  // LSM setup:
  // L1:      [ba bz]
  // L2: [a b]       [c d]
  // L3: [a b]       [c d]
  //
  // Thread 1:                        Thread 2:
  // Begin compacting all L2->L3
  //                                  Compact [ba bz] L1->L3
  // End compacting all L2->L3
  //
  // The compaction operation in thread 2 should be disallowed because the range
  // overlaps with the compaction in thread 1, which also covers that range in
  // L3.
  Options options = CurrentOptions();
  FlushedFileCollector* collector = new FlushedFileCollector();
  options.listeners.emplace_back(collector);
  Reopen(options);

  for (int level = 3; level >= 2; --level) {
    ASSERT_OK(Put("a", "val"));
    ASSERT_OK(Put("b", "val"));
    ASSERT_OK(Flush());
    ASSERT_OK(Put("c", "val"));
    ASSERT_OK(Put("d", "val"));
    ASSERT_OK(Flush());
    MoveFilesToLevel(level);
  }
  ASSERT_OK(Put("ba", "val"));
  ASSERT_OK(Put("bz", "val"));
  ASSERT_OK(Flush());
  MoveFilesToLevel(1);

  SyncPoint::GetInstance()->LoadDependency({
      {"CompactFilesImpl:0",
       "DBCompactionTest::CompactFilesOutputRangeConflict:Thread2Begin"},
      {"DBCompactionTest::CompactFilesOutputRangeConflict:Thread2End",
       "CompactFilesImpl:1"},
  });
  SyncPoint::GetInstance()->EnableProcessing();

  auto bg_thread = port::Thread([&]() {
    // Thread 1
    std::vector<std::string> filenames = collector->GetFlushedFiles();
    filenames.pop_back();
    ASSERT_OK(db_->CompactFiles(CompactionOptions(), filenames,
                                3 /* output_level */));
  });

  // Thread 2
  TEST_SYNC_POINT(
      "DBCompactionTest::CompactFilesOutputRangeConflict:Thread2Begin");
  std::string filename = collector->GetFlushedFiles().back();
  ASSERT_FALSE(
      db_->CompactFiles(CompactionOptions(), {filename}, 3 /* output_level */)
          .ok());
  TEST_SYNC_POINT(
      "DBCompactionTest::CompactFilesOutputRangeConflict:Thread2End");

  bg_thread.join();
}

TEST_F(DBCompactionTest, CompactionHasEmptyOutput) {
  Options options = CurrentOptions();
  SstStatsCollector* collector = new SstStatsCollector();
  options.level0_file_num_compaction_trigger = 2;
  options.listeners.emplace_back(collector);
  Reopen(options);

  // Make sure the L0 files overlap to prevent trivial move.
  ASSERT_OK(Put("a", "val"));
  ASSERT_OK(Put("b", "val"));
  ASSERT_OK(Flush());
  ASSERT_OK(Delete("a"));
  ASSERT_OK(Delete("b"));
  ASSERT_OK(Flush());

  ASSERT_OK(dbfull()->TEST_WaitForCompact());
  ASSERT_EQ(NumTableFilesAtLevel(0), 0);
  ASSERT_EQ(NumTableFilesAtLevel(1), 0);

  // Expect one file creation to start for each flush, and zero for compaction
  // since no keys are written.
  ASSERT_EQ(2, collector->num_ssts_creation_started());
}

TEST_F(DBCompactionTest, CompactionLimiter) {
  const int kNumKeysPerFile = 10;
  const int kMaxBackgroundThreads = 64;

  struct CompactionLimiter {
    std::string name;
    int limit_tasks;
    int max_tasks;
    int tasks;
    std::shared_ptr<ConcurrentTaskLimiter> limiter;
  };

  std::vector<CompactionLimiter> limiter_settings;
  limiter_settings.push_back({"limiter_1", 1, 0, 0, nullptr});
  limiter_settings.push_back({"limiter_2", 2, 0, 0, nullptr});
  limiter_settings.push_back({"limiter_3", 3, 0, 0, nullptr});

  for (auto& ls : limiter_settings) {
    ls.limiter.reset(NewConcurrentTaskLimiter(ls.name, ls.limit_tasks));
  }

  std::shared_ptr<ConcurrentTaskLimiter> unique_limiter(
      NewConcurrentTaskLimiter("unique_limiter", -1));

  const char* cf_names[] = {"default", "0", "1", "2", "3", "4", "5", "6", "7",
                            "8",       "9", "a", "b", "c", "d", "e", "f"};
  const unsigned int cf_count = sizeof cf_names / sizeof cf_names[0];

  std::unordered_map<std::string, CompactionLimiter*> cf_to_limiter;

  Options options = CurrentOptions();
  options.write_buffer_size = 110 * 1024;  // 110KB
  options.arena_block_size = 4096;
  options.num_levels = 3;
  options.level0_file_num_compaction_trigger = 4;
  options.level0_slowdown_writes_trigger = 64;
  options.level0_stop_writes_trigger = 64;
  options.max_background_jobs = kMaxBackgroundThreads;  // Enough threads
  options.memtable_factory.reset(
      test::NewSpecialSkipListFactory(kNumKeysPerFile));
  options.max_write_buffer_number = 10;  // Enough memtables
  DestroyAndReopen(options);

  std::vector<Options> option_vector;
  option_vector.reserve(cf_count);

  for (unsigned int cf = 0; cf < cf_count; cf++) {
    ColumnFamilyOptions cf_opt(options);
    if (cf == 0) {
      // "Default" CF does't use compaction limiter
      cf_opt.compaction_thread_limiter = nullptr;
    } else if (cf == 1) {
      // "1" CF uses bypass compaction limiter
      unique_limiter->SetMaxOutstandingTask(-1);
      cf_opt.compaction_thread_limiter = unique_limiter;
    } else {
      // Assign limiter by mod
      auto& ls = limiter_settings[cf % 3];
      cf_opt.compaction_thread_limiter = ls.limiter;
      cf_to_limiter[cf_names[cf]] = &ls;
    }
    option_vector.emplace_back(DBOptions(options), cf_opt);
  }

  for (unsigned int cf = 1; cf < cf_count; cf++) {
    CreateColumnFamilies({cf_names[cf]}, option_vector[cf]);
  }

  ReopenWithColumnFamilies(
      std::vector<std::string>(cf_names, cf_names + cf_count), option_vector);

  port::Mutex mutex;

  ROCKSDB_NAMESPACE::SyncPoint::GetInstance()->SetCallBack(
      "DBImpl::BackgroundCompaction:BeforeCompaction", [&](void* arg) {
        const auto& cf_name = static_cast<ColumnFamilyData*>(arg)->GetName();
        auto iter = cf_to_limiter.find(cf_name);
        if (iter != cf_to_limiter.end()) {
          MutexLock l(&mutex);
          ASSERT_GE(iter->second->limit_tasks, ++iter->second->tasks);
          iter->second->max_tasks =
              std::max(iter->second->max_tasks, iter->second->limit_tasks);
        }
      });

  ROCKSDB_NAMESPACE::SyncPoint::GetInstance()->SetCallBack(
      "DBImpl::BackgroundCompaction:AfterCompaction", [&](void* arg) {
        const auto& cf_name = static_cast<ColumnFamilyData*>(arg)->GetName();
        auto iter = cf_to_limiter.find(cf_name);
        if (iter != cf_to_limiter.end()) {
          MutexLock l(&mutex);
          ASSERT_GE(--iter->second->tasks, 0);
        }
      });

  ROCKSDB_NAMESPACE::SyncPoint::GetInstance()->EnableProcessing();

  // Block all compact threads in thread pool.
  const size_t kTotalFlushTasks = kMaxBackgroundThreads / 4;
  const size_t kTotalCompactTasks = kMaxBackgroundThreads - kTotalFlushTasks;
  env_->SetBackgroundThreads((int)kTotalFlushTasks, Env::HIGH);
  env_->SetBackgroundThreads((int)kTotalCompactTasks, Env::LOW);

  test::SleepingBackgroundTask sleeping_compact_tasks[kTotalCompactTasks];

  // Block all compaction threads in thread pool.
  for (size_t i = 0; i < kTotalCompactTasks; i++) {
    env_->Schedule(&test::SleepingBackgroundTask::DoSleepTask,
                   &sleeping_compact_tasks[i], Env::LOW);
    sleeping_compact_tasks[i].WaitUntilSleeping();
  }

  int keyIndex = 0;

  for (int n = 0; n < options.level0_file_num_compaction_trigger; n++) {
    for (unsigned int cf = 0; cf < cf_count; cf++) {
      for (int i = 0; i < kNumKeysPerFile; i++) {
        ASSERT_OK(Put(cf, Key(keyIndex++), ""));
      }
      // put extra key to trigger flush
      ASSERT_OK(Put(cf, "", ""));
    }

    for (unsigned int cf = 0; cf < cf_count; cf++) {
      ASSERT_OK(dbfull()->TEST_WaitForFlushMemTable(handles_[cf]));
    }
  }

  // Enough L0 files to trigger compaction
  for (unsigned int cf = 0; cf < cf_count; cf++) {
    ASSERT_EQ(NumTableFilesAtLevel(0, cf),
              options.level0_file_num_compaction_trigger);
  }

  // Create more files for one column family, which triggers speed up
  // condition, all compactions will be scheduled.
  for (int num = 0; num < options.level0_file_num_compaction_trigger; num++) {
    for (int i = 0; i < kNumKeysPerFile; i++) {
      ASSERT_OK(Put(0, Key(i), ""));
    }
    // put extra key to trigger flush
    ASSERT_OK(Put(0, "", ""));
    ASSERT_OK(dbfull()->TEST_WaitForFlushMemTable(handles_[0]));
    ASSERT_EQ(options.level0_file_num_compaction_trigger + num + 1,
              NumTableFilesAtLevel(0, 0));
  }

  // All CFs are pending compaction
  ASSERT_EQ(cf_count, env_->GetThreadPoolQueueLen(Env::LOW));

  // Unblock all compaction threads
  for (size_t i = 0; i < kTotalCompactTasks; i++) {
    sleeping_compact_tasks[i].WakeUp();
    sleeping_compact_tasks[i].WaitUntilDone();
  }

  for (unsigned int cf = 0; cf < cf_count; cf++) {
    ASSERT_OK(dbfull()->TEST_WaitForFlushMemTable(handles_[cf]));
  }

  ASSERT_OK(dbfull()->TEST_WaitForCompact());

  // Max outstanding compact tasks reached limit
  for (auto& ls : limiter_settings) {
    ASSERT_EQ(ls.limit_tasks, ls.max_tasks);
    ASSERT_EQ(0, ls.limiter->GetOutstandingTask());
  }

  // test manual compaction under a fully throttled limiter
  int cf_test = 1;
  unique_limiter->SetMaxOutstandingTask(0);

  // flush one more file to cf 1
  for (int i = 0; i < kNumKeysPerFile; i++) {
    ASSERT_OK(Put(cf_test, Key(keyIndex++), ""));
  }
  // put extra key to trigger flush
  ASSERT_OK(Put(cf_test, "", ""));

  ASSERT_OK(dbfull()->TEST_WaitForFlushMemTable(handles_[cf_test]));
  ASSERT_EQ(1, NumTableFilesAtLevel(0, cf_test));

  Compact(cf_test, Key(0), Key(keyIndex));
  ASSERT_OK(dbfull()->TEST_WaitForCompact());
}

INSTANTIATE_TEST_CASE_P(DBCompactionTestWithParam, DBCompactionTestWithParam,
                        ::testing::Values(std::make_tuple(1, true),
                                          std::make_tuple(1, false),
                                          std::make_tuple(4, true),
                                          std::make_tuple(4, false)));

TEST_P(DBCompactionDirectIOTest, DirectIO) {
  Options options = CurrentOptions();
  Destroy(options);
  options.create_if_missing = true;
  options.disable_auto_compactions = true;
  options.use_direct_io_for_flush_and_compaction = GetParam();
  options.env = MockEnv::Create(Env::Default());
  Reopen(options);
  bool readahead = false;
  SyncPoint::GetInstance()->SetCallBack(
      "CompactionJob::OpenCompactionOutputFile", [&](void* arg) {
        bool* use_direct_writes = static_cast<bool*>(arg);
        ASSERT_EQ(*use_direct_writes,
                  options.use_direct_io_for_flush_and_compaction);
      });
  if (options.use_direct_io_for_flush_and_compaction) {
    SyncPoint::GetInstance()->SetCallBack(
        "SanitizeOptions:direct_io", [&](void* /*arg*/) { readahead = true; });
  }
  SyncPoint::GetInstance()->EnableProcessing();
  CreateAndReopenWithCF({"pikachu"}, options);
  MakeTables(3, "p", "q", 1);
  ASSERT_EQ("1,1,1", FilesPerLevel(1));
  Compact(1, "p", "q");
  ASSERT_EQ(readahead, options.use_direct_reads);
  ASSERT_EQ("0,0,1", FilesPerLevel(1));
  Destroy(options);
  delete options.env;
}

INSTANTIATE_TEST_CASE_P(DBCompactionDirectIOTest, DBCompactionDirectIOTest,
                        testing::Bool());

class CompactionPriTest : public DBTestBase,
                          public testing::WithParamInterface<uint32_t> {
 public:
  CompactionPriTest()
      : DBTestBase("compaction_pri_test", /*env_do_fsync=*/true) {
    compaction_pri_ = GetParam();
  }

  // Required if inheriting from testing::WithParamInterface<>
  static void SetUpTestCase() {}
  static void TearDownTestCase() {}

  uint32_t compaction_pri_;
};

TEST_P(CompactionPriTest, Test) {
  Options options = CurrentOptions();
  options.write_buffer_size = 16 * 1024;
  options.compaction_pri = static_cast<CompactionPri>(compaction_pri_);
  options.hard_pending_compaction_bytes_limit = 256 * 1024;
  options.max_bytes_for_level_base = 64 * 1024;
  options.max_bytes_for_level_multiplier = 4;
  options.compression = kNoCompression;

  DestroyAndReopen(options);

  Random rnd(301);
  const int kNKeys = 5000;
  int keys[kNKeys];
  for (int i = 0; i < kNKeys; i++) {
    keys[i] = i;
  }
  RandomShuffle(std::begin(keys), std::end(keys), rnd.Next());

  for (int i = 0; i < kNKeys; i++) {
    ASSERT_OK(Put(Key(keys[i]), rnd.RandomString(102)));
  }

  ASSERT_OK(dbfull()->TEST_WaitForCompact());
  for (int i = 0; i < kNKeys; i++) {
    ASSERT_NE("NOT_FOUND", Get(Key(i)));
  }
}

INSTANTIATE_TEST_CASE_P(
    CompactionPriTest, CompactionPriTest,
    ::testing::Values(CompactionPri::kByCompensatedSize,
                      CompactionPri::kOldestLargestSeqFirst,
                      CompactionPri::kOldestSmallestSeqFirst,
                      CompactionPri::kMinOverlappingRatio,
                      CompactionPri::kRoundRobin));

TEST_F(DBCompactionTest, PersistRoundRobinCompactCursor) {
  Options options = CurrentOptions();
  options.write_buffer_size = 16 * 1024;
  options.max_bytes_for_level_base = 128 * 1024;
  options.target_file_size_base = 64 * 1024;
  options.level0_file_num_compaction_trigger = 4;
  options.compaction_pri = CompactionPri::kRoundRobin;
  options.max_bytes_for_level_multiplier = 4;
  options.num_levels = 3;
  options.compression = kNoCompression;

  DestroyAndReopen(options);

  Random rnd(301);

  // 30 Files in L0 to trigger compactions between L1 and L2
  for (int i = 0; i < 30; i++) {
    for (int j = 0; j < 16; j++) {
      ASSERT_OK(Put(rnd.RandomString(24), rnd.RandomString(1000)));
    }
    ASSERT_OK(Flush());
  }

  ASSERT_OK(dbfull()->TEST_WaitForCompact());

  VersionSet* const versions = dbfull()->GetVersionSet();
  assert(versions);

  ColumnFamilyData* const cfd = versions->GetColumnFamilySet()->GetDefault();
  ASSERT_NE(cfd, nullptr);

  Version* const current = cfd->current();
  ASSERT_NE(current, nullptr);

  const VersionStorageInfo* const storage_info = current->storage_info();
  ASSERT_NE(storage_info, nullptr);

  const std::vector<InternalKey> compact_cursors =
      storage_info->GetCompactCursors();

  Reopen(options);

  VersionSet* const reopened_versions = dbfull()->GetVersionSet();
  assert(reopened_versions);

  ColumnFamilyData* const reopened_cfd =
      reopened_versions->GetColumnFamilySet()->GetDefault();
  ASSERT_NE(reopened_cfd, nullptr);

  Version* const reopened_current = reopened_cfd->current();
  ASSERT_NE(reopened_current, nullptr);

  const VersionStorageInfo* const reopened_storage_info =
      reopened_current->storage_info();
  ASSERT_NE(reopened_storage_info, nullptr);

  const std::vector<InternalKey> reopened_compact_cursors =
      reopened_storage_info->GetCompactCursors();
  const auto icmp = reopened_storage_info->InternalComparator();
  ASSERT_EQ(compact_cursors.size(), reopened_compact_cursors.size());
  for (size_t i = 0; i < compact_cursors.size(); i++) {
    if (compact_cursors[i].Valid()) {
      ASSERT_EQ(0,
                icmp->Compare(compact_cursors[i], reopened_compact_cursors[i]));
    } else {
      ASSERT_TRUE(!reopened_compact_cursors[i].Valid());
    }
  }
}

TEST_P(RoundRobinSubcompactionsAgainstPressureToken, PressureTokenTest) {
  const int kKeysPerBuffer = 100;
  Options options = CurrentOptions();
  options.num_levels = 4;
  options.max_bytes_for_level_multiplier = 2;
  options.level0_file_num_compaction_trigger = 4;
  options.target_file_size_base = kKeysPerBuffer * 1024;
  options.compaction_pri = CompactionPri::kRoundRobin;
  options.max_bytes_for_level_base = 8 * kKeysPerBuffer * 1024;
  options.disable_auto_compactions = true;
  // Setup 7 threads but limited subcompactions so that
  // RoundRobin requires extra compactions from reserved threads
  options.max_subcompactions = 1;
  options.max_background_compactions = 7;
  options.max_compaction_bytes = 100000000;
  DestroyAndReopen(options);
  env_->SetBackgroundThreads(7, Env::LOW);

  Random rnd(301);
  const std::vector<int> files_per_level = {0, 15, 25};
  for (int lvl = 2; lvl > 0; lvl--) {
    for (int i = 0; i < files_per_level[lvl]; i++) {
      for (int j = 0; j < kKeysPerBuffer; j++) {
        // Add (lvl-1) to ensure nearly equivallent number of files
        // in L2 are overlapped with fils selected to compact from
        // L1
        ASSERT_OK(Put(Key(2 * i * kKeysPerBuffer + 2 * j + (lvl - 1)),
                      rnd.RandomString(1010)));
      }
      ASSERT_OK(Flush());
    }
    MoveFilesToLevel(lvl);
    ASSERT_EQ(files_per_level[lvl], NumTableFilesAtLevel(lvl, 0));
  }
  // 15 files in L1; 25 files in L2

  // This is a variable for making sure the following callback is called
  // and the assertions in it are indeed excuted.
  bool num_planned_subcompactions_verified = false;
  ROCKSDB_NAMESPACE::SyncPoint::GetInstance()->SetCallBack(
      "CompactionJob::GenSubcompactionBoundaries:0", [&](void* arg) {
        uint64_t num_planned_subcompactions = *(static_cast<uint64_t*>(arg));
        if (grab_pressure_token_) {
          // 7 files are selected for round-robin under auto
          // compaction. The number of planned subcompaction is restricted by
          // the limited number of max_background_compactions
          ASSERT_EQ(num_planned_subcompactions, 7);
        } else {
          ASSERT_EQ(num_planned_subcompactions, 1);
        }
        num_planned_subcompactions_verified = true;
      });

  // The following 3 dependencies have to be added to ensure the auto
  // compaction and the pressure token is correctly enabled. Same for
  // RoundRobinSubcompactionsUsingResources and
  // DBCompactionTest.RoundRobinSubcompactionsShrinkResources
  SyncPoint::GetInstance()->LoadDependency(
      {{"RoundRobinSubcompactionsAgainstPressureToken:0",
        "BackgroundCallCompaction:0"},
       {"CompactionJob::AcquireSubcompactionResources:0",
        "RoundRobinSubcompactionsAgainstPressureToken:1"},
       {"RoundRobinSubcompactionsAgainstPressureToken:2",
        "CompactionJob::AcquireSubcompactionResources:1"}});
  SyncPoint::GetInstance()->EnableProcessing();

  ASSERT_OK(dbfull()->EnableAutoCompaction({dbfull()->DefaultColumnFamily()}));
  TEST_SYNC_POINT("RoundRobinSubcompactionsAgainstPressureToken:0");
  TEST_SYNC_POINT("RoundRobinSubcompactionsAgainstPressureToken:1");
  std::unique_ptr<WriteControllerToken> pressure_token;
  if (grab_pressure_token_) {
    pressure_token =
<<<<<<< HEAD
        dbfull()->TEST_write_controler()->GetCompactionPressureToken();
=======
        dbfull()->write_controller_ptr()->GetCompactionPressureToken();
>>>>>>> 335c4242
  }
  TEST_SYNC_POINT("RoundRobinSubcompactionsAgainstPressureToken:2");

  ASSERT_OK(dbfull()->WaitForCompact());
  ASSERT_TRUE(num_planned_subcompactions_verified);
  SyncPoint::GetInstance()->DisableProcessing();
  SyncPoint::GetInstance()->ClearAllCallBacks();
}

INSTANTIATE_TEST_CASE_P(RoundRobinSubcompactionsAgainstPressureToken,
                        RoundRobinSubcompactionsAgainstPressureToken,
                        testing::Bool());

TEST_P(RoundRobinSubcompactionsAgainstResources, SubcompactionsUsingResources) {
  const int kKeysPerBuffer = 200;
  Options options = CurrentOptions();
  options.num_levels = 4;
  options.level0_file_num_compaction_trigger = 3;
  options.target_file_size_base = kKeysPerBuffer * 1024;
  options.compaction_pri = CompactionPri::kRoundRobin;
  options.max_bytes_for_level_base = 30 * kKeysPerBuffer * 1024;
  options.disable_auto_compactions = true;
  options.max_subcompactions = 1;
  options.max_background_compactions = max_compaction_limits_;
  // Set a large number for max_compaction_bytes so that one round-robin
  // compaction is enough to make post-compaction L1 size less than
  // the maximum size (this test assumes only one round-robin compaction
  // is triggered by kLevelMaxLevelSize)
  options.max_compaction_bytes = 100000000;

  DestroyAndReopen(options);
  env_->SetBackgroundThreads(total_low_pri_threads_, Env::LOW);

  Random rnd(301);
  const std::vector<int> files_per_level = {0, 40, 100};
  for (int lvl = 2; lvl > 0; lvl--) {
    for (int i = 0; i < files_per_level[lvl]; i++) {
      for (int j = 0; j < kKeysPerBuffer; j++) {
        // Add (lvl-1) to ensure nearly equivallent number of files
        // in L2 are overlapped with fils selected to compact from
        // L1
        ASSERT_OK(Put(Key(2 * i * kKeysPerBuffer + 2 * j + (lvl - 1)),
                      rnd.RandomString(1010)));
      }
      ASSERT_OK(Flush());
    }
    MoveFilesToLevel(lvl);
    ASSERT_OK(dbfull()->TEST_WaitForCompact());
    ASSERT_EQ(files_per_level[lvl], NumTableFilesAtLevel(lvl, 0));
  }

  // 40 files in L1; 100 files in L2
  // This is a variable for making sure the following callback is called
  // and the assertions in it are indeed excuted.
  bool num_planned_subcompactions_verified = false;
  ROCKSDB_NAMESPACE::SyncPoint::GetInstance()->SetCallBack(
      "CompactionJob::GenSubcompactionBoundaries:0", [&](void* arg) {
        uint64_t num_planned_subcompactions = *(static_cast<uint64_t*>(arg));
        // More than 10 files are selected for round-robin under auto
        // compaction. The number of planned subcompaction is restricted by
        // the minimum number between available threads and compaction limits
        ASSERT_EQ(num_planned_subcompactions - options.max_subcompactions,
                  std::min(total_low_pri_threads_, max_compaction_limits_) - 1);
        num_planned_subcompactions_verified = true;
      });
  SyncPoint::GetInstance()->LoadDependency(
      {{"RoundRobinSubcompactionsAgainstResources:0",
        "BackgroundCallCompaction:0"},
       {"CompactionJob::AcquireSubcompactionResources:0",
        "RoundRobinSubcompactionsAgainstResources:1"},
       {"RoundRobinSubcompactionsAgainstResources:2",
        "CompactionJob::AcquireSubcompactionResources:1"},
       {"CompactionJob::ReleaseSubcompactionResources:0",
        "RoundRobinSubcompactionsAgainstResources:3"},
       {"RoundRobinSubcompactionsAgainstResources:4",
        "CompactionJob::ReleaseSubcompactionResources:1"}});
  SyncPoint::GetInstance()->EnableProcessing();

  ASSERT_OK(dbfull()->WaitForCompact());
  ASSERT_OK(dbfull()->EnableAutoCompaction({dbfull()->DefaultColumnFamily()}));
  TEST_SYNC_POINT("RoundRobinSubcompactionsAgainstResources:0");
  TEST_SYNC_POINT("RoundRobinSubcompactionsAgainstResources:1");
  auto pressure_token =
<<<<<<< HEAD
      dbfull()->TEST_write_controler()->GetCompactionPressureToken();
=======
      dbfull()->write_controller_ptr()->GetCompactionPressureToken();
>>>>>>> 335c4242

  TEST_SYNC_POINT("RoundRobinSubcompactionsAgainstResources:2");
  TEST_SYNC_POINT("RoundRobinSubcompactionsAgainstResources:3");
  // We can reserve more threads now except one is being used
  ASSERT_EQ(total_low_pri_threads_ - 1,
            env_->ReserveThreads(total_low_pri_threads_, Env::Priority::LOW));
  ASSERT_EQ(
      total_low_pri_threads_ - 1,
      env_->ReleaseThreads(total_low_pri_threads_ - 1, Env::Priority::LOW));
  TEST_SYNC_POINT("RoundRobinSubcompactionsAgainstResources:4");
  ASSERT_OK(dbfull()->WaitForCompact());
  ASSERT_TRUE(num_planned_subcompactions_verified);
  SyncPoint::GetInstance()->DisableProcessing();
  SyncPoint::GetInstance()->ClearAllCallBacks();
}

INSTANTIATE_TEST_CASE_P(RoundRobinSubcompactionsAgainstResources,
                        RoundRobinSubcompactionsAgainstResources,
                        ::testing::Values(std::make_tuple(1, 5),
                                          std::make_tuple(5, 1),
                                          std::make_tuple(10, 5),
                                          std::make_tuple(5, 10),
                                          std::make_tuple(10, 10)));

TEST_P(DBCompactionTestWithParam, RoundRobinWithoutAdditionalResources) {
  const int kKeysPerBuffer = 200;
  Options options = CurrentOptions();
  options.num_levels = 4;
  options.level0_file_num_compaction_trigger = 3;
  options.target_file_size_base = kKeysPerBuffer * 1024;
  options.compaction_pri = CompactionPri::kRoundRobin;
  options.max_bytes_for_level_base = 30 * kKeysPerBuffer * 1024;
  options.disable_auto_compactions = true;
  options.max_subcompactions = max_subcompactions_;
  options.max_background_compactions = 1;
  options.max_compaction_bytes = 100000000;
  // Similar experiment setting as above except the max_subcompactions
  // is given by max_subcompactions_ (1 or 4), and we fix the
  // additional resources as (1, 1) and thus no more extra resources
  // can be used
  DestroyAndReopen(options);
  env_->SetBackgroundThreads(1, Env::LOW);

  Random rnd(301);
  const std::vector<int> files_per_level = {0, 33, 100};
  for (int lvl = 2; lvl > 0; lvl--) {
    for (int i = 0; i < files_per_level[lvl]; i++) {
      for (int j = 0; j < kKeysPerBuffer; j++) {
        // Add (lvl-1) to ensure nearly equivallent number of files
        // in L2 are overlapped with fils selected to compact from
        // L1
        ASSERT_OK(Put(Key(2 * i * kKeysPerBuffer + 2 * j + (lvl - 1)),
                      rnd.RandomString(1010)));
      }
      ASSERT_OK(Flush());
    }
    MoveFilesToLevel(lvl);
    ASSERT_OK(dbfull()->TEST_WaitForCompact());
    ASSERT_EQ(files_per_level[lvl], NumTableFilesAtLevel(lvl, 0));
  }

  // 33 files in L1; 100 files in L2
  // This is a variable for making sure the following callback is called
  // and the assertions in it are indeed excuted.
  bool num_planned_subcompactions_verified = false;
  ROCKSDB_NAMESPACE::SyncPoint::GetInstance()->SetCallBack(
      "CompactionJob::GenSubcompactionBoundaries:0", [&](void* arg) {
        uint64_t num_planned_subcompactions = *(static_cast<uint64_t*>(arg));
        // At most 4 files are selected for round-robin under auto
        // compaction. The number of planned subcompaction is restricted by
        // the max_subcompactions since no extra resources can be used
        ASSERT_EQ(num_planned_subcompactions, options.max_subcompactions);
        num_planned_subcompactions_verified = true;
      });
  // No need to setup dependency for pressure token since
  // AcquireSubcompactionResources may not be called and it anyway cannot
  // reserve any additional resources
  SyncPoint::GetInstance()->LoadDependency(
      {{"DBCompactionTest::RoundRobinWithoutAdditionalResources:0",
        "BackgroundCallCompaction:0"}});
  SyncPoint::GetInstance()->EnableProcessing();

  ASSERT_OK(dbfull()->WaitForCompact());
  ASSERT_OK(dbfull()->EnableAutoCompaction({dbfull()->DefaultColumnFamily()}));
  TEST_SYNC_POINT("DBCompactionTest::RoundRobinWithoutAdditionalResources:0");

  ASSERT_OK(dbfull()->WaitForCompact());
  ASSERT_TRUE(num_planned_subcompactions_verified);
  SyncPoint::GetInstance()->DisableProcessing();
  SyncPoint::GetInstance()->ClearAllCallBacks();
}

TEST_F(DBCompactionTest, RoundRobinCutOutputAtCompactCursor) {
  Options options = CurrentOptions();
  options.num_levels = 3;
  options.compression = kNoCompression;
  options.write_buffer_size = 4 * 1024;
  options.max_bytes_for_level_base = 64 * 1024;
  options.max_bytes_for_level_multiplier = 4;
  options.level0_file_num_compaction_trigger = 4;
  options.compaction_pri = CompactionPri::kRoundRobin;

  DestroyAndReopen(options);

  VersionSet* const versions = dbfull()->GetVersionSet();
  assert(versions);

  ColumnFamilyData* const cfd = versions->GetColumnFamilySet()->GetDefault();
  ASSERT_NE(cfd, nullptr);

  Version* const current = cfd->current();
  ASSERT_NE(current, nullptr);

  VersionStorageInfo* storage_info = current->storage_info();
  ASSERT_NE(storage_info, nullptr);

  const InternalKey split_cursor = InternalKey(Key(600), 100, kTypeValue);
  storage_info->AddCursorForOneLevel(2, split_cursor);

  Random rnd(301);

  for (int i = 0; i < 50; i++) {
    for (int j = 0; j < 50; j++) {
      ASSERT_OK(Put(Key(j * 2 + i * 100), rnd.RandomString(102)));
    }
  }
  // Add more overlapping files (avoid trivial move) to trigger compaction that
  // output files in L2. Note that trivial move does not trigger compaction and
  // in that case the cursor is not necessarily the boundary of file.
  for (int i = 0; i < 50; i++) {
    for (int j = 0; j < 50; j++) {
      ASSERT_OK(Put(Key(j * 2 + 1 + i * 100), rnd.RandomString(1014)));
    }
  }

  ASSERT_OK(dbfull()->TEST_WaitForCompact());

  std::vector<std::vector<FileMetaData>> level_to_files;
  dbfull()->TEST_GetFilesMetaData(dbfull()->DefaultColumnFamily(),
                                  &level_to_files);
  const auto icmp = cfd->current()->storage_info()->InternalComparator();
  // Files in level 2 should be split by the cursor
  for (const auto& file : level_to_files[2]) {
    ASSERT_TRUE(
        icmp->Compare(file.smallest.Encode(), split_cursor.Encode()) >= 0 ||
        icmp->Compare(file.largest.Encode(), split_cursor.Encode()) < 0);
  }
}

class NoopMergeOperator : public MergeOperator {
 public:
  NoopMergeOperator() {}

  bool FullMergeV2(const MergeOperationInput& /*merge_in*/,
                   MergeOperationOutput* merge_out) const override {
    std::string val("bar");
    merge_out->new_value = val;
    return true;
  }

  const char* Name() const override { return "Noop"; }
};

TEST_F(DBCompactionTest, PartialManualCompaction) {
  Options opts = CurrentOptions();
  opts.num_levels = 3;
  opts.level0_file_num_compaction_trigger = 10;
  opts.compression = kNoCompression;
  opts.merge_operator.reset(new NoopMergeOperator());
  opts.target_file_size_base = 10240;
  DestroyAndReopen(opts);

  Random rnd(301);
  for (auto i = 0; i < 8; ++i) {
    for (auto j = 0; j < 10; ++j) {
      ASSERT_OK(Merge("foo", rnd.RandomString(1024)));
    }
    ASSERT_OK(Flush());
  }

  MoveFilesToLevel(2);

  std::string prop;
  EXPECT_TRUE(dbfull()->GetProperty(DB::Properties::kLiveSstFilesSize, &prop));
  uint64_t max_compaction_bytes = atoi(prop.c_str()) / 2;
  ASSERT_OK(dbfull()->SetOptions(
      {{"max_compaction_bytes", std::to_string(max_compaction_bytes)}}));

  CompactRangeOptions cro;
  cro.bottommost_level_compaction = BottommostLevelCompaction::kForceOptimized;
  ASSERT_OK(dbfull()->CompactRange(cro, nullptr, nullptr));
}

TEST_F(DBCompactionTest, ManualCompactionFailsInReadOnlyMode) {
  // Regression test for bug where manual compaction hangs forever when the DB
  // is in read-only mode. Verify it now at least returns, despite failing.
  const int kNumL0Files = 4;
  std::unique_ptr<FaultInjectionTestEnv> mock_env(
      new FaultInjectionTestEnv(env_));
  Options opts = CurrentOptions();
  opts.disable_auto_compactions = true;
  opts.env = mock_env.get();
  DestroyAndReopen(opts);

  Random rnd(301);
  for (int i = 0; i < kNumL0Files; ++i) {
    // Make sure files are overlapping in key-range to prevent trivial move.
    ASSERT_OK(Put("key1", rnd.RandomString(1024)));
    ASSERT_OK(Put("key2", rnd.RandomString(1024)));
    ASSERT_OK(Flush());
  }
  ASSERT_EQ(kNumL0Files, NumTableFilesAtLevel(0));

  // Enter read-only mode by failing a write.
  mock_env->SetFilesystemActive(false);
  // Make sure this is outside `CompactRange`'s range so that it doesn't fail
  // early trying to flush memtable.
  ASSERT_NOK(Put("key3", rnd.RandomString(1024)));

  // In the bug scenario, the first manual compaction would fail and forget to
  // unregister itself, causing the second one to hang forever due to conflict
  // with a non-running compaction.
  CompactRangeOptions cro;
  cro.exclusive_manual_compaction = false;
  Slice begin_key("key1");
  Slice end_key("key2");
  ASSERT_NOK(dbfull()->CompactRange(cro, &begin_key, &end_key));
  ASSERT_NOK(dbfull()->CompactRange(cro, &begin_key, &end_key));

  // Close before mock_env destruct.
  Close();
}

// ManualCompactionBottomLevelOptimization tests the bottom level manual
// compaction optimization to skip recompacting files created by Ln-1 to Ln
// compaction
TEST_F(DBCompactionTest, ManualCompactionBottomLevelOptimized) {
  Options opts = CurrentOptions();
  opts.num_levels = 3;
  opts.level0_file_num_compaction_trigger = 5;
  opts.compression = kNoCompression;
  opts.merge_operator.reset(new NoopMergeOperator());
  opts.target_file_size_base = 1024;
  opts.max_bytes_for_level_multiplier = 2;
  opts.disable_auto_compactions = true;
  DestroyAndReopen(opts);
  ColumnFamilyHandleImpl* cfh =
      static_cast<ColumnFamilyHandleImpl*>(dbfull()->DefaultColumnFamily());
  ColumnFamilyData* cfd = cfh->cfd();
  InternalStats* internal_stats_ptr = cfd->internal_stats();
  ASSERT_NE(internal_stats_ptr, nullptr);

  Random rnd(301);
  for (auto i = 0; i < 8; ++i) {
    for (auto j = 0; j < 10; ++j) {
      ASSERT_OK(
          Put("foo" + std::to_string(i * 10 + j), rnd.RandomString(1024)));
    }
    ASSERT_OK(Flush());
  }

  MoveFilesToLevel(2);

  for (auto i = 0; i < 8; ++i) {
    for (auto j = 0; j < 10; ++j) {
      ASSERT_OK(
          Put("bar" + std::to_string(i * 10 + j), rnd.RandomString(1024)));
    }
    ASSERT_OK(Flush());
  }
  const std::vector<InternalStats::CompactionStats>& comp_stats =
      internal_stats_ptr->TEST_GetCompactionStats();
  int num = comp_stats[2].num_input_files_in_output_level;
  ASSERT_EQ(num, 0);

  CompactRangeOptions cro;
  cro.bottommost_level_compaction = BottommostLevelCompaction::kForceOptimized;
  ASSERT_OK(dbfull()->CompactRange(cro, nullptr, nullptr));

  const std::vector<InternalStats::CompactionStats>& comp_stats2 =
      internal_stats_ptr->TEST_GetCompactionStats();
  num = comp_stats2[2].num_input_files_in_output_level;
  ASSERT_EQ(num, 0);
}

TEST_F(DBCompactionTest, ManualCompactionMax) {
  uint64_t l1_avg_size = 0, l2_avg_size = 0;
  auto generate_sst_func = [&]() {
    Random rnd(301);
    for (auto i = 0; i < 100; i++) {
      for (auto j = 0; j < 10; j++) {
        ASSERT_OK(Put(Key(i * 10 + j), rnd.RandomString(1024)));
      }
      ASSERT_OK(Flush());
    }
    MoveFilesToLevel(2);

    for (auto i = 0; i < 10; i++) {
      for (auto j = 0; j < 10; j++) {
        ASSERT_OK(Put(Key(i * 100 + j * 10), rnd.RandomString(1024)));
      }
      ASSERT_OK(Flush());
    }
    MoveFilesToLevel(1);

    std::vector<std::vector<FileMetaData>> level_to_files;
    dbfull()->TEST_GetFilesMetaData(dbfull()->DefaultColumnFamily(),
                                    &level_to_files);

    uint64_t total = 0;
    for (const auto& file : level_to_files[1]) {
      total += file.compensated_file_size;
    }
    l1_avg_size = total / level_to_files[1].size();

    total = 0;
    for (const auto& file : level_to_files[2]) {
      total += file.compensated_file_size;
    }
    l2_avg_size = total / level_to_files[2].size();
  };

  std::atomic_int num_compactions(0);
  SyncPoint::GetInstance()->SetCallBack(
      "DBImpl::BGWorkCompaction", [&](void* /*arg*/) { ++num_compactions; });
  SyncPoint::GetInstance()->EnableProcessing();

  Options opts = CurrentOptions();
  opts.disable_auto_compactions = true;

  // with default setting (1.6G by default), it should cover all files in 1
  // compaction
  DestroyAndReopen(opts);
  generate_sst_func();
  num_compactions.store(0);
  CompactRangeOptions cro;
  ASSERT_OK(db_->CompactRange(cro, nullptr, nullptr));
  ASSERT_TRUE(num_compactions.load() == 1);

  // split the compaction to 5
  int num_split = 5;
  DestroyAndReopen(opts);
  generate_sst_func();
  uint64_t total_size = (l1_avg_size * 10) + (l2_avg_size * 100);
  opts.max_compaction_bytes = total_size / num_split;
  opts.target_file_size_base = total_size / num_split;
  Reopen(opts);
  num_compactions.store(0);
  ASSERT_OK(db_->CompactRange(cro, nullptr, nullptr));
  ASSERT_TRUE(num_compactions.load() == num_split);

  // very small max_compaction_bytes, it should still move forward
  opts.max_compaction_bytes = l1_avg_size / 2;
  opts.target_file_size_base = l1_avg_size / 2;
  DestroyAndReopen(opts);
  generate_sst_func();
  num_compactions.store(0);
  ASSERT_OK(db_->CompactRange(cro, nullptr, nullptr));
  ASSERT_TRUE(num_compactions.load() > 10);

  // dynamically set the option
  num_split = 2;
  opts.max_compaction_bytes = 0;
  DestroyAndReopen(opts);
  generate_sst_func();
  total_size = (l1_avg_size * 10) + (l2_avg_size * 100);
  Status s = db_->SetOptions(
      {{"max_compaction_bytes", std::to_string(total_size / num_split)},
       {"target_file_size_base", std::to_string(total_size / num_split)}});
  ASSERT_OK(s);

  num_compactions.store(0);
  ASSERT_OK(db_->CompactRange(cro, nullptr, nullptr));
  ASSERT_TRUE(num_compactions.load() == num_split);
}

TEST_F(DBCompactionTest, CompactionDuringShutdown) {
  Options opts = CurrentOptions();
  opts.level0_file_num_compaction_trigger = 2;
  opts.disable_auto_compactions = true;
  DestroyAndReopen(opts);
  ColumnFamilyHandleImpl* cfh =
      static_cast<ColumnFamilyHandleImpl*>(dbfull()->DefaultColumnFamily());
  ColumnFamilyData* cfd = cfh->cfd();
  InternalStats* internal_stats_ptr = cfd->internal_stats();
  ASSERT_NE(internal_stats_ptr, nullptr);

  Random rnd(301);
  for (auto i = 0; i < 2; ++i) {
    for (auto j = 0; j < 10; ++j) {
      ASSERT_OK(
          Put("foo" + std::to_string(i * 10 + j), rnd.RandomString(1024)));
    }
    ASSERT_OK(Flush());
  }

  ROCKSDB_NAMESPACE::SyncPoint::GetInstance()->SetCallBack(
      "DBImpl::BackgroundCompaction:NonTrivial:BeforeRun",
      [&](void* /*arg*/) { dbfull()->shutting_down_.store(true); });
  ROCKSDB_NAMESPACE::SyncPoint::GetInstance()->EnableProcessing();
  Status s = dbfull()->CompactRange(CompactRangeOptions(), nullptr, nullptr);
  ASSERT_TRUE(s.ok() || s.IsShutdownInProgress());
  ASSERT_OK(dbfull()->error_handler_.GetBGError());
}

// FixFileIngestionCompactionDeadlock tests and verifies that compaction and
// file ingestion do not cause deadlock in the event of write stall triggered
// by number of L0 files reaching level0_stop_writes_trigger.
TEST_P(DBCompactionTestWithParam, FixFileIngestionCompactionDeadlock) {
  const int kNumKeysPerFile = 100;
  // Generate SST files.
  Options options = CurrentOptions();

  // Generate an external SST file containing a single key, i.e. 99
  std::string sst_files_dir = dbname_ + "/sst_files/";
  ASSERT_OK(DestroyDir(env_, sst_files_dir));
  ASSERT_OK(env_->CreateDir(sst_files_dir));
  SstFileWriter sst_writer(EnvOptions(), options);
  const std::string sst_file_path = sst_files_dir + "test.sst";
  ASSERT_OK(sst_writer.Open(sst_file_path));
  ASSERT_OK(sst_writer.Put(Key(kNumKeysPerFile - 1), "value"));
  ASSERT_OK(sst_writer.Finish());

  SyncPoint::GetInstance()->DisableProcessing();
  SyncPoint::GetInstance()->ClearAllCallBacks();
  SyncPoint::GetInstance()->LoadDependency({
      {"DBImpl::IngestExternalFile:AfterIncIngestFileCounter",
       "BackgroundCallCompaction:0"},
  });
  SyncPoint::GetInstance()->EnableProcessing();

  options.write_buffer_size = 110 << 10;  // 110KB
  options.level0_file_num_compaction_trigger =
      options.level0_stop_writes_trigger;
  options.max_subcompactions = max_subcompactions_;
  options.memtable_factory.reset(
      test::NewSpecialSkipListFactory(kNumKeysPerFile));
  DestroyAndReopen(options);
  Random rnd(301);

  // Generate level0_stop_writes_trigger L0 files to trigger write stop
  for (int i = 0; i != options.level0_file_num_compaction_trigger; ++i) {
    for (int j = 0; j != kNumKeysPerFile; ++j) {
      ASSERT_OK(Put(Key(j), rnd.RandomString(990)));
    }
    if (i > 0) {
      ASSERT_OK(dbfull()->TEST_WaitForFlushMemTable());
      ASSERT_EQ(NumTableFilesAtLevel(0 /*level*/, 0 /*cf*/), i);
    }
  }
  // When we reach this point, there will be level0_stop_writes_trigger L0
  // files and one extra key (99) in memory, which overlaps with the external
  // SST file. Write stall triggers, and can be cleared only after compaction
  // reduces the number of L0 files.

  // Compaction will also be triggered since we have reached the threshold for
  // auto compaction. Note that compaction may begin after the following file
  // ingestion thread and waits for ingestion to finish.

  // Thread to ingest file with overlapping key range with the current
  // memtable. Consequently ingestion will trigger a flush. The flush MUST
  // proceed without waiting for the write stall condition to clear, otherwise
  // deadlock can happen.
  port::Thread ingestion_thr([&]() {
    IngestExternalFileOptions ifo;
    Status s = db_->IngestExternalFile({sst_file_path}, ifo);
    ASSERT_OK(s);
  });

  // More write to trigger write stop
  ingestion_thr.join();
  ASSERT_OK(dbfull()->TEST_WaitForCompact());
  Close();
}

class DBCompactionTestWithOngoingFileIngestionParam
    : public DBCompactionTest,
      public testing::WithParamInterface<std::string> {
 public:
  DBCompactionTestWithOngoingFileIngestionParam() : DBCompactionTest() {
    compaction_path_to_test_ = GetParam();
  }
  void SetupOptions() {
    options_ = CurrentOptions();
    options_.create_if_missing = true;

    if (compaction_path_to_test_ == "RefitLevelCompactRange") {
      options_.num_levels = 7;
    } else {
      options_.num_levels = 3;
    }
    options_.compaction_style = CompactionStyle::kCompactionStyleLevel;
    if (compaction_path_to_test_ == "AutoCompaction") {
      options_.disable_auto_compactions = false;
      options_.level0_file_num_compaction_trigger = 1;
    } else {
      options_.disable_auto_compactions = true;
    }
  }

  void PauseCompactionThread() {
    sleeping_task_.reset(new test::SleepingBackgroundTask());
    env_->SetBackgroundThreads(1, Env::LOW);
    env_->Schedule(&test::SleepingBackgroundTask::DoSleepTask,
                   sleeping_task_.get(), Env::Priority::LOW);
    sleeping_task_->WaitUntilSleeping();
  }

  void ResumeCompactionThread() {
    if (sleeping_task_) {
      sleeping_task_->WakeUp();
      sleeping_task_->WaitUntilDone();
    }
  }

  void SetupFilesToForceFutureFilesIngestedToCertainLevel() {
    SstFileWriter sst_file_writer(EnvOptions(), options_);
    std::string dummy = dbname_ + "/dummy.sst";
    ASSERT_OK(sst_file_writer.Open(dummy));
    ASSERT_OK(sst_file_writer.Put("k2", "dummy"));
    ASSERT_OK(sst_file_writer.Finish());
    ASSERT_OK(db_->IngestExternalFile({dummy}, IngestExternalFileOptions()));
    // L2 is made to contain a file overlapped with files to be ingested in
    // later steps on key "k2". This will force future files ingested to L1 or
    // above.
    ASSERT_EQ("0,0,1", FilesPerLevel(0));
  }

  void SetupSyncPoints() {
    if (compaction_path_to_test_ == "AutoCompaction") {
      SyncPoint::GetInstance()->SetCallBack(
          "ExternalSstFileIngestionJob::Run", [&](void*) {
            SyncPoint::GetInstance()->LoadDependency(
                {{"DBImpl::BackgroundCompaction():AfterPickCompaction",
                  "VersionSet::LogAndApply:WriteManifest"}});
          });
    } else if (compaction_path_to_test_ == "NonRefitLevelCompactRange") {
      SyncPoint::GetInstance()->SetCallBack(
          "ExternalSstFileIngestionJob::Run", [&](void*) {
            SyncPoint::GetInstance()->LoadDependency(
                {{"ColumnFamilyData::CompactRange:Return",
                  "VersionSet::LogAndApply:WriteManifest"}});
          });
    } else if (compaction_path_to_test_ == "RefitLevelCompactRange") {
      SyncPoint::GetInstance()->SetCallBack(
          "ExternalSstFileIngestionJob::Run", [&](void*) {
            SyncPoint::GetInstance()->LoadDependency(
                {{"DBImpl::CompactRange:PostRefitLevel",
                  "VersionSet::LogAndApply:WriteManifest"}});
          });
    } else if (compaction_path_to_test_ == "CompactFiles") {
      SyncPoint::GetInstance()->SetCallBack(
          "ExternalSstFileIngestionJob::Run", [&](void*) {
            SyncPoint::GetInstance()->LoadDependency(
                {{"DBImpl::CompactFilesImpl::PostSanitizeCompactionInputFiles",
                  "VersionSet::LogAndApply:WriteManifest"}});
          });
    } else {
      assert(false);
    }
    SyncPoint::GetInstance()->LoadDependency(
        {{"ExternalSstFileIngestionJob::Run", "PreCompaction"}});
    SyncPoint::GetInstance()->EnableProcessing();
  }

  void RunCompactionOverlappedWithFileIngestion() {
    if (compaction_path_to_test_ == "AutoCompaction") {
      TEST_SYNC_POINT("PreCompaction");
      ResumeCompactionThread();
      // Without proper range conflict check,
      // this would have been `Status::Corruption` about overlapping ranges
      Status s = dbfull()->TEST_WaitForCompact();
      EXPECT_OK(s);
    } else if (compaction_path_to_test_ == "NonRefitLevelCompactRange") {
      CompactRangeOptions cro;
      cro.change_level = false;
      std::string start_key = "k1";
      Slice start(start_key);
      std::string end_key = "k4";
      Slice end(end_key);
      TEST_SYNC_POINT("PreCompaction");
      // Without proper range conflict check,
      // this would have been `Status::Corruption` about overlapping ranges
      Status s = dbfull()->CompactRange(cro, &start, &end);
      EXPECT_OK(s);
    } else if (compaction_path_to_test_ == "RefitLevelCompactRange") {
      CompactRangeOptions cro;
      cro.change_level = true;
      cro.target_level = 5;
      std::string start_key = "k1";
      Slice start(start_key);
      std::string end_key = "k4";
      Slice end(end_key);
      TEST_SYNC_POINT("PreCompaction");
      Status s = dbfull()->CompactRange(cro, &start, &end);
      // Without proper range conflict check,
      // this would have been `Status::Corruption` about overlapping ranges
      // To see this, remove the fix AND replace
      // `DBImpl::CompactRange:PostRefitLevel` in sync point dependency with
      // `DBImpl::ReFitLevel:PostRegisterCompaction`
      EXPECT_TRUE(s.IsNotSupported());
      EXPECT_TRUE(s.ToString().find("some ongoing compaction's output") !=
                  std::string::npos);
    } else if (compaction_path_to_test_ == "CompactFiles") {
      ColumnFamilyMetaData cf_meta_data;
      db_->GetColumnFamilyMetaData(&cf_meta_data);
      ASSERT_EQ(cf_meta_data.levels[0].files.size(), 1);
      std::vector<std::string> input_files;
      for (const auto& file : cf_meta_data.levels[0].files) {
        input_files.push_back(file.name);
      }
      TEST_SYNC_POINT("PreCompaction");
      Status s = db_->CompactFiles(CompactionOptions(), input_files, 1);
      // Without proper range conflict check,
      // this would have been `Status::Corruption` about overlapping ranges
      EXPECT_TRUE(s.IsAborted());
      EXPECT_TRUE(
          s.ToString().find(
              "A running compaction is writing to the same output level") !=
          std::string::npos);
    } else {
      assert(false);
    }
  }

  void DisableSyncPoints() {
    ROCKSDB_NAMESPACE::SyncPoint::GetInstance()->ClearAllCallBacks();
    ROCKSDB_NAMESPACE::SyncPoint::GetInstance()->DisableProcessing();
  }

 protected:
  std::string compaction_path_to_test_;
  Options options_;
  std::shared_ptr<test::SleepingBackgroundTask> sleeping_task_;
};

INSTANTIATE_TEST_CASE_P(DBCompactionTestWithOngoingFileIngestionParam,
                        DBCompactionTestWithOngoingFileIngestionParam,
                        ::testing::Values("AutoCompaction",
                                          "NonRefitLevelCompactRange",
                                          "RefitLevelCompactRange",
                                          "CompactFiles"));

TEST_P(DBCompactionTestWithOngoingFileIngestionParam, RangeConflictCheck) {
  SetupOptions();
  DestroyAndReopen(options_);

  if (compaction_path_to_test_ == "AutoCompaction") {
    PauseCompactionThread();
  }

  if (compaction_path_to_test_ != "RefitLevelCompactRange") {
    SetupFilesToForceFutureFilesIngestedToCertainLevel();
  }

  // Create s1
  ASSERT_OK(Put("k1", "v"));
  ASSERT_OK(Put("k4", "v"));
  ASSERT_OK(Flush());
  if (compaction_path_to_test_ == "RefitLevelCompactRange") {
    MoveFilesToLevel(6 /* level */);
    ASSERT_EQ("0,0,0,0,0,0,1", FilesPerLevel(0));
  } else {
    ASSERT_EQ("1,0,1", FilesPerLevel(0));
  }

  // To coerce following sequence of events
  // Timeline   Thread 1 (Ingest s2)          Thread 2 (Compact s1)
  // t0   |     Decide to output to Lk
  // t1   |     Release lock in LogAndApply()
  // t2   |                                    Acquire lock
  // t3   |                                    Decides to compact to Lk
  //      |                                    Expected to fail due to range
  //      |                                    conflict check with file
  //      |                                    ingestion
  // t4   |                                    Release lock in LogAndApply()
  // t5   |    Acquire lock again and finish
  // t6   |                                    Acquire lock again and finish
  SetupSyncPoints();

  // Ingest s2
  port::Thread thread1([&] {
    SstFileWriter sst_file_writer(EnvOptions(), options_);
    std::string s2 = dbname_ + "/ingested_s2.sst";
    ASSERT_OK(sst_file_writer.Open(s2));
    ASSERT_OK(sst_file_writer.Put("k2", "v2"));
    ASSERT_OK(sst_file_writer.Put("k3", "v2"));
    ASSERT_OK(sst_file_writer.Finish());
    ASSERT_OK(db_->IngestExternalFile({s2}, IngestExternalFileOptions()));
  });

  // Compact s1. Without proper range conflict check,
  // this will encounter overlapping file corruption.
  port::Thread thread2([&] { RunCompactionOverlappedWithFileIngestion(); });

  thread1.join();
  thread2.join();
  DisableSyncPoints();
}

TEST_F(DBCompactionTest, ConsistencyFailTest) {
  Options options = CurrentOptions();
  options.force_consistency_checks = true;
  DestroyAndReopen(options);

  ROCKSDB_NAMESPACE::SyncPoint::GetInstance()->SetCallBack(
      "VersionBuilder::CheckConsistency0", [&](void* arg) {
        auto p =
            reinterpret_cast<std::pair<FileMetaData**, FileMetaData**>*>(arg);
        // just swap the two FileMetaData so that we hit error
        // in CheckConsistency funcion
        FileMetaData* temp = *(p->first);
        *(p->first) = *(p->second);
        *(p->second) = temp;
      });

  ROCKSDB_NAMESPACE::SyncPoint::GetInstance()->EnableProcessing();

  for (int k = 0; k < 2; ++k) {
    ASSERT_OK(Put("foo", "bar"));
    Status s = Flush();
    if (k < 1) {
      ASSERT_OK(s);
    } else {
      ASSERT_TRUE(s.IsCorruption());
    }
  }

  ASSERT_NOK(Put("foo", "bar"));
  ROCKSDB_NAMESPACE::SyncPoint::GetInstance()->DisableProcessing();
  SyncPoint::GetInstance()->ClearAllCallBacks();
}

TEST_F(DBCompactionTest, ConsistencyFailTest2) {
  Options options = CurrentOptions();
  options.force_consistency_checks = true;
  options.target_file_size_base = 1000;
  options.level0_file_num_compaction_trigger = 2;
  BlockBasedTableOptions bbto;
  bbto.block_size = 400;  // small block size
  options.table_factory.reset(NewBlockBasedTableFactory(bbto));
  DestroyAndReopen(options);

  ROCKSDB_NAMESPACE::SyncPoint::GetInstance()->SetCallBack(
      "VersionBuilder::CheckConsistency1", [&](void* arg) {
        auto p =
            reinterpret_cast<std::pair<FileMetaData**, FileMetaData**>*>(arg);
        // just swap the two FileMetaData so that we hit error
        // in CheckConsistency funcion
        FileMetaData* temp = *(p->first);
        *(p->first) = *(p->second);
        *(p->second) = temp;
      });

  ROCKSDB_NAMESPACE::SyncPoint::GetInstance()->EnableProcessing();

  Random rnd(301);
  std::string value = rnd.RandomString(1000);

  ASSERT_OK(Put("foo1", value));
  ASSERT_OK(Put("z", ""));
  ASSERT_OK(Flush());
  ASSERT_OK(Put("foo2", value));
  ASSERT_OK(Put("z", ""));
  Status s = Flush();
  ASSERT_TRUE(s.ok() || s.IsCorruption());

  // This probably returns non-OK, but we rely on the next Put()
  // to determine the DB is frozen.
  ASSERT_NOK(dbfull()->TEST_WaitForCompact());
  ASSERT_NOK(Put("foo", "bar"));
  ROCKSDB_NAMESPACE::SyncPoint::GetInstance()->DisableProcessing();
  SyncPoint::GetInstance()->ClearAllCallBacks();
}

void IngestOneKeyValue(DBImpl* db, const std::string& key,
                       const std::string& value, const Options& options) {
  ExternalSstFileInfo info;
  std::string f = test::PerThreadDBPath("sst_file" + key);
  EnvOptions env;
  ROCKSDB_NAMESPACE::SstFileWriter writer(env, options);
  auto s = writer.Open(f);
  ASSERT_OK(s);
  // ASSERT_OK(writer.Put(Key(), ""));
  ASSERT_OK(writer.Put(key, value));

  ASSERT_OK(writer.Finish(&info));
  IngestExternalFileOptions ingest_opt;

  ASSERT_OK(db->IngestExternalFile({info.file_path}, ingest_opt));
}

class DBCompactionTestL0FilesMisorderCorruption : public DBCompactionTest {
 public:
  DBCompactionTestL0FilesMisorderCorruption() : DBCompactionTest() {}
  void SetupOptions(const CompactionStyle compaciton_style,
                    const std::string& compaction_path_to_test = "") {
    options_ = CurrentOptions();
    options_.create_if_missing = true;
    options_.compression = kNoCompression;

    options_.force_consistency_checks = true;
    options_.compaction_style = compaciton_style;

    if (compaciton_style == CompactionStyle::kCompactionStyleLevel) {
      options_.num_levels = 7;
      // Level compaction's PickIntraL0Compaction() impl detail requires
      // `options.level0_file_num_compaction_trigger` to be
      // at least 2 files less than the actual number of level 0 files
      // (i.e, 7 by design in this test)
      options_.level0_file_num_compaction_trigger = 5;
      options_.max_background_compactions = 2;
      options_.write_buffer_size = 2 << 20;
      options_.max_write_buffer_number = 6;
    } else if (compaciton_style == CompactionStyle::kCompactionStyleUniversal) {
      // TODO: expand test coverage to num_lvels > 1 for universal compacion,
      // which requires careful unit test design to compact to level 0 despite
      // num_levels > 1
      options_.num_levels = 1;
      options_.level0_file_num_compaction_trigger = 5;

      CompactionOptionsUniversal universal_options;
      if (compaction_path_to_test == "PickCompactionToReduceSizeAmp") {
        universal_options.max_size_amplification_percent = 50;
      } else if (compaction_path_to_test ==
                 "PickCompactionToReduceSortedRuns") {
        universal_options.max_size_amplification_percent = 400;
      } else if (compaction_path_to_test == "PickDeleteTriggeredCompaction") {
        universal_options.max_size_amplification_percent = 400;
        universal_options.min_merge_width = 6;
      }
      options_.compaction_options_universal = universal_options;
    } else if (compaciton_style == CompactionStyle::kCompactionStyleFIFO) {
      options_.max_open_files = -1;
      options_.num_levels = 1;
      options_.level0_file_num_compaction_trigger = 3;

      CompactionOptionsFIFO fifo_options;
      if (compaction_path_to_test == "FindIntraL0Compaction" ||
          compaction_path_to_test == "CompactRange") {
        fifo_options.allow_compaction = true;
        fifo_options.age_for_warm = 0;
      } else if (compaction_path_to_test == "CompactFile") {
        fifo_options.allow_compaction = false;
        fifo_options.age_for_warm = 0;
      }
      options_.compaction_options_fifo = fifo_options;
    }

    if (compaction_path_to_test == "CompactFile" ||
        compaction_path_to_test == "CompactRange") {
      options_.disable_auto_compactions = true;
    } else {
      options_.disable_auto_compactions = false;
    }
  }

  void Destroy(const Options& options) {
    if (snapshot_) {
      assert(db_);
      db_->ReleaseSnapshot(snapshot_);
      snapshot_ = nullptr;
    }
    DBTestBase::Destroy(options);
  }

  void Reopen(const Options& options) {
    DBTestBase::Reopen(options);
    if (options.compaction_style != CompactionStyle::kCompactionStyleLevel) {
      // To force assigning the global seqno to ingested file
      // for our test purpose.
      assert(snapshot_ == nullptr);
      snapshot_ = db_->GetSnapshot();
    }
  }

  void DestroyAndReopen(Options& options) {
    Destroy(options);
    Reopen(options);
  }

  void PauseCompactionThread() {
    sleeping_task_.reset(new test::SleepingBackgroundTask());
    env_->SetBackgroundThreads(1, Env::LOW);
    env_->Schedule(&test::SleepingBackgroundTask::DoSleepTask,
                   sleeping_task_.get(), Env::Priority::LOW);
    sleeping_task_->WaitUntilSleeping();
  }

  void ResumeCompactionThread() {
    if (sleeping_task_) {
      sleeping_task_->WakeUp();
      sleeping_task_->WaitUntilDone();
    }
  }

  void AddFilesMarkedForPeriodicCompaction(const size_t num_files) {
    assert(options_.compaction_style ==
           CompactionStyle::kCompactionStyleUniversal);
    VersionSet* const versions = dbfull()->GetVersionSet();
    assert(versions);
    ColumnFamilyData* const cfd = versions->GetColumnFamilySet()->GetDefault();
    assert(cfd);
    Version* const current = cfd->current();
    assert(current);

    VersionStorageInfo* const storage_info = current->storage_info();
    assert(storage_info);

    const std::vector<FileMetaData*> level0_files = storage_info->LevelFiles(0);
    assert(level0_files.size() == num_files);

    for (FileMetaData* f : level0_files) {
      storage_info->TEST_AddFileMarkedForPeriodicCompaction(0, f);
    }
  }

  void AddFilesMarkedForCompaction(const size_t num_files) {
    assert(options_.compaction_style ==
           CompactionStyle::kCompactionStyleUniversal);
    VersionSet* const versions = dbfull()->GetVersionSet();
    assert(versions);
    ColumnFamilyData* const cfd = versions->GetColumnFamilySet()->GetDefault();
    assert(cfd);
    Version* const current = cfd->current();
    assert(current);

    VersionStorageInfo* const storage_info = current->storage_info();
    assert(storage_info);

    const std::vector<FileMetaData*> level0_files = storage_info->LevelFiles(0);
    assert(level0_files.size() == num_files);

    for (FileMetaData* f : level0_files) {
      storage_info->TEST_AddFileMarkedForCompaction(0, f);
    }
  }

  void SetupSyncPoints(const std::string& compaction_path_to_test) {
    compaction_path_sync_point_called_.store(false);
    if (compaction_path_to_test == "FindIntraL0Compaction" &&
        options_.compaction_style == CompactionStyle::kCompactionStyleLevel) {
      ROCKSDB_NAMESPACE::SyncPoint::GetInstance()->SetCallBack(
          "PostPickFileToCompact", [&](void* arg) {
            bool* picked_file_to_compact = (bool*)arg;
            // To trigger intra-L0 compaction specifically,
            // we mock PickFileToCompact()'s result to be false
            *picked_file_to_compact = false;
          });
      ROCKSDB_NAMESPACE::SyncPoint::GetInstance()->SetCallBack(
          "FindIntraL0Compaction", [&](void* /*arg*/) {
            compaction_path_sync_point_called_.store(true);
          });

    } else if (compaction_path_to_test == "PickPeriodicCompaction") {
      assert(options_.compaction_style ==
             CompactionStyle::kCompactionStyleUniversal);
      ROCKSDB_NAMESPACE::SyncPoint::GetInstance()->SetCallBack(
          "PostPickPeriodicCompaction", [&](void* compaction_arg) {
            Compaction* compaction = (Compaction*)compaction_arg;
            if (compaction != nullptr) {
              compaction_path_sync_point_called_.store(true);
            }
          });
    } else if (compaction_path_to_test == "PickCompactionToReduceSizeAmp") {
      assert(options_.compaction_style ==
             CompactionStyle::kCompactionStyleUniversal);
      ROCKSDB_NAMESPACE::SyncPoint::GetInstance()->SetCallBack(
          "PickCompactionToReduceSizeAmpReturnNonnullptr", [&](void* /*arg*/) {
            compaction_path_sync_point_called_.store(true);
          });
    } else if (compaction_path_to_test == "PickCompactionToReduceSortedRuns") {
      assert(options_.compaction_style ==
             CompactionStyle::kCompactionStyleUniversal);
      ROCKSDB_NAMESPACE::SyncPoint::GetInstance()->SetCallBack(
          "PickCompactionToReduceSortedRunsReturnNonnullptr",
          [&](void* /*arg*/) {
            compaction_path_sync_point_called_.store(true);
          });
    } else if (compaction_path_to_test == "PickDeleteTriggeredCompaction") {
      assert(options_.compaction_style ==
             CompactionStyle::kCompactionStyleUniversal);
      ROCKSDB_NAMESPACE::SyncPoint::GetInstance()->SetCallBack(
          "PickDeleteTriggeredCompactionReturnNonnullptr", [&](void* /*arg*/) {
            compaction_path_sync_point_called_.store(true);
          });
    } else if ((compaction_path_to_test == "FindIntraL0Compaction" ||
                compaction_path_to_test == "CompactRange") &&
               options_.compaction_style ==
                   CompactionStyle::kCompactionStyleFIFO) {
      ROCKSDB_NAMESPACE::SyncPoint::GetInstance()->SetCallBack(
          "FindIntraL0Compaction", [&](void* /*arg*/) {
            compaction_path_sync_point_called_.store(true);
          });
    }

    ROCKSDB_NAMESPACE::SyncPoint::GetInstance()->EnableProcessing();
  }

  bool SyncPointsCalled() { return compaction_path_sync_point_called_.load(); }

  void DisableSyncPoints() {
    ROCKSDB_NAMESPACE::SyncPoint::GetInstance()->ClearAllCallBacks();
    ROCKSDB_NAMESPACE::SyncPoint::GetInstance()->DisableProcessing();
  }

  // Return the largest seqno of the latest L0 file based on file number
  SequenceNumber GetLatestL0FileLargestSeqnoHelper() {
    VersionSet* const versions = dbfull()->GetVersionSet();
    assert(versions);
    ColumnFamilyData* const cfd = versions->GetColumnFamilySet()->GetDefault();
    assert(cfd);
    Version* const current = cfd->current();
    assert(current);
    VersionStorageInfo* const storage_info = current->storage_info();
    assert(storage_info);
    const std::vector<FileMetaData*> level0_files = storage_info->LevelFiles(0);
    assert(level0_files.size() >= 1);

    uint64_t latest_file_num = 0;
    uint64_t latest_file_largest_seqno = 0;
    for (FileMetaData* f : level0_files) {
      if (f->fd.GetNumber() > latest_file_num) {
        latest_file_num = f->fd.GetNumber();
        latest_file_largest_seqno = f->fd.largest_seqno;
      }
    }

    return latest_file_largest_seqno;
  }

 protected:
  Options options_;

 private:
  const Snapshot* snapshot_ = nullptr;
  std::atomic<bool> compaction_path_sync_point_called_;
  std::shared_ptr<test::SleepingBackgroundTask> sleeping_task_;
};

TEST_F(DBCompactionTestL0FilesMisorderCorruption,
       FlushAfterIntraL0LevelCompactionWithIngestedFile) {
  SetupOptions(CompactionStyle::kCompactionStyleLevel, "");
  DestroyAndReopen(options_);
  // Prevents trivial move
  for (int i = 0; i < 10; ++i) {
    ASSERT_OK(Put(Key(i), ""));  // Prevents trivial move
  }
  ASSERT_OK(Flush());
  Compact("", Key(99));
  ASSERT_EQ(0, NumTableFilesAtLevel(0));

  // To get accurate NumTableFilesAtLevel(0) when the number reaches
  // options_.level0_file_num_compaction_trigger
  PauseCompactionThread();

  // To create below LSM tree
  // (key:value@n indicates key-value pair has seqno "n", L0 is sorted):
  //
  // memtable: m1[              5:new@12 ..      1:new@8,    0:new@7]
  //       L0: s6[6:new@13], s5[5:old@6] ...  s1[1:old@2],s0[0:old@1]
  //
  // (1) Make 6 L0 sst (i.e, s0 - s5)
  for (int i = 0; i < 6; ++i) {
    if (i % 2 == 0) {
      IngestOneKeyValue(dbfull(), Key(i), "old", options_);
    } else {
      ASSERT_OK(Put(Key(i), "old"));
      ASSERT_OK(Flush());
    }
  }
  ASSERT_EQ(6, NumTableFilesAtLevel(0));

  // (2) Create m1
  for (int i = 0; i < 6; ++i) {
    ASSERT_OK(Put(Key(i), "new"));
  }
  ASSERT_EQ(6, NumTableFilesAtLevel(0));

  // (3) Ingest file (i.e, s6) to trigger IntraL0Compaction()
  for (int i = 6; i < 7; ++i) {
    ASSERT_EQ(i, NumTableFilesAtLevel(0));
    IngestOneKeyValue(dbfull(), Key(i), "new", options_);
  }

  SetupSyncPoints("FindIntraL0Compaction");
  ResumeCompactionThread();

  ASSERT_OK(dbfull()->TEST_WaitForCompact());

  ASSERT_TRUE(SyncPointsCalled());
  DisableSyncPoints();

  // After compaction, we have LSM tree:
  //
  // memtable: m1[          5:new@12 ..     1:new@8,  0:new@7]
  //       L0: s7[6:new@13, 5:old@6 ..                0:old@1]
  ASSERT_EQ(1, NumTableFilesAtLevel(0));
  SequenceNumber compact_output_file_largest_seqno =
      GetLatestL0FileLargestSeqnoHelper();

  ASSERT_OK(Flush());
  // After flush, we have LSM tree:
  //
  // L0: s8[5:new@12 .. 0:new@7],s7[6:new@13, 5:old@5 .. 0:old@1]
  ASSERT_EQ(2, NumTableFilesAtLevel(0));
  SequenceNumber flushed_file_largest_seqno =
      GetLatestL0FileLargestSeqnoHelper();

  // To verify there isn't any file misorder leading to returning a old value
  // of Key(0) - Key(5) , which is caused by flushed table s8 has a
  // smaller largest seqno than the compaction output file s7's largest seqno
  // while the flushed table has the newer version of the values than the
  // compaction output file's.
  ASSERT_TRUE(flushed_file_largest_seqno < compact_output_file_largest_seqno);
  for (int i = 0; i < 6; ++i) {
    ASSERT_EQ("new", Get(Key(i)));
  }
  for (int i = 6; i < 7; ++i) {
    ASSERT_EQ("new", Get(Key(i)));
  }
}

TEST_F(DBCompactionTestL0FilesMisorderCorruption,
       FlushAfterIntraL0UniversalCompactionWithIngestedFile) {
  for (const std::string compaction_path_to_test :
       {"PickPeriodicCompaction", "PickCompactionToReduceSizeAmp",
        "PickCompactionToReduceSortedRuns", "PickDeleteTriggeredCompaction"}) {
    SetupOptions(CompactionStyle::kCompactionStyleUniversal,
                 compaction_path_to_test);
    DestroyAndReopen(options_);

    // To get accurate NumTableFilesAtLevel(0) when the number reaches
    // options_.level0_file_num_compaction_trigger
    PauseCompactionThread();

    // To create below LSM tree
    // (key:value@n indicates key-value pair has seqno "n", L0 is sorted):
    //
    // memtable: m1 [                  k2:new@8, k1:new@7]
    // L0: s4[k9:dummy@10], s3[k8:dummy@9],
    //     s2[k7:old@6, k6:old@5].. s0[k3:old@2, k1:old@1]
    //
    // (1) Create 3 existing SST file (i.e, s0 - s2)
    ASSERT_OK(Put("k1", "old"));
    ASSERT_OK(Put("k3", "old"));
    ASSERT_OK(Flush());
    ASSERT_EQ(1, NumTableFilesAtLevel(0));
    ASSERT_OK(Put("k4", "old"));
    ASSERT_OK(Put("k5", "old"));
    ASSERT_OK(Flush());
    ASSERT_EQ(2, NumTableFilesAtLevel(0));
    ASSERT_OK(Put("k6", "old"));
    ASSERT_OK(Put("k7", "old"));
    ASSERT_OK(Flush());
    ASSERT_EQ(3, NumTableFilesAtLevel(0));

    // (2) Create m1. Noted that it contains a overlaped key with s0
    ASSERT_OK(Put("k1", "new"));  // overlapped key
    ASSERT_OK(Put("k2", "new"));

    // (3) Ingest two SST files s3, s4
    IngestOneKeyValue(dbfull(), "k8", "dummy", options_);
    IngestOneKeyValue(dbfull(), "k9", "dummy", options_);
    // Up to now, L0 contains s0 - s4
    ASSERT_EQ(5, NumTableFilesAtLevel(0));

    if (compaction_path_to_test == "PickPeriodicCompaction") {
      AddFilesMarkedForPeriodicCompaction(5);
    } else if (compaction_path_to_test == "PickDeleteTriggeredCompaction") {
      AddFilesMarkedForCompaction(5);
    }

    SetupSyncPoints(compaction_path_to_test);
    ResumeCompactionThread();

    ASSERT_OK(dbfull()->TEST_WaitForCompact());

    ASSERT_TRUE(SyncPointsCalled())
        << "failed for compaction path to test: " << compaction_path_to_test;
    DisableSyncPoints();

    // After compaction, we have LSM tree:
    //
    // memtable: m1[                                     k2:new@8, k1:new@7]
    //       L0: s5[k9:dummy@10, k8@dummy@9, k7:old@6 .. k3:old@2, k1:old@1]
    ASSERT_EQ(1, NumTableFilesAtLevel(0))
        << "failed for compaction path to test: " << compaction_path_to_test;
    SequenceNumber compact_output_file_largest_seqno =
        GetLatestL0FileLargestSeqnoHelper();

    ASSERT_OK(Flush()) << "failed for compaction path to test: "
                       << compaction_path_to_test;
    // After flush, we have LSM tree:
    //
    // L0: s6[k2:new@8, k1:new@7],
    //     s5[k9:dummy@10, k8@dummy@9, k7:old@6 .. k3:old@2, k1:old@1]
    ASSERT_EQ(2, NumTableFilesAtLevel(0))
        << "failed for compaction path to test: " << compaction_path_to_test;
    SequenceNumber flushed_file_largest_seqno =
        GetLatestL0FileLargestSeqnoHelper();

    // To verify there isn't any file misorder leading to returning a old
    // value of "k1" , which is caused by flushed table s6 has a
    // smaller largest seqno than the compaction output file s5's largest seqno
    // while the flushed table has the newer version of the value
    // than the compaction output file's.
    ASSERT_TRUE(flushed_file_largest_seqno < compact_output_file_largest_seqno)
        << "failed for compaction path to test: " << compaction_path_to_test;
    EXPECT_EQ(Get("k1"), "new")
        << "failed for compaction path to test: " << compaction_path_to_test;
  }

  Destroy(options_);
}

TEST_F(DBCompactionTestL0FilesMisorderCorruption,
       FlushAfterIntraL0FIFOCompactionWithIngestedFile) {
  for (const std::string compaction_path_to_test : {"FindIntraL0Compaction"}) {
    SetupOptions(CompactionStyle::kCompactionStyleFIFO,
                 compaction_path_to_test);
    DestroyAndReopen(options_);

    // To create below LSM tree
    // (key:value@n indicates key-value pair has seqno "n", L0 is sorted):
    //
    // memtable: m1 [                         k2:new@4, k1:new@3]
    // L0: s2[k5:dummy@6], s1[k4:dummy@5], s0[k3:old@2, k1:old@1]
    //
    // (1) Create an existing SST file s0
    ASSERT_OK(Put("k1", "old"));
    ASSERT_OK(Put("k3", "old"));
    ASSERT_OK(Flush());
    ASSERT_EQ(1, NumTableFilesAtLevel(0));

    // (2) Create memtable m1. Noted that it contains a overlaped key with s0
    ASSERT_OK(Put("k1", "new"));  // overlapped key
    ASSERT_OK(Put("k2", "new"));

    // To get accurate NumTableFilesAtLevel(0) when the number reaches
    // options_.level0_file_num_compaction_trigger
    PauseCompactionThread();

    // (3) Ingest two SST files s1, s2
    IngestOneKeyValue(dbfull(), "k4", "dummy", options_);
    IngestOneKeyValue(dbfull(), "k5", "dummy", options_);
    // Up to now, L0 contains s0, s1, s2
    ASSERT_EQ(3, NumTableFilesAtLevel(0));

    SetupSyncPoints(compaction_path_to_test);
    ResumeCompactionThread();

    ASSERT_OK(dbfull()->TEST_WaitForCompact());

    ASSERT_TRUE(SyncPointsCalled())
        << "failed for compaction path to test: " << compaction_path_to_test;
    DisableSyncPoints();
    // After compaction, we have LSM tree:
    //
    // memtable: m1 [                 k2:new@4, k1:new@3]
    // L0: s3[k5:dummy@6, k4:dummy@5, k3:old@2, k1:old@1]
    ASSERT_EQ(1, NumTableFilesAtLevel(0))
        << "failed for compaction path to test: " << compaction_path_to_test;
    SequenceNumber compact_output_file_largest_seqno =
        GetLatestL0FileLargestSeqnoHelper();

    ASSERT_OK(Flush()) << "failed for compaction path to test: "
                       << compaction_path_to_test;
    // After flush, we have LSM tree:
    //
    // L0: s4[k2:new@4, k1:new@3], s3[k5:dummy@6, k4:dummy@5, k3:old@2,
    // k1:old@1]
    ASSERT_EQ(2, NumTableFilesAtLevel(0))
        << "failed for compaction path to test: " << compaction_path_to_test;
    SequenceNumber flushed_file_largest_seqno =
        GetLatestL0FileLargestSeqnoHelper();

    // To verify there isn't any file misorder leading to returning a old
    // value of "k1" , which is caused by flushed table s4 has a
    // smaller largest seqno than the compaction output file s3's largest seqno
    // while the flushed table has the newer version of the value
    // than the compaction output file's.
    ASSERT_TRUE(flushed_file_largest_seqno < compact_output_file_largest_seqno)
        << "failed for compaction path to test: " << compaction_path_to_test;
    EXPECT_EQ(Get("k1"), "new")
        << "failed for compaction path to test: " << compaction_path_to_test;
  }

  Destroy(options_);
}

class DBCompactionTestL0FilesMisorderCorruptionWithParam
    : public DBCompactionTestL0FilesMisorderCorruption,
      public testing::WithParamInterface<CompactionStyle> {
 public:
  DBCompactionTestL0FilesMisorderCorruptionWithParam()
      : DBCompactionTestL0FilesMisorderCorruption() {}
};

// TODO: add `CompactionStyle::kCompactionStyleLevel` to testing parameter,
// which requires careful unit test
// design for ingesting file to L0 and CompactRange()/CompactFile() to L0
INSTANTIATE_TEST_CASE_P(
    DBCompactionTestL0FilesMisorderCorruptionWithParam,
    DBCompactionTestL0FilesMisorderCorruptionWithParam,
    ::testing::Values(CompactionStyle::kCompactionStyleUniversal,
                      CompactionStyle::kCompactionStyleFIFO));

TEST_P(DBCompactionTestL0FilesMisorderCorruptionWithParam,
       FlushAfterIntraL0CompactFileWithIngestedFile) {
  SetupOptions(GetParam(), "CompactFile");
  DestroyAndReopen(options_);

  // To create below LSM tree
  // (key:value@n indicates key-value pair has seqno "n", L0 is sorted):
  //
  // memtable: m1 [                         k2:new@4, k1:new@3]
  // L0: s2[k5:dummy@6], s1[k4:dummy@5], s0[k3:old@2, k1:old@1]
  //
  // (1) Create an existing SST file s0
  ASSERT_OK(Put("k1", "old"));
  ASSERT_OK(Put("k3", "old"));
  ASSERT_OK(Flush());
  ASSERT_EQ(1, NumTableFilesAtLevel(0));

  // (2) Create memtable m1. Noted that it contains a overlaped key with s0
  ASSERT_OK(Put("k1", "new"));  // overlapped key
  ASSERT_OK(Put("k2", "new"));

  // (3) Ingest two SST files s1, s2
  IngestOneKeyValue(dbfull(), "k4", "dummy", options_);
  IngestOneKeyValue(dbfull(), "k5", "dummy", options_);
  // Up to now, L0 contains s0, s1, s2
  ASSERT_EQ(3, NumTableFilesAtLevel(0));

  ColumnFamilyMetaData cf_meta_data;
  db_->GetColumnFamilyMetaData(&cf_meta_data);
  ASSERT_EQ(cf_meta_data.levels[0].files.size(), 3);
  std::vector<std::string> input_files;
  for (const auto& file : cf_meta_data.levels[0].files) {
    input_files.push_back(file.name);
  }
  ASSERT_EQ(input_files.size(), 3);

  Status s = db_->CompactFiles(CompactionOptions(), input_files, 0);
  // After compaction, we have LSM tree:
  //
  // memtable: m1 [                 k2:new@4, k1:new@3]
  // L0: s3[k5:dummy@6, k4:dummy@5, k3:old@2, k1:old@1]
  ASSERT_OK(s);
  ASSERT_EQ(1, NumTableFilesAtLevel(0));
  SequenceNumber compact_output_file_largest_seqno =
      GetLatestL0FileLargestSeqnoHelper();

  ASSERT_OK(Flush());
  // After flush, we have LSM tree:
  //
  // L0: s4[k2:new@4, k1:new@3], s3[k5:dummy@6, k4:dummy@5, k3:old@2,
  // k1:old@1]
  ASSERT_EQ(2, NumTableFilesAtLevel(0));
  SequenceNumber flushed_file_largest_seqno =
      GetLatestL0FileLargestSeqnoHelper();

  // To verify there isn't any file misorder leading to returning a old value
  // of "1" , which is caused by flushed table s4 has a smaller
  // largest seqno than the compaction output file s3's largest seqno while the
  // flushed table has the newer version of the value than the
  // compaction output file's.
  ASSERT_TRUE(flushed_file_largest_seqno < compact_output_file_largest_seqno);
  EXPECT_EQ(Get("k1"), "new");

  Destroy(options_);
}

TEST_P(DBCompactionTestL0FilesMisorderCorruptionWithParam,
       FlushAfterIntraL0CompactRangeWithIngestedFile) {
  SetupOptions(GetParam(), "CompactRange");
  DestroyAndReopen(options_);

  // To create below LSM tree
  // (key:value@n indicates key-value pair has seqno "n", L0 is sorted):
  //
  // memtable: m1 [                         k2:new@4, k1:new@3]
  // L0: s2[k5:dummy@6], s1[k4:dummy@5], s0[k3:old@2, k1:old@1]
  //
  // (1) Create an existing SST file s0
  ASSERT_OK(Put("k1", "old"));
  ASSERT_OK(Put("k3", "old"));
  ASSERT_OK(Flush());
  ASSERT_EQ(1, NumTableFilesAtLevel(0));

  // (2) Create memtable m1. Noted that it contains a overlaped key with s0
  ASSERT_OK(Put("k1", "new"));  // overlapped key
  ASSERT_OK(Put("k2", "new"));

  // (3) Ingest two SST files s1, s2
  IngestOneKeyValue(dbfull(), "k4", "dummy", options_);
  IngestOneKeyValue(dbfull(), "k5", "dummy", options_);
  // Up to now, L0 contains s0, s1, s2
  ASSERT_EQ(3, NumTableFilesAtLevel(0));

  if (options_.compaction_style == CompactionStyle::kCompactionStyleFIFO) {
    SetupSyncPoints("CompactRange");
  }
  // `start` and `end` is carefully chosen so that compact range:
  // (1) doesn't overlap with memtable therefore the memtable won't be flushed
  // (2) should target at compacting s0 with s1 and s2
  Slice start("k3"), end("k5");
  ASSERT_OK(db_->CompactRange(CompactRangeOptions(), &start, &end));
  // After compaction, we have LSM tree:
  //
  // memtable: m1 [                 k2:new@4, k1:new@3]
  // L0: s3[k5:dummy@6, k4:dummy@5, k3:old@2, k1:old@1]
  if (options_.compaction_style == CompactionStyle::kCompactionStyleFIFO) {
    ASSERT_TRUE(SyncPointsCalled());
    DisableSyncPoints();
  }
  ASSERT_EQ(1, NumTableFilesAtLevel(0));
  SequenceNumber compact_output_file_largest_seqno =
      GetLatestL0FileLargestSeqnoHelper();

  ASSERT_OK(Flush());
  // After flush, we have LSM tree:
  //
  // L0: s4[k2:new@4, k1:new@3], s3[k5:dummy@6, k4:dummy@5, k3:old@2,
  // k1:old@1]
  ASSERT_EQ(2, NumTableFilesAtLevel(0));
  SequenceNumber flushed_file_largest_seqno =
      GetLatestL0FileLargestSeqnoHelper();

  // To verify there isn't any file misorder leading to returning a old value
  // of "k1" , which is caused by flushed table s4 has a smaller
  // largest seqno than the compaction output file s3's largest seqno while the
  // flushed table has the newer version of the value than the
  // compaction output file's.
  ASSERT_TRUE(flushed_file_largest_seqno < compact_output_file_largest_seqno);
  EXPECT_EQ(Get("k1"), "new");

  Destroy(options_);
}

TEST_P(DBCompactionTestWithBottommostParam, SequenceKeysManualCompaction) {
  constexpr int kSstNum = 10;
  Options options = CurrentOptions();
  options.disable_auto_compactions = true;
  DestroyAndReopen(options);

  // Generate some sst files on level 0 with sequence keys (no overlap)
  for (int i = 0; i < kSstNum; i++) {
    for (int j = 1; j < UCHAR_MAX; j++) {
      auto key = std::string(kSstNum, '\0');
      key[kSstNum - i] += static_cast<char>(j);
      ASSERT_OK(Put(key, std::string(i % 1000, 'A')));
    }
    ASSERT_OK(Flush());
  }
  ASSERT_OK(dbfull()->TEST_WaitForFlushMemTable());

  ASSERT_EQ(std::to_string(kSstNum), FilesPerLevel(0));

  auto cro = CompactRangeOptions();
  cro.bottommost_level_compaction = bottommost_level_compaction_;
  ASSERT_OK(db_->CompactRange(cro, nullptr, nullptr));
  if (bottommost_level_compaction_ == BottommostLevelCompaction::kForce ||
      bottommost_level_compaction_ ==
          BottommostLevelCompaction::kForceOptimized) {
    // Real compaction to compact all sst files from level 0 to 1 file on level
    // 1
    ASSERT_EQ("0,1", FilesPerLevel(0));
  } else {
    // Just trivial move from level 0 -> 1
    ASSERT_EQ("0," + std::to_string(kSstNum), FilesPerLevel(0));
  }
}

INSTANTIATE_TEST_CASE_P(
    DBCompactionTestWithBottommostParam, DBCompactionTestWithBottommostParam,
    ::testing::Values(BottommostLevelCompaction::kSkip,
                      BottommostLevelCompaction::kIfHaveCompactionFilter,
                      BottommostLevelCompaction::kForce,
                      BottommostLevelCompaction::kForceOptimized));

TEST_F(DBCompactionTest, UpdateLevelSubCompactionTest) {
  Options options = CurrentOptions();
  options.max_subcompactions = 10;
  options.target_file_size_base = 1 << 10;  // 1KB
  DestroyAndReopen(options);

  bool has_compaction = false;
  ROCKSDB_NAMESPACE::SyncPoint::GetInstance()->SetCallBack(
      "LevelCompactionPicker::PickCompaction:Return", [&](void* arg) {
        Compaction* compaction = reinterpret_cast<Compaction*>(arg);
        ASSERT_TRUE(compaction->max_subcompactions() == 10);
        has_compaction = true;
      });
  ROCKSDB_NAMESPACE::SyncPoint::GetInstance()->EnableProcessing();

  ASSERT_TRUE(dbfull()->GetDBOptions().max_subcompactions == 10);
  // Trigger compaction
  for (int i = 0; i < 32; i++) {
    for (int j = 0; j < 5000; j++) {
      ASSERT_OK(Put(std::to_string(j), std::string(1, 'A')));
    }
    ASSERT_OK(Flush());
    ASSERT_OK(dbfull()->TEST_WaitForFlushMemTable());
  }
  ASSERT_OK(dbfull()->TEST_WaitForCompact());
  ASSERT_TRUE(has_compaction);

  has_compaction = false;
  ASSERT_OK(dbfull()->SetDBOptions({{"max_subcompactions", "2"}}));
  ASSERT_TRUE(dbfull()->GetDBOptions().max_subcompactions == 2);

  ROCKSDB_NAMESPACE::SyncPoint::GetInstance()->SetCallBack(
      "LevelCompactionPicker::PickCompaction:Return", [&](void* arg) {
        Compaction* compaction = reinterpret_cast<Compaction*>(arg);
        ASSERT_TRUE(compaction->max_subcompactions() == 2);
        has_compaction = true;
      });
  ROCKSDB_NAMESPACE::SyncPoint::GetInstance()->EnableProcessing();

  // Trigger compaction
  for (int i = 0; i < 32; i++) {
    for (int j = 0; j < 5000; j++) {
      ASSERT_OK(Put(std::to_string(j), std::string(1, 'A')));
    }
    ASSERT_OK(Flush());
    ASSERT_OK(dbfull()->TEST_WaitForFlushMemTable());
  }
  ASSERT_OK(dbfull()->TEST_WaitForCompact());
  ASSERT_TRUE(has_compaction);
}

TEST_F(DBCompactionTest, UpdateUniversalSubCompactionTest) {
  Options options = CurrentOptions();
  options.max_subcompactions = 10;
  options.compaction_style = kCompactionStyleUniversal;
  options.target_file_size_base = 1 << 10;  // 1KB
  DestroyAndReopen(options);

  bool has_compaction = false;
  ROCKSDB_NAMESPACE::SyncPoint::GetInstance()->SetCallBack(
      "UniversalCompactionBuilder::PickCompaction:Return", [&](void* arg) {
        Compaction* compaction = reinterpret_cast<Compaction*>(arg);
        ASSERT_TRUE(compaction->max_subcompactions() == 10);
        has_compaction = true;
      });
  ROCKSDB_NAMESPACE::SyncPoint::GetInstance()->EnableProcessing();

  // Trigger compaction
  for (int i = 0; i < 32; i++) {
    for (int j = 0; j < 5000; j++) {
      ASSERT_OK(Put(std::to_string(j), std::string(1, 'A')));
    }
    ASSERT_OK(Flush());
    ASSERT_OK(dbfull()->TEST_WaitForFlushMemTable());
  }
  ASSERT_OK(dbfull()->TEST_WaitForCompact());
  ASSERT_TRUE(has_compaction);
  has_compaction = false;

  ASSERT_OK(dbfull()->SetDBOptions({{"max_subcompactions", "2"}}));
  ASSERT_TRUE(dbfull()->GetDBOptions().max_subcompactions == 2);

  ROCKSDB_NAMESPACE::SyncPoint::GetInstance()->SetCallBack(
      "UniversalCompactionBuilder::PickCompaction:Return", [&](void* arg) {
        Compaction* compaction = reinterpret_cast<Compaction*>(arg);
        ASSERT_TRUE(compaction->max_subcompactions() == 2);
        has_compaction = true;
      });
  ROCKSDB_NAMESPACE::SyncPoint::GetInstance()->EnableProcessing();

  // Trigger compaction
  for (int i = 0; i < 32; i++) {
    for (int j = 0; j < 5000; j++) {
      ASSERT_OK(Put(std::to_string(j), std::string(1, 'A')));
    }
    ASSERT_OK(Flush());
    ASSERT_OK(dbfull()->TEST_WaitForFlushMemTable());
  }
  ASSERT_OK(dbfull()->TEST_WaitForCompact());
  ASSERT_TRUE(has_compaction);
}

TEST_P(ChangeLevelConflictsWithAuto, TestConflict) {
  // A `CompactRange()` may race with an automatic compaction, we'll need
  // to make sure it doesn't corrupte the data.
  Options options = CurrentOptions();
  options.level0_file_num_compaction_trigger = 2;
  Reopen(options);

  ASSERT_OK(Put("foo", "v1"));
  ASSERT_OK(Put("bar", "v1"));
  ASSERT_OK(Flush());
  ASSERT_OK(dbfull()->TEST_WaitForFlushMemTable());

  {
    CompactRangeOptions cro;
    cro.change_level = true;
    cro.target_level = 2;
    ASSERT_OK(dbfull()->CompactRange(cro, nullptr, nullptr));
  }
  ASSERT_EQ("0,0,1", FilesPerLevel(0));

  // Run a qury to refitting to level 1 while another thread writing to
  // the same level.
  SyncPoint::GetInstance()->LoadDependency({
      // The first two dependencies ensure the foreground creates an L0 file
      // between the background compaction's L0->L1 and its L1->L2.
      {
          "DBImpl::CompactRange:BeforeRefit:1",
          "AutoCompactionFinished1",
      },
      {
          "AutoCompactionFinished2",
          "DBImpl::CompactRange:BeforeRefit:2",
      },
  });
  SyncPoint::GetInstance()->EnableProcessing();

  std::thread auto_comp([&] {
    TEST_SYNC_POINT("AutoCompactionFinished1");
    ASSERT_OK(Put("bar", "v2"));
    ASSERT_OK(Put("foo", "v2"));
    ASSERT_OK(Flush());
    ASSERT_OK(Put("bar", "v3"));
    ASSERT_OK(Put("foo", "v3"));
    ASSERT_OK(Flush());
    ASSERT_OK(dbfull()->TEST_WaitForCompact());
    TEST_SYNC_POINT("AutoCompactionFinished2");
  });

  {
    CompactRangeOptions cro;
    cro.change_level = true;
    cro.target_level = GetParam() ? 1 : 0;
    // This should return non-OK, but it's more important for the test to
    // make sure that the DB is not corrupted.
    ASSERT_NOK(dbfull()->CompactRange(cro, nullptr, nullptr));
  }
  auto_comp.join();
  // Refitting didn't happen.
  SyncPoint::GetInstance()->DisableProcessing();

  // Write something to DB just make sure that consistency check didn't
  // fail and make the DB readable.
}

INSTANTIATE_TEST_CASE_P(ChangeLevelConflictsWithAuto,
                        ChangeLevelConflictsWithAuto, testing::Bool());

TEST_F(DBCompactionTest, ChangeLevelCompactRangeConflictsWithManual) {
  // A `CompactRange()` with `change_level == true` needs to execute its final
  // step, `ReFitLevel()`, in isolation. Previously there was a bug where
  // refitting could target the same level as an ongoing manual compaction,
  // leading to overlapping files in that level.
  //
  // This test ensures that case is not possible by verifying any manual
  // compaction issued during the `ReFitLevel()` phase fails with
  // `Status::Incomplete`.
  Options options = CurrentOptions();
  options.memtable_factory.reset(
      test::NewSpecialSkipListFactory(KNumKeysByGenerateNewFile - 1));
  options.level0_file_num_compaction_trigger = 2;
  options.num_levels = 3;
  Reopen(options);

  // Setup an LSM with three levels populated.
  Random rnd(301);
  int key_idx = 0;
  GenerateNewFile(&rnd, &key_idx);
  {
    CompactRangeOptions cro;
    cro.change_level = true;
    cro.target_level = 2;
    ASSERT_OK(dbfull()->CompactRange(cro, nullptr, nullptr));
  }
  ASSERT_EQ("0,0,2", FilesPerLevel(0));

  GenerateNewFile(&rnd, &key_idx);
  GenerateNewFile(&rnd, &key_idx);
  ASSERT_EQ("1,1,2", FilesPerLevel(0));

  // The background thread will refit L2->L1 while the
  // foreground thread will try to simultaneously compact L0->L1.
  ROCKSDB_NAMESPACE::SyncPoint::GetInstance()->LoadDependency({
      // The first two dependencies ensure the foreground creates an L0 file
      // between the background compaction's L0->L1 and its L1->L2.
      {
          "DBImpl::RunManualCompaction()::1",
          "DBCompactionTest::ChangeLevelCompactRangeConflictsWithManual:"
          "PutFG",
      },
      {
          "DBCompactionTest::ChangeLevelCompactRangeConflictsWithManual:"
          "FlushedFG",
          "DBImpl::RunManualCompaction()::2",
      },
      // The next two dependencies ensure the foreground invokes
      // `CompactRange()` while the background is refitting. The
      // foreground's `CompactRange()` is guaranteed to attempt an L0->L1
      // as we set it up with an empty memtable and a new L0 file.
      {
          "DBImpl::CompactRange:PreRefitLevel",
          "DBCompactionTest::ChangeLevelCompactRangeConflictsWithManual:"
          "CompactFG",
      },
      {
          "DBCompactionTest::ChangeLevelCompactRangeConflictsWithManual:"
          "CompactedFG",
          "DBImpl::CompactRange:PostRefitLevel",
      },
  });
  ROCKSDB_NAMESPACE::SyncPoint::GetInstance()->EnableProcessing();

  ROCKSDB_NAMESPACE::port::Thread refit_level_thread([&] {
    CompactRangeOptions cro;
    cro.change_level = true;
    cro.target_level = 1;
    ASSERT_OK(dbfull()->CompactRange(cro, nullptr, nullptr));
  });

  TEST_SYNC_POINT(
      "DBCompactionTest::ChangeLevelCompactRangeConflictsWithManual:PutFG");
  // Make sure we have something new to compact in the foreground.
  // Note key 1 is carefully chosen as it ensures the file we create here
  // overlaps with one of the files being refitted L2->L1 in the background.
  // If we chose key 0, the file created here would not overlap.
  ASSERT_OK(Put(Key(1), "val"));
  ASSERT_OK(Flush());
  TEST_SYNC_POINT(
      "DBCompactionTest::ChangeLevelCompactRangeConflictsWithManual:FlushedFG");

  TEST_SYNC_POINT(
      "DBCompactionTest::ChangeLevelCompactRangeConflictsWithManual:CompactFG");
  ASSERT_TRUE(dbfull()
                  ->CompactRange(CompactRangeOptions(), nullptr, nullptr)
                  .IsIncomplete());
  TEST_SYNC_POINT(
      "DBCompactionTest::ChangeLevelCompactRangeConflictsWithManual:"
      "CompactedFG");
  refit_level_thread.join();
}

TEST_F(DBCompactionTest, ChangeLevelErrorPathTest) {
  // This test is added to ensure that RefitLevel() error paths are clearing
  // internal flags and to test that subsequent valid RefitLevel() calls
  // succeeds
  Options options = CurrentOptions();
  options.memtable_factory.reset(
      test::NewSpecialSkipListFactory(KNumKeysByGenerateNewFile - 1));
  options.level0_file_num_compaction_trigger = 2;
  options.num_levels = 3;
  Reopen(options);

  ASSERT_EQ("", FilesPerLevel(0));

  // Setup an LSM with three levels populated.
  Random rnd(301);
  int key_idx = 0;
  GenerateNewFile(&rnd, &key_idx);
  ASSERT_EQ("1", FilesPerLevel(0));
  {
    CompactRangeOptions cro;
    cro.change_level = true;
    cro.target_level = 2;
    ASSERT_OK(dbfull()->CompactRange(cro, nullptr, nullptr));
  }
  ASSERT_EQ("0,0,2", FilesPerLevel(0));

  auto start_idx = key_idx;
  GenerateNewFile(&rnd, &key_idx);
  GenerateNewFile(&rnd, &key_idx);
  auto end_idx = key_idx - 1;
  ASSERT_EQ("1,1,2", FilesPerLevel(0));

  // Next two CompactRange() calls are used to test exercise error paths within
  // RefitLevel() before triggering a valid RefitLevel() call

  // Trigger a refit to L1 first
  {
    std::string begin_string = Key(start_idx);
    std::string end_string = Key(end_idx);
    Slice begin(begin_string);
    Slice end(end_string);

    CompactRangeOptions cro;
    cro.change_level = true;
    cro.target_level = 1;
    ASSERT_OK(dbfull()->CompactRange(cro, &begin, &end));
  }
  ASSERT_EQ("0,3,2", FilesPerLevel(0));

  // Try a refit from L2->L1 - this should fail and exercise error paths in
  // RefitLevel()
  {
    // Select key range that matches the bottom most level (L2)
    std::string begin_string = Key(0);
    std::string end_string = Key(start_idx - 1);
    Slice begin(begin_string);
    Slice end(end_string);

    CompactRangeOptions cro;
    cro.change_level = true;
    cro.target_level = 1;
    ASSERT_NOK(dbfull()->CompactRange(cro, &begin, &end));
  }
  ASSERT_EQ("0,3,2", FilesPerLevel(0));

  // Try a valid Refit request to ensure, the path is still working
  {
    CompactRangeOptions cro;
    cro.change_level = true;
    cro.target_level = 1;
    ASSERT_OK(dbfull()->CompactRange(cro, nullptr, nullptr));
  }
  ASSERT_EQ("0,5", FilesPerLevel(0));
}

TEST_F(DBCompactionTest, CompactionWithBlob) {
  Options options;
  options.env = env_;
  options.disable_auto_compactions = true;

  Reopen(options);

  constexpr char first_key[] = "first_key";
  constexpr char second_key[] = "second_key";
  constexpr char first_value[] = "first_value";
  constexpr char second_value[] = "second_value";
  constexpr char third_value[] = "third_value";

  ASSERT_OK(Put(first_key, first_value));
  ASSERT_OK(Put(second_key, first_value));
  ASSERT_OK(Flush());

  ASSERT_OK(Put(first_key, second_value));
  ASSERT_OK(Put(second_key, second_value));
  ASSERT_OK(Flush());

  ASSERT_OK(Put(first_key, third_value));
  ASSERT_OK(Put(second_key, third_value));
  ASSERT_OK(Flush());

  options.enable_blob_files = true;

  Reopen(options);

  constexpr Slice* begin = nullptr;
  constexpr Slice* end = nullptr;

  ASSERT_OK(db_->CompactRange(CompactRangeOptions(), begin, end));

  ASSERT_EQ(Get(first_key), third_value);
  ASSERT_EQ(Get(second_key), third_value);

  VersionSet* const versions = dbfull()->GetVersionSet();
  assert(versions);

  ColumnFamilyData* const cfd = versions->GetColumnFamilySet()->GetDefault();
  ASSERT_NE(cfd, nullptr);

  Version* const current = cfd->current();
  ASSERT_NE(current, nullptr);

  const VersionStorageInfo* const storage_info = current->storage_info();
  ASSERT_NE(storage_info, nullptr);

  const auto& l1_files = storage_info->LevelFiles(1);
  ASSERT_EQ(l1_files.size(), 1);

  const FileMetaData* const table_file = l1_files[0];
  ASSERT_NE(table_file, nullptr);

  const auto& blob_files = storage_info->GetBlobFiles();
  ASSERT_EQ(blob_files.size(), 1);

  const auto& blob_file = blob_files.front();
  ASSERT_NE(blob_file, nullptr);

  ASSERT_EQ(table_file->smallest.user_key(), first_key);
  ASSERT_EQ(table_file->largest.user_key(), second_key);
  ASSERT_EQ(table_file->oldest_blob_file_number,
            blob_file->GetBlobFileNumber());

  ASSERT_EQ(blob_file->GetTotalBlobCount(), 2);

  const InternalStats* const internal_stats = cfd->internal_stats();
  ASSERT_NE(internal_stats, nullptr);

  const auto& compaction_stats = internal_stats->TEST_GetCompactionStats();
  ASSERT_GE(compaction_stats.size(), 2);
  ASSERT_EQ(compaction_stats[1].bytes_read_blob, 0);
  ASSERT_EQ(compaction_stats[1].bytes_written, table_file->fd.GetFileSize());
  ASSERT_EQ(compaction_stats[1].bytes_written_blob,
            blob_file->GetTotalBlobBytes());
  ASSERT_EQ(compaction_stats[1].num_output_files, 1);
  ASSERT_EQ(compaction_stats[1].num_output_files_blob, 1);
}

class DBCompactionTestBlobError
    : public DBCompactionTest,
      public testing::WithParamInterface<std::string> {
 public:
  DBCompactionTestBlobError() : sync_point_(GetParam()) {}

  std::string sync_point_;
};

INSTANTIATE_TEST_CASE_P(DBCompactionTestBlobError, DBCompactionTestBlobError,
                        ::testing::ValuesIn(std::vector<std::string>{
                            "BlobFileBuilder::WriteBlobToFile:AddRecord",
                            "BlobFileBuilder::WriteBlobToFile:AppendFooter"}));

TEST_P(DBCompactionTestBlobError, CompactionError) {
  Options options;
  options.disable_auto_compactions = true;
  options.env = env_;

  Reopen(options);

  constexpr char first_key[] = "first_key";
  constexpr char second_key[] = "second_key";
  constexpr char first_value[] = "first_value";
  constexpr char second_value[] = "second_value";
  constexpr char third_value[] = "third_value";

  ASSERT_OK(Put(first_key, first_value));
  ASSERT_OK(Put(second_key, first_value));
  ASSERT_OK(Flush());

  ASSERT_OK(Put(first_key, second_value));
  ASSERT_OK(Put(second_key, second_value));
  ASSERT_OK(Flush());

  ASSERT_OK(Put(first_key, third_value));
  ASSERT_OK(Put(second_key, third_value));
  ASSERT_OK(Flush());

  options.enable_blob_files = true;

  Reopen(options);

  SyncPoint::GetInstance()->SetCallBack(sync_point_, [this](void* arg) {
    Status* const s = static_cast<Status*>(arg);
    assert(s);

    (*s) = Status::IOError(sync_point_);
  });
  SyncPoint::GetInstance()->EnableProcessing();

  constexpr Slice* begin = nullptr;
  constexpr Slice* end = nullptr;

  ASSERT_TRUE(db_->CompactRange(CompactRangeOptions(), begin, end).IsIOError());

  SyncPoint::GetInstance()->DisableProcessing();
  SyncPoint::GetInstance()->ClearAllCallBacks();

  VersionSet* const versions = dbfull()->GetVersionSet();
  assert(versions);

  ColumnFamilyData* const cfd = versions->GetColumnFamilySet()->GetDefault();
  ASSERT_NE(cfd, nullptr);

  Version* const current = cfd->current();
  ASSERT_NE(current, nullptr);

  const VersionStorageInfo* const storage_info = current->storage_info();
  ASSERT_NE(storage_info, nullptr);

  const auto& l1_files = storage_info->LevelFiles(1);
  ASSERT_TRUE(l1_files.empty());

  const auto& blob_files = storage_info->GetBlobFiles();
  ASSERT_TRUE(blob_files.empty());

  const InternalStats* const internal_stats = cfd->internal_stats();
  ASSERT_NE(internal_stats, nullptr);

  const auto& compaction_stats = internal_stats->TEST_GetCompactionStats();
  ASSERT_GE(compaction_stats.size(), 2);

  if (sync_point_ == "BlobFileBuilder::WriteBlobToFile:AddRecord") {
    ASSERT_EQ(compaction_stats[1].bytes_read_blob, 0);
    ASSERT_EQ(compaction_stats[1].bytes_written, 0);
    ASSERT_EQ(compaction_stats[1].bytes_written_blob, 0);
    ASSERT_EQ(compaction_stats[1].num_output_files, 0);
    ASSERT_EQ(compaction_stats[1].num_output_files_blob, 0);
  } else {
    // SST file writing succeeded; blob file writing failed (during Finish)
    ASSERT_EQ(compaction_stats[1].bytes_read_blob, 0);
    ASSERT_GT(compaction_stats[1].bytes_written, 0);
    ASSERT_EQ(compaction_stats[1].bytes_written_blob, 0);
    ASSERT_EQ(compaction_stats[1].num_output_files, 1);
    ASSERT_EQ(compaction_stats[1].num_output_files_blob, 0);
  }
}

class DBCompactionTestBlobGC
    : public DBCompactionTest,
      public testing::WithParamInterface<std::tuple<double, bool>> {
 public:
  DBCompactionTestBlobGC()
      : blob_gc_age_cutoff_(std::get<0>(GetParam())),
        updated_enable_blob_files_(std::get<1>(GetParam())) {}

  double blob_gc_age_cutoff_;
  bool updated_enable_blob_files_;
};

INSTANTIATE_TEST_CASE_P(DBCompactionTestBlobGC, DBCompactionTestBlobGC,
                        ::testing::Combine(::testing::Values(0.0, 0.5, 1.0),
                                           ::testing::Bool()));

TEST_P(DBCompactionTestBlobGC, CompactionWithBlobGCOverrides) {
  Options options = CurrentOptions();
  options.disable_auto_compactions = true;
  options.enable_blob_files = true;
  options.blob_file_size = 32;  // one blob per file
  options.enable_blob_garbage_collection = true;
  options.blob_garbage_collection_age_cutoff = 0;

  DestroyAndReopen(options);

  for (int i = 0; i < 128; i += 2) {
    ASSERT_OK(Put("key" + std::to_string(i), "value" + std::to_string(i)));
    ASSERT_OK(
        Put("key" + std::to_string(i + 1), "value" + std::to_string(i + 1)));
    ASSERT_OK(Flush());
  }

  std::vector<uint64_t> original_blob_files = GetBlobFileNumbers();
  ASSERT_EQ(original_blob_files.size(), 128);

  // Note: turning off enable_blob_files before the compaction results in
  // garbage collected values getting inlined.
  ASSERT_OK(db_->SetOptions({{"enable_blob_files", "false"}}));

  CompactRangeOptions cro;
  cro.blob_garbage_collection_policy = BlobGarbageCollectionPolicy::kForce;
  cro.blob_garbage_collection_age_cutoff = blob_gc_age_cutoff_;

  ASSERT_OK(db_->CompactRange(cro, nullptr, nullptr));

  // Check that the GC stats are correct
  {
    VersionSet* const versions = dbfull()->GetVersionSet();
    assert(versions);
    assert(versions->GetColumnFamilySet());

    ColumnFamilyData* const cfd = versions->GetColumnFamilySet()->GetDefault();
    assert(cfd);

    const InternalStats* const internal_stats = cfd->internal_stats();
    assert(internal_stats);

    const auto& compaction_stats = internal_stats->TEST_GetCompactionStats();
    ASSERT_GE(compaction_stats.size(), 2);

    ASSERT_GE(compaction_stats[1].bytes_read_blob, 0);
    ASSERT_EQ(compaction_stats[1].bytes_written_blob, 0);
  }

  const size_t cutoff_index = static_cast<size_t>(
      cro.blob_garbage_collection_age_cutoff * original_blob_files.size());
  const size_t expected_num_files = original_blob_files.size() - cutoff_index;

  const std::vector<uint64_t> new_blob_files = GetBlobFileNumbers();

  ASSERT_EQ(new_blob_files.size(), expected_num_files);

  // Original blob files below the cutoff should be gone, original blob files
  // at or above the cutoff should be still there
  for (size_t i = cutoff_index; i < original_blob_files.size(); ++i) {
    ASSERT_EQ(new_blob_files[i - cutoff_index], original_blob_files[i]);
  }

  for (size_t i = 0; i < 128; ++i) {
    ASSERT_EQ(Get("key" + std::to_string(i)), "value" + std::to_string(i));
  }
}

TEST_P(DBCompactionTestBlobGC, CompactionWithBlobGC) {
  Options options;
  options.env = env_;
  options.disable_auto_compactions = true;
  options.enable_blob_files = true;
  options.blob_file_size = 32;  // one blob per file
  options.enable_blob_garbage_collection = true;
  options.blob_garbage_collection_age_cutoff = blob_gc_age_cutoff_;

  Reopen(options);

  constexpr char first_key[] = "first_key";
  constexpr char first_value[] = "first_value";
  constexpr char second_key[] = "second_key";
  constexpr char second_value[] = "second_value";

  ASSERT_OK(Put(first_key, first_value));
  ASSERT_OK(Put(second_key, second_value));
  ASSERT_OK(Flush());

  constexpr char third_key[] = "third_key";
  constexpr char third_value[] = "third_value";
  constexpr char fourth_key[] = "fourth_key";
  constexpr char fourth_value[] = "fourth_value";

  ASSERT_OK(Put(third_key, third_value));
  ASSERT_OK(Put(fourth_key, fourth_value));
  ASSERT_OK(Flush());

  const std::vector<uint64_t> original_blob_files = GetBlobFileNumbers();

  ASSERT_EQ(original_blob_files.size(), 4);

  const size_t cutoff_index = static_cast<size_t>(
      options.blob_garbage_collection_age_cutoff * original_blob_files.size());

  // Note: turning off enable_blob_files before the compaction results in
  // garbage collected values getting inlined.
  size_t expected_number_of_files = original_blob_files.size();

  if (!updated_enable_blob_files_) {
    ASSERT_OK(db_->SetOptions({{"enable_blob_files", "false"}}));

    expected_number_of_files -= cutoff_index;
  }

  constexpr Slice* begin = nullptr;
  constexpr Slice* end = nullptr;

  ASSERT_OK(db_->CompactRange(CompactRangeOptions(), begin, end));

  ASSERT_EQ(Get(first_key), first_value);
  ASSERT_EQ(Get(second_key), second_value);
  ASSERT_EQ(Get(third_key), third_value);
  ASSERT_EQ(Get(fourth_key), fourth_value);

  const std::vector<uint64_t> new_blob_files = GetBlobFileNumbers();

  ASSERT_EQ(new_blob_files.size(), expected_number_of_files);

  // Original blob files below the cutoff should be gone, original blob files at
  // or above the cutoff should be still there
  for (size_t i = cutoff_index; i < original_blob_files.size(); ++i) {
    ASSERT_EQ(new_blob_files[i - cutoff_index], original_blob_files[i]);
  }

  VersionSet* const versions = dbfull()->GetVersionSet();
  assert(versions);
  assert(versions->GetColumnFamilySet());

  ColumnFamilyData* const cfd = versions->GetColumnFamilySet()->GetDefault();
  assert(cfd);

  const InternalStats* const internal_stats = cfd->internal_stats();
  assert(internal_stats);

  const auto& compaction_stats = internal_stats->TEST_GetCompactionStats();
  ASSERT_GE(compaction_stats.size(), 2);

  if (blob_gc_age_cutoff_ > 0.0) {
    ASSERT_GT(compaction_stats[1].bytes_read_blob, 0);

    if (updated_enable_blob_files_) {
      // GC relocated some blobs to new blob files
      ASSERT_GT(compaction_stats[1].bytes_written_blob, 0);
      ASSERT_EQ(compaction_stats[1].bytes_read_blob,
                compaction_stats[1].bytes_written_blob);
    } else {
      // GC moved some blobs back to the LSM, no new blob files
      ASSERT_EQ(compaction_stats[1].bytes_written_blob, 0);
    }
  } else {
    ASSERT_EQ(compaction_stats[1].bytes_read_blob, 0);
    ASSERT_EQ(compaction_stats[1].bytes_written_blob, 0);
  }
}

TEST_F(DBCompactionTest, CompactionWithBlobGCError_CorruptIndex) {
  Options options;
  options.env = env_;
  options.disable_auto_compactions = true;
  options.enable_blob_files = true;
  options.enable_blob_garbage_collection = true;
  options.blob_garbage_collection_age_cutoff = 1.0;

  Reopen(options);

  constexpr char first_key[] = "first_key";
  constexpr char first_value[] = "first_value";
  ASSERT_OK(Put(first_key, first_value));

  constexpr char second_key[] = "second_key";
  constexpr char second_value[] = "second_value";
  ASSERT_OK(Put(second_key, second_value));

  ASSERT_OK(Flush());

  constexpr char third_key[] = "third_key";
  constexpr char third_value[] = "third_value";
  ASSERT_OK(Put(third_key, third_value));

  constexpr char fourth_key[] = "fourth_key";
  constexpr char fourth_value[] = "fourth_value";
  ASSERT_OK(Put(fourth_key, fourth_value));

  ASSERT_OK(Flush());

  SyncPoint::GetInstance()->SetCallBack(
      "CompactionIterator::GarbageCollectBlobIfNeeded::TamperWithBlobIndex",
      [](void* arg) {
        Slice* const blob_index = static_cast<Slice*>(arg);
        assert(blob_index);
        assert(!blob_index->empty());
        blob_index->remove_prefix(1);
      });
  SyncPoint::GetInstance()->EnableProcessing();

  constexpr Slice* begin = nullptr;
  constexpr Slice* end = nullptr;

  ASSERT_TRUE(
      db_->CompactRange(CompactRangeOptions(), begin, end).IsCorruption());

  SyncPoint::GetInstance()->DisableProcessing();
  SyncPoint::GetInstance()->ClearAllCallBacks();
}

TEST_F(DBCompactionTest, CompactionWithBlobGCError_InlinedTTLIndex) {
  constexpr uint64_t min_blob_size = 10;

  Options options;
  options.env = env_;
  options.disable_auto_compactions = true;
  options.enable_blob_files = true;
  options.min_blob_size = min_blob_size;
  options.enable_blob_garbage_collection = true;
  options.blob_garbage_collection_age_cutoff = 1.0;

  Reopen(options);

  constexpr char first_key[] = "first_key";
  constexpr char first_value[] = "first_value";
  ASSERT_OK(Put(first_key, first_value));

  constexpr char second_key[] = "second_key";
  constexpr char second_value[] = "second_value";
  ASSERT_OK(Put(second_key, second_value));

  ASSERT_OK(Flush());

  constexpr char third_key[] = "third_key";
  constexpr char third_value[] = "third_value";
  ASSERT_OK(Put(third_key, third_value));

  constexpr char fourth_key[] = "fourth_key";
  constexpr char blob[] = "short";
  static_assert(sizeof(short) - 1 < min_blob_size,
                "Blob too long to be inlined");

  // Fake an inlined TTL blob index.
  std::string blob_index;

  constexpr uint64_t expiration = 1234567890;

  BlobIndex::EncodeInlinedTTL(&blob_index, expiration, blob);

  WriteBatch batch;
  ASSERT_OK(
      WriteBatchInternal::PutBlobIndex(&batch, 0, fourth_key, blob_index));
  ASSERT_OK(db_->Write(WriteOptions(), &batch));

  ASSERT_OK(Flush());

  constexpr Slice* begin = nullptr;
  constexpr Slice* end = nullptr;

  ASSERT_TRUE(
      db_->CompactRange(CompactRangeOptions(), begin, end).IsCorruption());
}

TEST_F(DBCompactionTest, CompactionWithBlobGCError_IndexWithInvalidFileNumber) {
  Options options;
  options.env = env_;
  options.disable_auto_compactions = true;
  options.enable_blob_files = true;
  options.enable_blob_garbage_collection = true;
  options.blob_garbage_collection_age_cutoff = 1.0;

  Reopen(options);

  constexpr char first_key[] = "first_key";
  constexpr char first_value[] = "first_value";
  ASSERT_OK(Put(first_key, first_value));

  constexpr char second_key[] = "second_key";
  constexpr char second_value[] = "second_value";
  ASSERT_OK(Put(second_key, second_value));

  ASSERT_OK(Flush());

  constexpr char third_key[] = "third_key";
  constexpr char third_value[] = "third_value";
  ASSERT_OK(Put(third_key, third_value));

  constexpr char fourth_key[] = "fourth_key";

  // Fake a blob index referencing a non-existent blob file.
  std::string blob_index;

  constexpr uint64_t blob_file_number = 1000;
  constexpr uint64_t offset = 1234;
  constexpr uint64_t size = 5678;

  BlobIndex::EncodeBlob(&blob_index, blob_file_number, offset, size,
                        kNoCompression);

  WriteBatch batch;
  ASSERT_OK(
      WriteBatchInternal::PutBlobIndex(&batch, 0, fourth_key, blob_index));
  ASSERT_OK(db_->Write(WriteOptions(), &batch));

  ASSERT_OK(Flush());

  constexpr Slice* begin = nullptr;
  constexpr Slice* end = nullptr;

  ASSERT_TRUE(
      db_->CompactRange(CompactRangeOptions(), begin, end).IsCorruption());
}

TEST_F(DBCompactionTest, CompactionWithChecksumHandoff1) {
  if (mem_env_ || encrypted_env_) {
    ROCKSDB_GTEST_SKIP("Test requires non-mem or non-encrypted environment");
    return;
  }
  std::shared_ptr<FaultInjectionTestFS> fault_fs(
      new FaultInjectionTestFS(FileSystem::Default()));
  std::unique_ptr<Env> fault_fs_env(NewCompositeEnv(fault_fs));
  Options options = CurrentOptions();
  options.level0_file_num_compaction_trigger = 2;
  options.num_levels = 3;
  options.env = fault_fs_env.get();
  options.create_if_missing = true;
  options.checksum_handoff_file_types.Add(FileType::kTableFile);
  Status s;
  Reopen(options);

  fault_fs->SetChecksumHandoffFuncType(ChecksumType::kCRC32c);
  ASSERT_OK(Put(Key(0), "value1"));
  ASSERT_OK(Put(Key(2), "value2"));
  s = Flush();
  ASSERT_OK(s);
  ASSERT_OK(Put(Key(1), "value3"));
  s = Flush();
  ASSERT_OK(s);
  s = dbfull()->TEST_WaitForCompact();
  ASSERT_OK(s);
  Destroy(options);
  Reopen(options);

  // The hash does not match, compaction write fails
  // fault_fs->SetChecksumHandoffFuncType(ChecksumType::kxxHash);
  // Since the file system returns IOStatus::Corruption, it is an
  // unrecoverable error.
  ASSERT_OK(Put(Key(0), "value1"));
  ASSERT_OK(Put(Key(2), "value2"));
  s = Flush();
  ASSERT_OK(s);
  ROCKSDB_NAMESPACE::SyncPoint::GetInstance()->LoadDependency(
      {{"DBImpl::FlushMemTable:FlushMemTableFinished",
        "BackgroundCallCompaction:0"}});
  ROCKSDB_NAMESPACE::SyncPoint::GetInstance()->SetCallBack(
      "BackgroundCallCompaction:0", [&](void*) {
        fault_fs->SetChecksumHandoffFuncType(ChecksumType::kxxHash);
      });
  ROCKSDB_NAMESPACE::SyncPoint::GetInstance()->EnableProcessing();
  ASSERT_OK(Put(Key(1), "value3"));
  s = Flush();
  ASSERT_OK(s);
  s = dbfull()->TEST_WaitForCompact();
  ASSERT_EQ(s.severity(),
            ROCKSDB_NAMESPACE::Status::Severity::kUnrecoverableError);
  SyncPoint::GetInstance()->DisableProcessing();
  Destroy(options);
  Reopen(options);

  // The file system does not support checksum handoff. The check
  // will be ignored.
  fault_fs->SetChecksumHandoffFuncType(ChecksumType::kNoChecksum);
  ASSERT_OK(Put(Key(0), "value1"));
  ASSERT_OK(Put(Key(2), "value2"));
  s = Flush();
  ASSERT_OK(s);
  ASSERT_OK(Put(Key(1), "value3"));
  s = Flush();
  ASSERT_OK(s);
  s = dbfull()->TEST_WaitForCompact();
  ASSERT_OK(s);

  // Each write will be similated as corrupted.
  // Since the file system returns IOStatus::Corruption, it is an
  // unrecoverable error.
  fault_fs->SetChecksumHandoffFuncType(ChecksumType::kCRC32c);
  ASSERT_OK(Put(Key(0), "value1"));
  ASSERT_OK(Put(Key(2), "value2"));
  s = Flush();
  ASSERT_OK(s);
  ROCKSDB_NAMESPACE::SyncPoint::GetInstance()->LoadDependency(
      {{"DBImpl::FlushMemTable:FlushMemTableFinished",
        "BackgroundCallCompaction:0"}});
  ROCKSDB_NAMESPACE::SyncPoint::GetInstance()->SetCallBack(
      "BackgroundCallCompaction:0",
      [&](void*) { fault_fs->IngestDataCorruptionBeforeWrite(); });
  ROCKSDB_NAMESPACE::SyncPoint::GetInstance()->EnableProcessing();
  ASSERT_OK(Put(Key(1), "value3"));
  s = Flush();
  ASSERT_OK(s);
  s = dbfull()->TEST_WaitForCompact();
  ASSERT_EQ(s.severity(),
            ROCKSDB_NAMESPACE::Status::Severity::kUnrecoverableError);
  SyncPoint::GetInstance()->DisableProcessing();

  Destroy(options);
}

TEST_F(DBCompactionTest, CompactionWithChecksumHandoff2) {
  if (mem_env_ || encrypted_env_) {
    ROCKSDB_GTEST_SKIP("Test requires non-mem or non-encrypted environment");
    return;
  }
  std::shared_ptr<FaultInjectionTestFS> fault_fs(
      new FaultInjectionTestFS(FileSystem::Default()));
  std::unique_ptr<Env> fault_fs_env(NewCompositeEnv(fault_fs));
  Options options = CurrentOptions();
  options.level0_file_num_compaction_trigger = 2;
  options.num_levels = 3;
  options.env = fault_fs_env.get();
  options.create_if_missing = true;
  Status s;
  Reopen(options);

  fault_fs->SetChecksumHandoffFuncType(ChecksumType::kCRC32c);
  ASSERT_OK(Put(Key(0), "value1"));
  ASSERT_OK(Put(Key(2), "value2"));
  s = Flush();
  ASSERT_OK(s);
  ASSERT_OK(Put(Key(1), "value3"));
  s = Flush();
  ASSERT_OK(s);
  s = dbfull()->TEST_WaitForCompact();
  ASSERT_OK(s);
  Destroy(options);
  Reopen(options);

  // options is not set, the checksum handoff will not be triggered
  ASSERT_OK(Put(Key(0), "value1"));
  ASSERT_OK(Put(Key(2), "value2"));
  s = Flush();
  ASSERT_OK(s);
  ROCKSDB_NAMESPACE::SyncPoint::GetInstance()->LoadDependency(
      {{"DBImpl::FlushMemTable:FlushMemTableFinished",
        "BackgroundCallCompaction:0"}});
  ROCKSDB_NAMESPACE::SyncPoint::GetInstance()->SetCallBack(
      "BackgroundCallCompaction:0", [&](void*) {
        fault_fs->SetChecksumHandoffFuncType(ChecksumType::kxxHash);
      });
  ROCKSDB_NAMESPACE::SyncPoint::GetInstance()->EnableProcessing();
  ASSERT_OK(Put(Key(1), "value3"));
  s = Flush();
  ASSERT_OK(s);
  s = dbfull()->TEST_WaitForCompact();
  ASSERT_OK(s);
  SyncPoint::GetInstance()->DisableProcessing();
  Destroy(options);
  Reopen(options);

  // The file system does not support checksum handoff. The check
  // will be ignored.
  fault_fs->SetChecksumHandoffFuncType(ChecksumType::kNoChecksum);
  ASSERT_OK(Put(Key(0), "value1"));
  ASSERT_OK(Put(Key(2), "value2"));
  s = Flush();
  ASSERT_OK(s);
  ASSERT_OK(Put(Key(1), "value3"));
  s = Flush();
  ASSERT_OK(s);
  s = dbfull()->TEST_WaitForCompact();
  ASSERT_OK(s);

  // options is not set, the checksum handoff will not be triggered
  fault_fs->SetChecksumHandoffFuncType(ChecksumType::kCRC32c);
  ASSERT_OK(Put(Key(0), "value1"));
  ASSERT_OK(Put(Key(2), "value2"));
  s = Flush();
  ASSERT_OK(s);
  ROCKSDB_NAMESPACE::SyncPoint::GetInstance()->LoadDependency(
      {{"DBImpl::FlushMemTable:FlushMemTableFinished",
        "BackgroundCallCompaction:0"}});
  ROCKSDB_NAMESPACE::SyncPoint::GetInstance()->SetCallBack(
      "BackgroundCallCompaction:0",
      [&](void*) { fault_fs->IngestDataCorruptionBeforeWrite(); });
  ROCKSDB_NAMESPACE::SyncPoint::GetInstance()->EnableProcessing();
  ASSERT_OK(Put(Key(1), "value3"));
  s = Flush();
  ASSERT_OK(s);
  s = dbfull()->TEST_WaitForCompact();
  ASSERT_OK(s);

  Destroy(options);
}

TEST_F(DBCompactionTest, CompactionWithChecksumHandoffManifest1) {
  if (mem_env_ || encrypted_env_) {
    ROCKSDB_GTEST_SKIP("Test requires non-mem or non-encrypted environment");
    return;
  }
  std::shared_ptr<FaultInjectionTestFS> fault_fs(
      new FaultInjectionTestFS(FileSystem::Default()));
  std::unique_ptr<Env> fault_fs_env(NewCompositeEnv(fault_fs));
  Options options = CurrentOptions();
  options.level0_file_num_compaction_trigger = 2;
  options.num_levels = 3;
  options.env = fault_fs_env.get();
  options.create_if_missing = true;
  options.checksum_handoff_file_types.Add(FileType::kDescriptorFile);
  Status s;
  fault_fs->SetChecksumHandoffFuncType(ChecksumType::kCRC32c);
  Reopen(options);

  ASSERT_OK(Put(Key(0), "value1"));
  ASSERT_OK(Put(Key(2), "value2"));
  s = Flush();
  ASSERT_OK(s);
  ASSERT_OK(Put(Key(1), "value3"));
  s = Flush();
  ASSERT_OK(s);
  s = dbfull()->TEST_WaitForCompact();
  ASSERT_OK(s);
  Destroy(options);
  Reopen(options);

  // The hash does not match, compaction write fails
  // fault_fs->SetChecksumHandoffFuncType(ChecksumType::kxxHash);
  // Since the file system returns IOStatus::Corruption, it is mapped to
  // kFatalError error.
  ASSERT_OK(Put(Key(0), "value1"));
  ASSERT_OK(Put(Key(2), "value2"));
  s = Flush();
  ASSERT_OK(s);
  ROCKSDB_NAMESPACE::SyncPoint::GetInstance()->LoadDependency(
      {{"DBImpl::FlushMemTable:FlushMemTableFinished",
        "BackgroundCallCompaction:0"}});
  ROCKSDB_NAMESPACE::SyncPoint::GetInstance()->SetCallBack(
      "BackgroundCallCompaction:0", [&](void*) {
        fault_fs->SetChecksumHandoffFuncType(ChecksumType::kxxHash);
      });
  ROCKSDB_NAMESPACE::SyncPoint::GetInstance()->EnableProcessing();
  ASSERT_OK(Put(Key(1), "value3"));
  s = Flush();
  ASSERT_OK(s);
  s = dbfull()->TEST_WaitForCompact();
  ASSERT_EQ(s.severity(), ROCKSDB_NAMESPACE::Status::Severity::kFatalError);
  SyncPoint::GetInstance()->DisableProcessing();
  Destroy(options);
}

TEST_F(DBCompactionTest, CompactionWithChecksumHandoffManifest2) {
  if (mem_env_ || encrypted_env_) {
    ROCKSDB_GTEST_SKIP("Test requires non-mem or non-encrypted environment");
    return;
  }
  std::shared_ptr<FaultInjectionTestFS> fault_fs(
      new FaultInjectionTestFS(FileSystem::Default()));
  std::unique_ptr<Env> fault_fs_env(NewCompositeEnv(fault_fs));
  Options options = CurrentOptions();
  options.level0_file_num_compaction_trigger = 2;
  options.num_levels = 3;
  options.env = fault_fs_env.get();
  options.create_if_missing = true;
  options.checksum_handoff_file_types.Add(FileType::kDescriptorFile);
  Status s;
  fault_fs->SetChecksumHandoffFuncType(ChecksumType::kNoChecksum);
  Reopen(options);

  // The file system does not support checksum handoff. The check
  // will be ignored.
  ASSERT_OK(Put(Key(0), "value1"));
  ASSERT_OK(Put(Key(2), "value2"));
  s = Flush();
  ASSERT_OK(s);
  ASSERT_OK(Put(Key(1), "value3"));
  s = Flush();
  ASSERT_OK(s);
  s = dbfull()->TEST_WaitForCompact();
  ASSERT_OK(s);

  // Each write will be similated as corrupted.
  // Since the file system returns IOStatus::Corruption, it is mapped to
  // kFatalError error.
  fault_fs->SetChecksumHandoffFuncType(ChecksumType::kCRC32c);
  ASSERT_OK(Put(Key(0), "value1"));
  ASSERT_OK(Put(Key(2), "value2"));
  s = Flush();
  ASSERT_OK(s);
  ROCKSDB_NAMESPACE::SyncPoint::GetInstance()->LoadDependency(
      {{"DBImpl::FlushMemTable:FlushMemTableFinished",
        "BackgroundCallCompaction:0"}});
  ROCKSDB_NAMESPACE::SyncPoint::GetInstance()->SetCallBack(
      "BackgroundCallCompaction:0",
      [&](void*) { fault_fs->IngestDataCorruptionBeforeWrite(); });
  ROCKSDB_NAMESPACE::SyncPoint::GetInstance()->EnableProcessing();
  ASSERT_OK(Put(Key(1), "value3"));
  s = Flush();
  ASSERT_OK(s);
  s = dbfull()->TEST_WaitForCompact();
  ASSERT_EQ(s.severity(), ROCKSDB_NAMESPACE::Status::Severity::kFatalError);
  SyncPoint::GetInstance()->DisableProcessing();

  Destroy(options);
}

TEST_F(DBCompactionTest, FIFOWarm) {
  Options options = CurrentOptions();
  options.compaction_style = kCompactionStyleFIFO;
  options.num_levels = 1;
  options.max_open_files = -1;
  options.level0_file_num_compaction_trigger = 2;
  options.create_if_missing = true;
  CompactionOptionsFIFO fifo_options;
  fifo_options.age_for_warm = 1000;
  fifo_options.max_table_files_size = 100000000;
  options.compaction_options_fifo = fifo_options;
  env_->SetMockSleep();
  Reopen(options);

  int total_warm = 0;
  ROCKSDB_NAMESPACE::SyncPoint::GetInstance()->SetCallBack(
      "NewWritableFile::FileOptions.temperature", [&](void* arg) {
        Temperature temperature = *(static_cast<Temperature*>(arg));
        if (temperature == Temperature::kWarm) {
          total_warm++;
        }
      });
  ROCKSDB_NAMESPACE::SyncPoint::GetInstance()->EnableProcessing();

  // The file system does not support checksum handoff. The check
  // will be ignored.
  ASSERT_OK(Put(Key(0), "value1"));
  env_->MockSleepForSeconds(800);
  ASSERT_OK(Put(Key(2), "value2"));
  ASSERT_OK(Flush());

  ASSERT_OK(Put(Key(0), "value1"));
  env_->MockSleepForSeconds(800);
  ASSERT_OK(Put(Key(2), "value2"));
  ASSERT_OK(Flush());

  ASSERT_OK(Put(Key(0), "value1"));
  env_->MockSleepForSeconds(800);
  ASSERT_OK(Put(Key(2), "value2"));
  ASSERT_OK(Flush());
  ASSERT_OK(dbfull()->TEST_WaitForCompact());

  ASSERT_OK(Put(Key(0), "value1"));
  env_->MockSleepForSeconds(800);
  ASSERT_OK(Put(Key(2), "value2"));
  ASSERT_OK(Flush());

  ASSERT_OK(dbfull()->TEST_WaitForCompact());

  ROCKSDB_NAMESPACE::SyncPoint::GetInstance()->DisableProcessing();

  ColumnFamilyMetaData metadata;
  db_->GetColumnFamilyMetaData(&metadata);
  ASSERT_EQ(4, metadata.file_count);
  ASSERT_EQ(Temperature::kUnknown, metadata.levels[0].files[0].temperature);
  ASSERT_EQ(Temperature::kUnknown, metadata.levels[0].files[1].temperature);
  ASSERT_EQ(Temperature::kWarm, metadata.levels[0].files[2].temperature);
  ASSERT_EQ(Temperature::kWarm, metadata.levels[0].files[3].temperature);
  ASSERT_EQ(2, total_warm);

  Destroy(options);
}

TEST_F(DBCompactionTest, DisableMultiManualCompaction) {
  const int kNumL0Files = 10;

  Options options = CurrentOptions();
  options.level0_file_num_compaction_trigger = kNumL0Files;
  Reopen(options);

  // Generate 2 levels of file to make sure the manual compaction is not skipped
  for (int i = 0; i < 10; i++) {
    ASSERT_OK(Put(Key(i), "value"));
    if (i % 2) {
      ASSERT_OK(Flush());
    }
  }
  MoveFilesToLevel(2);

  for (int i = 0; i < 10; i++) {
    ASSERT_OK(Put(Key(i), "value"));
    if (i % 2) {
      ASSERT_OK(Flush());
    }
  }
  MoveFilesToLevel(1);

  // Block compaction queue
  std::vector<test::SleepingBackgroundTask> sleeping_task_low(
      std::max(1, env_->GetBackgroundThreads(Env::Priority::LOW)));

  for (auto& sleeping_task : sleeping_task_low) {
    env_->Schedule(&test::SleepingBackgroundTask::DoSleepTask, &sleeping_task,
                   Env::Priority::LOW);
  }

  port::Thread compact_thread1([&]() {
    CompactRangeOptions cro;
    cro.exclusive_manual_compaction = false;
    std::string begin_str = Key(0);
    std::string end_str = Key(3);
    Slice b = begin_str;
    Slice e = end_str;
    auto s = db_->CompactRange(cro, &b, &e);
    ASSERT_TRUE(s.IsIncomplete());
  });

  port::Thread compact_thread2([&]() {
    CompactRangeOptions cro;
    cro.exclusive_manual_compaction = false;
    std::string begin_str = Key(4);
    std::string end_str = Key(7);
    Slice b = begin_str;
    Slice e = end_str;
    auto s = db_->CompactRange(cro, &b, &e);
    ASSERT_TRUE(s.IsIncomplete());
  });

  // Disable manual compaction should cancel both manual compactions and both
  // compaction should return incomplete.
  db_->DisableManualCompaction();

  compact_thread1.join();
  compact_thread2.join();

  for (auto& sleeping_task : sleeping_task_low) {
    sleeping_task.WakeUp();
    sleeping_task.WaitUntilDone();
  }

  ASSERT_OK(dbfull()->TEST_WaitForCompact(true));
}

TEST_F(DBCompactionTest, DisableJustStartedManualCompaction) {
  const int kNumL0Files = 4;

  Options options = CurrentOptions();
  options.level0_file_num_compaction_trigger = kNumL0Files;
  Reopen(options);

  // generate files, but avoid trigger auto compaction
  for (int i = 0; i < kNumL0Files / 2; i++) {
    ASSERT_OK(Put(Key(1), "value1"));
    ASSERT_OK(Put(Key(2), "value2"));
    ASSERT_OK(Flush());
  }

  // make sure the manual compaction background is started but not yet set the
  // status to in_progress, then cancel the manual compaction, which should not
  // result in segfault
  SyncPoint::GetInstance()->LoadDependency(
      {{"DBImpl::BGWorkCompaction",
        "DBCompactionTest::DisableJustStartedManualCompaction:"
        "PreDisableManualCompaction"},
       {"DBImpl::RunManualCompaction:Unscheduled",
        "BackgroundCallCompaction:0"}});
  SyncPoint::GetInstance()->EnableProcessing();

  port::Thread compact_thread([&]() {
    CompactRangeOptions cro;
    cro.exclusive_manual_compaction = true;
    auto s = db_->CompactRange(cro, nullptr, nullptr);
    ASSERT_TRUE(s.IsIncomplete());
  });
  TEST_SYNC_POINT(
      "DBCompactionTest::DisableJustStartedManualCompaction:"
      "PreDisableManualCompaction");
  db_->DisableManualCompaction();

  compact_thread.join();
}

TEST_F(DBCompactionTest, DisableInProgressManualCompaction) {
  const int kNumL0Files = 4;

  Options options = CurrentOptions();
  options.level0_file_num_compaction_trigger = kNumL0Files;
  Reopen(options);

  SyncPoint::GetInstance()->LoadDependency(
      {{"DBImpl::BackgroundCompaction:InProgress",
        "DBCompactionTest::DisableInProgressManualCompaction:"
        "PreDisableManualCompaction"},
       {"DBImpl::RunManualCompaction:Unscheduled",
        "CompactionJob::Run():Start"}});
  SyncPoint::GetInstance()->EnableProcessing();

  // generate files, but avoid trigger auto compaction
  for (int i = 0; i < kNumL0Files / 2; i++) {
    ASSERT_OK(Put(Key(1), "value1"));
    ASSERT_OK(Put(Key(2), "value2"));
    ASSERT_OK(Flush());
  }

  port::Thread compact_thread([&]() {
    CompactRangeOptions cro;
    cro.exclusive_manual_compaction = true;
    auto s = db_->CompactRange(cro, nullptr, nullptr);
    ASSERT_TRUE(s.IsIncomplete());
  });

  TEST_SYNC_POINT(
      "DBCompactionTest::DisableInProgressManualCompaction:"
      "PreDisableManualCompaction");
  db_->DisableManualCompaction();

  compact_thread.join();
}

TEST_F(DBCompactionTest, DisableManualCompactionThreadQueueFull) {
  const int kNumL0Files = 4;

  SyncPoint::GetInstance()->LoadDependency(
      {{"DBImpl::RunManualCompaction:Scheduled",
        "DBCompactionTest::DisableManualCompactionThreadQueueFull:"
        "PreDisableManualCompaction"}});
  SyncPoint::GetInstance()->EnableProcessing();

  Options options = CurrentOptions();
  options.level0_file_num_compaction_trigger = kNumL0Files;
  Reopen(options);

  // Block compaction queue
  std::vector<test::SleepingBackgroundTask> sleeping_task_low(
      std::max(1, env_->GetBackgroundThreads(Env::Priority::LOW)));
  for (auto& sleeping_task : sleeping_task_low) {
    env_->Schedule(&test::SleepingBackgroundTask::DoSleepTask, &sleeping_task,
                   Env::Priority::LOW);
  }

  // generate files, but avoid trigger auto compaction
  for (int i = 0; i < kNumL0Files / 2; i++) {
    ASSERT_OK(Put(Key(1), "value1"));
    ASSERT_OK(Put(Key(2), "value2"));
    ASSERT_OK(Flush());
  }

  port::Thread compact_thread([&]() {
    CompactRangeOptions cro;
    cro.exclusive_manual_compaction = true;
    auto s = db_->CompactRange(cro, nullptr, nullptr);
    ASSERT_TRUE(s.IsIncomplete());
  });

  TEST_SYNC_POINT(
      "DBCompactionTest::DisableManualCompactionThreadQueueFull:"
      "PreDisableManualCompaction");

  // Generate more files to trigger auto compaction which is scheduled after
  // manual compaction. Has to generate 4 more files because existing files are
  // pending compaction
  for (int i = 0; i < kNumL0Files; i++) {
    ASSERT_OK(Put(Key(1), "value1"));
    ASSERT_OK(Put(Key(2), "value2"));
    ASSERT_OK(Flush());
  }
  ASSERT_EQ(std::to_string(kNumL0Files + (kNumL0Files / 2)), FilesPerLevel(0));

  db_->DisableManualCompaction();

  // CompactRange should return before the compaction has the chance to run
  compact_thread.join();

  for (auto& sleeping_task : sleeping_task_low) {
    sleeping_task.WakeUp();
    sleeping_task.WaitUntilDone();
  }
  ASSERT_OK(dbfull()->TEST_WaitForCompact(true));
  ASSERT_EQ("0,1", FilesPerLevel(0));
}

TEST_F(DBCompactionTest, DisableManualCompactionThreadQueueFullDBClose) {
  const int kNumL0Files = 4;

  SyncPoint::GetInstance()->LoadDependency(
      {{"DBImpl::RunManualCompaction:Scheduled",
        "DBCompactionTest::DisableManualCompactionThreadQueueFullDBClose:"
        "PreDisableManualCompaction"}});
  SyncPoint::GetInstance()->EnableProcessing();

  Options options = CurrentOptions();
  options.level0_file_num_compaction_trigger = kNumL0Files;
  Reopen(options);

  // Block compaction queue
  std::vector<test::SleepingBackgroundTask> sleeping_task_low(
      std::max(1, env_->GetBackgroundThreads(Env::Priority::LOW)));
  for (auto& sleeping_task : sleeping_task_low) {
    env_->Schedule(&test::SleepingBackgroundTask::DoSleepTask, &sleeping_task,
                   Env::Priority::LOW);
  }

  // generate files, but avoid trigger auto compaction
  for (int i = 0; i < kNumL0Files / 2; i++) {
    ASSERT_OK(Put(Key(1), "value1"));
    ASSERT_OK(Put(Key(2), "value2"));
    ASSERT_OK(Flush());
  }

  port::Thread compact_thread([&]() {
    CompactRangeOptions cro;
    cro.exclusive_manual_compaction = true;
    auto s = db_->CompactRange(cro, nullptr, nullptr);
    ASSERT_TRUE(s.IsIncomplete());
  });

  TEST_SYNC_POINT(
      "DBCompactionTest::DisableManualCompactionThreadQueueFullDBClose:"
      "PreDisableManualCompaction");

  // Generate more files to trigger auto compaction which is scheduled after
  // manual compaction. Has to generate 4 more files because existing files are
  // pending compaction
  for (int i = 0; i < kNumL0Files; i++) {
    ASSERT_OK(Put(Key(1), "value1"));
    ASSERT_OK(Put(Key(2), "value2"));
    ASSERT_OK(Flush());
  }
  ASSERT_EQ(std::to_string(kNumL0Files + (kNumL0Files / 2)), FilesPerLevel(0));

  db_->DisableManualCompaction();

  // CompactRange should return before the compaction has the chance to run
  compact_thread.join();

  // Try close DB while manual compaction is canceled but still in the queue.
  // And an auto-triggered compaction is also in the queue.
  auto s = db_->Close();
  ASSERT_OK(s);

  for (auto& sleeping_task : sleeping_task_low) {
    sleeping_task.WakeUp();
    sleeping_task.WaitUntilDone();
  }
}

TEST_F(DBCompactionTest, DBCloseWithManualCompaction) {
  const int kNumL0Files = 4;

  SyncPoint::GetInstance()->LoadDependency(
      {{"DBImpl::RunManualCompaction:Scheduled",
        "DBCompactionTest::DisableManualCompactionThreadQueueFullDBClose:"
        "PreDisableManualCompaction"}});
  SyncPoint::GetInstance()->EnableProcessing();

  Options options = CurrentOptions();
  options.level0_file_num_compaction_trigger = kNumL0Files;
  Reopen(options);

  // Block compaction queue
  std::vector<test::SleepingBackgroundTask> sleeping_task_low(
      std::max(1, env_->GetBackgroundThreads(Env::Priority::LOW)));
  for (auto& sleeping_task : sleeping_task_low) {
    env_->Schedule(&test::SleepingBackgroundTask::DoSleepTask, &sleeping_task,
                   Env::Priority::LOW);
  }

  // generate files, but avoid trigger auto compaction
  for (int i = 0; i < kNumL0Files / 2; i++) {
    ASSERT_OK(Put(Key(1), "value1"));
    ASSERT_OK(Put(Key(2), "value2"));
    ASSERT_OK(Flush());
  }

  port::Thread compact_thread([&]() {
    CompactRangeOptions cro;
    cro.exclusive_manual_compaction = true;
    auto s = db_->CompactRange(cro, nullptr, nullptr);
    ASSERT_TRUE(s.IsIncomplete());
  });

  TEST_SYNC_POINT(
      "DBCompactionTest::DisableManualCompactionThreadQueueFullDBClose:"
      "PreDisableManualCompaction");

  // Generate more files to trigger auto compaction which is scheduled after
  // manual compaction. Has to generate 4 more files because existing files are
  // pending compaction
  for (int i = 0; i < kNumL0Files; i++) {
    ASSERT_OK(Put(Key(1), "value1"));
    ASSERT_OK(Put(Key(2), "value2"));
    ASSERT_OK(Flush());
  }
  ASSERT_EQ(std::to_string(kNumL0Files + (kNumL0Files / 2)), FilesPerLevel(0));

  // Close DB with manual compaction and auto triggered compaction in the queue.
  auto s = db_->Close();
  ASSERT_OK(s);

  // manual compaction thread should return with Incomplete().
  compact_thread.join();

  for (auto& sleeping_task : sleeping_task_low) {
    sleeping_task.WakeUp();
    sleeping_task.WaitUntilDone();
  }
}

TEST_F(DBCompactionTest,
       DisableManualCompactionDoesNotWaitForDrainingAutomaticCompaction) {
  // When `CompactRangeOptions::exclusive_manual_compaction == true`, we wait
  // for automatic compactions to drain before starting the manual compaction.
  // This test verifies `DisableManualCompaction()` can cancel such a compaction
  // without waiting for the drain to complete.
  const int kNumL0Files = 4;

  // Enforces manual compaction enters wait loop due to pending automatic
  // compaction.
  ROCKSDB_NAMESPACE::SyncPoint::GetInstance()->LoadDependency(
      {{"DBImpl::BGWorkCompaction", "DBImpl::RunManualCompaction:NotScheduled"},
       {"DBImpl::RunManualCompaction:WaitScheduled",
        "BackgroundCallCompaction:0"}});
  // The automatic compaction will cancel the waiting manual compaction.
  // Completing this implies the cancellation did not wait on automatic
  // compactions to finish.
  bool callback_completed = false;
  ROCKSDB_NAMESPACE::SyncPoint::GetInstance()->SetCallBack(
      "BackgroundCallCompaction:0", [&](void* /*arg*/) {
        db_->DisableManualCompaction();
        callback_completed = true;
      });
  ROCKSDB_NAMESPACE::SyncPoint::GetInstance()->EnableProcessing();

  Options options = CurrentOptions();
  options.level0_file_num_compaction_trigger = kNumL0Files;
  Reopen(options);

  for (int i = 0; i < kNumL0Files; ++i) {
    ASSERT_OK(Put(Key(1), "value1"));
    ASSERT_OK(Put(Key(2), "value2"));
    ASSERT_OK(Flush());
  }

  CompactRangeOptions cro;
  cro.exclusive_manual_compaction = true;
  ASSERT_TRUE(db_->CompactRange(cro, nullptr, nullptr).IsIncomplete());

  ASSERT_OK(dbfull()->TEST_WaitForCompact());
  ASSERT_TRUE(callback_completed);
}

TEST_F(DBCompactionTest, ChangeLevelConflictsWithManual) {
  Options options = CurrentOptions();
  options.num_levels = 3;
  Reopen(options);

  // Setup an LSM with L2 populated.
  Random rnd(301);
  ASSERT_OK(Put(Key(0), rnd.RandomString(990)));
  ASSERT_OK(Put(Key(1), rnd.RandomString(990)));
  {
    CompactRangeOptions cro;
    cro.change_level = true;
    cro.target_level = 2;
    ASSERT_OK(dbfull()->CompactRange(cro, nullptr, nullptr));
  }
  ASSERT_EQ("0,0,1", FilesPerLevel(0));

  // The background thread will refit L2->L1 while the foreground thread will
  // attempt to run a compaction on new data. The following dependencies
  // ensure the background manual compaction's refitting phase disables manual
  // compaction immediately before the foreground manual compaction can register
  // itself. Manual compaction is kept disabled until the foreground manual
  // checks for the failure once.
  ROCKSDB_NAMESPACE::SyncPoint::GetInstance()->LoadDependency({
      // Only do Put()s for foreground CompactRange() once the background
      // CompactRange() has reached the refitting phase.
      {
          "DBImpl::CompactRange:BeforeRefit:1",
          "DBCompactionTest::ChangeLevelConflictsWithManual:"
          "PreForegroundCompactRange",
      },
      // Right before we register the manual compaction, proceed with
      // the refitting phase so manual compactions are disabled. Stay in
      // the refitting phase with manual compactions disabled until it is
      // noticed.
      {
          "DBImpl::RunManualCompaction:0",
          "DBImpl::CompactRange:BeforeRefit:2",
      },
      {
          "DBImpl::CompactRange:PreRefitLevel",
          "DBImpl::RunManualCompaction:1",
      },
      {
          "DBImpl::RunManualCompaction:PausedAtStart",
          "DBImpl::CompactRange:PostRefitLevel",
      },
      // If compaction somehow were scheduled, let's let it run after reenabling
      // manual compactions. This dependency is not expected to be hit but is
      // here for speculatively coercing future bugs.
      {
          "DBImpl::CompactRange:PostRefitLevel:ManualCompactionEnabled",
          "BackgroundCallCompaction:0",
      },
  });
  ROCKSDB_NAMESPACE::SyncPoint::GetInstance()->EnableProcessing();

  ROCKSDB_NAMESPACE::port::Thread refit_level_thread([&] {
    CompactRangeOptions cro;
    cro.change_level = true;
    cro.target_level = 1;
    ASSERT_OK(dbfull()->CompactRange(cro, nullptr, nullptr));
  });

  TEST_SYNC_POINT(
      "DBCompactionTest::ChangeLevelConflictsWithManual:"
      "PreForegroundCompactRange");
  ASSERT_OK(Put(Key(0), rnd.RandomString(990)));
  ASSERT_OK(Put(Key(1), rnd.RandomString(990)));
  ASSERT_TRUE(dbfull()
                  ->CompactRange(CompactRangeOptions(), nullptr, nullptr)
                  .IsIncomplete());

  refit_level_thread.join();
}

TEST_F(DBCompactionTest, BottomPriCompactionCountsTowardConcurrencyLimit) {
  // Flushes several files to trigger compaction while lock is released during
  // a bottom-pri compaction. Verifies it does not get scheduled to thread pool
  // because per-DB limit for compaction parallelism is one (default).
  const int kNumL0Files = 4;
  const int kNumLevels = 3;

  env_->SetBackgroundThreads(1, Env::Priority::BOTTOM);

  Options options = CurrentOptions();
  options.level0_file_num_compaction_trigger = kNumL0Files;
  options.num_levels = kNumLevels;
  DestroyAndReopen(options);

  // Setup last level to be non-empty since it's a bit unclear whether
  // compaction to an empty level would be considered "bottommost".
  ASSERT_OK(Put(Key(0), "val"));
  ASSERT_OK(Flush());
  MoveFilesToLevel(kNumLevels - 1);

  SyncPoint::GetInstance()->LoadDependency(
      {{"DBImpl::BGWorkBottomCompaction",
        "DBCompactionTest::BottomPriCompactionCountsTowardConcurrencyLimit:"
        "PreTriggerCompaction"},
       {"DBCompactionTest::BottomPriCompactionCountsTowardConcurrencyLimit:"
        "PostTriggerCompaction",
        "BackgroundCallCompaction:0"}});
  SyncPoint::GetInstance()->EnableProcessing();

  port::Thread compact_range_thread([&] {
    CompactRangeOptions cro;
    cro.bottommost_level_compaction = BottommostLevelCompaction::kForce;
    cro.exclusive_manual_compaction = false;
    ASSERT_OK(dbfull()->CompactRange(cro, nullptr, nullptr));
  });

  // Sleep in the low-pri thread so any newly scheduled compaction will be
  // queued. Otherwise it might finish before we check its existence.
  test::SleepingBackgroundTask sleeping_task_low;
  env_->Schedule(&test::SleepingBackgroundTask::DoSleepTask, &sleeping_task_low,
                 Env::Priority::LOW);

  TEST_SYNC_POINT(
      "DBCompactionTest::BottomPriCompactionCountsTowardConcurrencyLimit:"
      "PreTriggerCompaction");
  for (int i = 0; i < kNumL0Files; ++i) {
    ASSERT_OK(Put(Key(0), "val"));
    ASSERT_OK(Flush());
  }
  ASSERT_EQ(0u, env_->GetThreadPoolQueueLen(Env::Priority::LOW));
  TEST_SYNC_POINT(
      "DBCompactionTest::BottomPriCompactionCountsTowardConcurrencyLimit:"
      "PostTriggerCompaction");

  sleeping_task_low.WakeUp();
  sleeping_task_low.WaitUntilDone();
  compact_range_thread.join();
}

TEST_F(DBCompactionTest, BottommostFileCompactionAllowIngestBehind) {
  // allow_ingest_behind prevents seqnum zeroing, and could cause
  // compaction loop with reason kBottommostFiles.
  Options options = CurrentOptions();
  options.env = env_;
  options.compaction_style = kCompactionStyleLevel;
  options.allow_ingest_behind = true;
  options.comparator = BytewiseComparator();
  DestroyAndReopen(options);

  WriteOptions write_opts;
  ASSERT_OK(db_->Put(write_opts, "infinite", "compaction loop"));
  ASSERT_OK(db_->Put(write_opts, "infinite", "loop"));

  ASSERT_OK(Flush());
  MoveFilesToLevel(1);
  ASSERT_OK(db_->Put(write_opts, "bumpseqnum", ""));
  ASSERT_OK(Flush());
  auto snapshot = db_->GetSnapshot();
  // Bump up oldest_snapshot_seqnum_ in VersionStorageInfo.
  db_->ReleaseSnapshot(snapshot);
  bool compacted = false;
  ROCKSDB_NAMESPACE::SyncPoint::GetInstance()->SetCallBack(
      "LevelCompactionPicker::PickCompaction:Return", [&](void* /* arg */) {
        // There should not be a compaction.
        compacted = true;
      });
  ROCKSDB_NAMESPACE::SyncPoint::GetInstance()->EnableProcessing();
  // Wait for compaction to be scheduled.
  env_->SleepForMicroseconds(2000000);
  ASSERT_FALSE(compacted);
  // The following assert can be used to check for compaction loop:
  // it used to wait forever before the fix.
  // ASSERT_OK(dbfull()->TEST_WaitForCompact(true /* wait_unscheduled */));
}
<<<<<<< HEAD

#endif  // !defined(ROCKSDB_LITE)
=======
>>>>>>> 335c4242

}  // namespace ROCKSDB_NAMESPACE

int main(int argc, char** argv) {
  ROCKSDB_NAMESPACE::port::InstallStackTraceHandler();
  ::testing::InitGoogleTest(&argc, argv);
  return RUN_ALL_TESTS();
}<|MERGE_RESOLUTION|>--- conflicted
+++ resolved
@@ -1687,11 +1687,7 @@
   DestroyAndReopen(options);
   // make sure all background compaction jobs can be scheduled
   auto stop_token =
-<<<<<<< HEAD
-      dbfull()->TEST_write_controler()->GetCompactionPressureToken();
-=======
       dbfull()->write_controller_ptr()->GetCompactionPressureToken();
->>>>>>> 335c4242
   int32_t value_size = 10 * 1024;  // 10 KB
 
   // Add 2 non-overlapping files
@@ -3712,11 +3708,7 @@
   ROCKSDB_NAMESPACE::SyncPoint::GetInstance()->EnableProcessing();
 
   auto schedule_multi_compaction_token =
-<<<<<<< HEAD
-      dbfull()->TEST_write_controler()->GetCompactionPressureToken();
-=======
       dbfull()->write_controller_ptr()->GetCompactionPressureToken();
->>>>>>> 335c4242
 
   // Files 0-3 will be included in an L0->L1 compaction.
   //
@@ -5829,11 +5821,7 @@
   std::unique_ptr<WriteControllerToken> pressure_token;
   if (grab_pressure_token_) {
     pressure_token =
-<<<<<<< HEAD
-        dbfull()->TEST_write_controler()->GetCompactionPressureToken();
-=======
         dbfull()->write_controller_ptr()->GetCompactionPressureToken();
->>>>>>> 335c4242
   }
   TEST_SYNC_POINT("RoundRobinSubcompactionsAgainstPressureToken:2");
 
@@ -5917,11 +5905,7 @@
   TEST_SYNC_POINT("RoundRobinSubcompactionsAgainstResources:0");
   TEST_SYNC_POINT("RoundRobinSubcompactionsAgainstResources:1");
   auto pressure_token =
-<<<<<<< HEAD
-      dbfull()->TEST_write_controler()->GetCompactionPressureToken();
-=======
       dbfull()->write_controller_ptr()->GetCompactionPressureToken();
->>>>>>> 335c4242
 
   TEST_SYNC_POINT("RoundRobinSubcompactionsAgainstResources:2");
   TEST_SYNC_POINT("RoundRobinSubcompactionsAgainstResources:3");
@@ -9157,11 +9141,6 @@
   // it used to wait forever before the fix.
   // ASSERT_OK(dbfull()->TEST_WaitForCompact(true /* wait_unscheduled */));
 }
-<<<<<<< HEAD
-
-#endif  // !defined(ROCKSDB_LITE)
-=======
->>>>>>> 335c4242
 
 }  // namespace ROCKSDB_NAMESPACE
 
