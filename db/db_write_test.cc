--- conflicted
+++ resolved
@@ -499,8 +499,6 @@
   Close();
 }
 
-<<<<<<< HEAD
-=======
 TEST_P(DBWriteTest, InactiveWalFullySyncedBeforeUntracked) {
   // Repro bug where a WAL is appended and switched after
   // `FlushWAL(true /* sync */)`'s sync finishes and before it untracks fully
@@ -546,7 +544,6 @@
   Close();
 }
 
->>>>>>> 7b491e42
 TEST_P(DBWriteTest, IOErrorOnWALWriteTriggersReadOnlyMode) {
   std::unique_ptr<FaultInjectionTestEnv> mock_env(
       new FaultInjectionTestEnv(env_));
