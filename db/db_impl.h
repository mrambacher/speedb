--- conflicted
+++ resolved
@@ -174,39 +174,8 @@
     default_interval_to_delete_obsolete_WAL_ = default_interval_to_delete_obsolete_WAL;
   }
 
-<<<<<<< HEAD
-=======
   void TEST_GetFilesMetaData(std::vector<std::vector<FileMetaData>>* metadata);
 
-  // holds references to memtable, all immutable memtables and version
-  struct SuperVersion {
-    MemTable* mem;
-    MemTableListVersion* imm;
-    Version* current;
-    std::atomic<uint32_t> refs;
-    // We need to_delete because during Cleanup(), imm->Unref() returns
-    // all memtables that we need to free through this vector. We then
-    // delete all those memtables outside of mutex, during destruction
-    autovector<MemTable*> to_delete;
-
-    // should be called outside the mutex
-    SuperVersion() = default;
-    ~SuperVersion();
-    SuperVersion* Ref();
-    // Returns true if this was the last reference and caller should
-    // call Clenaup() and delete the object
-    bool Unref();
-
-    // call these two methods with db mutex held
-    // Cleanup unrefs mem, imm and current. Also, it stores all memtables
-    // that needs to be deleted in to_delete vector. Unrefing those
-    // objects needs to be done in the mutex
-    void Cleanup();
-    void Init(MemTable* new_mem, MemTableListVersion* new_imm,
-              Version* new_current);
-  };
-
->>>>>>> e6b3e3b4
   // needed for CleanupIteratorState
   struct DeletionState {
     inline bool HaveSomethingToDelete() const {
