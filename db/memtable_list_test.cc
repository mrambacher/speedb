//  Copyright (c) 2011-present, Facebook, Inc.  All rights reserved.
//  This source code is licensed under both the GPLv2 (found in the
//  COPYING file in the root directory) and Apache 2.0 License
//  (found in the LICENSE.Apache file in the root directory).

#include "db/memtable_list.h"
#include <algorithm>
#include <string>
#include <vector>
#include "db/merge_context.h"
#include "db/version_set.h"
#include "db/write_controller.h"
#include "rocksdb/db.h"
#include "rocksdb/status.h"
#include "rocksdb/write_buffer_manager.h"
#include "test_util/testharness.h"
#include "test_util/testutil.h"
#include "util/string_util.h"

namespace ROCKSDB_NAMESPACE {

class MemTableListTest : public testing::Test {
 public:
  std::string dbname;
  DB* db;
  Options options;
  std::vector<ColumnFamilyHandle*> handles;
  std::atomic<uint64_t> file_number;

  MemTableListTest() : db(nullptr), file_number(1) {
    dbname = test::PerThreadDBPath("memtable_list_test");
    options.create_if_missing = true;
    EXPECT_OK(DestroyDB(dbname, options));
  }

  // Create a test db if not yet created
  void CreateDB() {
    if (db == nullptr) {
      options.create_if_missing = true;
      EXPECT_OK(DestroyDB(dbname, options));
      // Open DB only with default column family
      ColumnFamilyOptions cf_options;
      std::vector<ColumnFamilyDescriptor> cf_descs;
      cf_descs.emplace_back(kDefaultColumnFamilyName, cf_options);
      Status s = DB::Open(options, dbname, cf_descs, &handles, &db);
      EXPECT_OK(s);

      ColumnFamilyOptions cf_opt1, cf_opt2;
      cf_opt1.cf_paths.emplace_back(dbname + "_one_1",
                                    std::numeric_limits<uint64_t>::max());
      cf_opt2.cf_paths.emplace_back(dbname + "_two_1",
                                    std::numeric_limits<uint64_t>::max());
      int sz = static_cast<int>(handles.size());
      handles.resize(sz + 2);
      s = db->CreateColumnFamily(cf_opt1, "one", &handles[1]);
      EXPECT_OK(s);
      s = db->CreateColumnFamily(cf_opt2, "two", &handles[2]);
      EXPECT_OK(s);

      cf_descs.emplace_back("one", cf_options);
      cf_descs.emplace_back("two", cf_options);
    }
  }

  ~MemTableListTest() override {
    if (db) {
      std::vector<ColumnFamilyDescriptor> cf_descs(handles.size());
#ifndef ROCKSDB_LITE
      for (int i = 0; i != static_cast<int>(handles.size()); ++i) {
        EXPECT_OK(handles[i]->GetDescriptor(&cf_descs[i]));
      }
#endif  // !ROCKSDB_LITE
      for (auto h : handles) {
        if (h) {
          EXPECT_OK(db->DestroyColumnFamilyHandle(h));
        }
      }
      handles.clear();
      delete db;
      db = nullptr;
      EXPECT_OK(DestroyDB(dbname, options, cf_descs));
    }
  }

  // Calls MemTableList::TryInstallMemtableFlushResults() and sets up all
  // structures needed to call this function.
  Status Mock_InstallMemtableFlushResults(
      MemTableList* list, const MutableCFOptions& mutable_cf_options,
      const autovector<MemTable*>& m, autovector<MemTable*>* to_delete) {
    // Create a mock Logger
    test::NullLogger logger;
    LogBuffer log_buffer(DEBUG_LEVEL, &logger);

    CreateDB();
    // Create a mock VersionSet
    DBOptions db_options;
    ImmutableDBOptions immutable_db_options(db_options);
    EnvOptions env_options;
    std::shared_ptr<Cache> table_cache(NewLRUCache(50000, 16));
    WriteBufferManager write_buffer_manager(db_options.db_write_buffer_size);
    WriteController write_controller(10000000u);

    VersionSet versions(dbname, &immutable_db_options, env_options,
                        table_cache.get(), &write_buffer_manager,
                        &write_controller, /*block_cache_tracer=*/nullptr,
                        /*io_tracer=*/nullptr, /*db_session_id*/ "");
    std::vector<ColumnFamilyDescriptor> cf_descs;
    cf_descs.emplace_back(kDefaultColumnFamilyName, ColumnFamilyOptions());
    cf_descs.emplace_back("one", ColumnFamilyOptions());
    cf_descs.emplace_back("two", ColumnFamilyOptions());

    EXPECT_OK(versions.Recover(cf_descs, false));

    // Create mock default ColumnFamilyData
    auto column_family_set = versions.GetColumnFamilySet();
    LogsWithPrepTracker dummy_prep_tracker;
    auto cfd = column_family_set->GetDefault();
    EXPECT_TRUE(nullptr != cfd);
    uint64_t file_num = file_number.fetch_add(1);
    IOStatus io_s;
    // Create dummy mutex.
    InstrumentedMutex mutex;
    InstrumentedMutexLock l(&mutex);
    std::list<std::unique_ptr<FlushJobInfo>> flush_jobs_info;
    Status s = list->TryInstallMemtableFlushResults(
        cfd, mutable_cf_options, m, &dummy_prep_tracker, &versions, &mutex,
        file_num, to_delete, nullptr, &log_buffer, &flush_jobs_info);
    EXPECT_OK(io_s);
    return s;
  }

  // Calls MemTableList::InstallMemtableFlushResults() and sets up all
  // structures needed to call this function.
  Status Mock_InstallMemtableAtomicFlushResults(
      autovector<MemTableList*>& lists, const autovector<uint32_t>& cf_ids,
      const autovector<const MutableCFOptions*>& mutable_cf_options_list,
      const autovector<const autovector<MemTable*>*>& mems_list,
      autovector<MemTable*>* to_delete) {
    // Create a mock Logger
    test::NullLogger logger;
    LogBuffer log_buffer(DEBUG_LEVEL, &logger);

    CreateDB();
    // Create a mock VersionSet
    DBOptions db_options;

    ImmutableDBOptions immutable_db_options(db_options);
    EnvOptions env_options;
    std::shared_ptr<Cache> table_cache(NewLRUCache(50000, 16));
    WriteBufferManager write_buffer_manager(db_options.db_write_buffer_size);
    WriteController write_controller(10000000u);

    VersionSet versions(dbname, &immutable_db_options, env_options,
                        table_cache.get(), &write_buffer_manager,
                        &write_controller, /*block_cache_tracer=*/nullptr,
                        /*io_tracer=*/nullptr, /*db_session_id*/ "");
    std::vector<ColumnFamilyDescriptor> cf_descs;
    cf_descs.emplace_back(kDefaultColumnFamilyName, ColumnFamilyOptions());
    cf_descs.emplace_back("one", ColumnFamilyOptions());
    cf_descs.emplace_back("two", ColumnFamilyOptions());
    EXPECT_OK(versions.Recover(cf_descs, false));

    // Create mock default ColumnFamilyData

    auto column_family_set = versions.GetColumnFamilySet();

    LogsWithPrepTracker dummy_prep_tracker;
    autovector<ColumnFamilyData*> cfds;
    for (int i = 0; i != static_cast<int>(cf_ids.size()); ++i) {
      cfds.emplace_back(column_family_set->GetColumnFamily(cf_ids[i]));
      EXPECT_NE(nullptr, cfds[i]);
    }
    std::vector<FileMetaData> file_metas;
    file_metas.reserve(cf_ids.size());
    for (size_t i = 0; i != cf_ids.size(); ++i) {
      FileMetaData meta;
      uint64_t file_num = file_number.fetch_add(1);
      meta.fd = FileDescriptor(file_num, 0, 0);
      file_metas.emplace_back(meta);
    }
    autovector<FileMetaData*> file_meta_ptrs;
    for (auto& meta : file_metas) {
      file_meta_ptrs.push_back(&meta);
    }
    std::vector<std::list<std::unique_ptr<FlushJobInfo>>>
        committed_flush_jobs_info_storage(cf_ids.size());
    autovector<std::list<std::unique_ptr<FlushJobInfo>>*>
        committed_flush_jobs_info;
    for (int i = 0; i < static_cast<int>(cf_ids.size()); ++i) {
      committed_flush_jobs_info.push_back(
          &committed_flush_jobs_info_storage[i]);
    }

    InstrumentedMutex mutex;
    InstrumentedMutexLock l(&mutex);
    return InstallMemtableAtomicFlushResults(
        &lists, cfds, mutable_cf_options_list, mems_list, &versions,
        nullptr /* prep_tracker */, &mutex, file_meta_ptrs,
        committed_flush_jobs_info, to_delete, nullptr, &log_buffer);
  }
};

TEST_F(MemTableListTest, Empty) {
  // Create an empty MemTableList and validate basic functions.
  MemTableList list(1, 0, 0);

  ASSERT_EQ(0, list.NumNotFlushed());
  ASSERT_FALSE(list.imm_flush_needed.load(std::memory_order_acquire));
  ASSERT_FALSE(list.IsFlushPending());

  autovector<MemTable*> mems;
  list.PickMemtablesToFlush(
      std::numeric_limits<uint64_t>::max() /* memtable_id */, &mems);
  ASSERT_EQ(0, mems.size());

  autovector<MemTable*> to_delete;
  list.current()->Unref(&to_delete);
  ASSERT_EQ(0, to_delete.size());
}

TEST_F(MemTableListTest, GetTest) {
  // Create MemTableList
  int min_write_buffer_number_to_merge = 2;
  int max_write_buffer_number_to_maintain = 0;
  int64_t max_write_buffer_size_to_maintain = 0;
  MemTableList list(min_write_buffer_number_to_merge,
                    max_write_buffer_number_to_maintain,
                    max_write_buffer_size_to_maintain);

  SequenceNumber seq = 1;
  std::string value;
  Status s;
  MergeContext merge_context;
  InternalKeyComparator ikey_cmp(options.comparator);
  SequenceNumber max_covering_tombstone_seq = 0;
  autovector<MemTable*> to_delete;

  LookupKey lkey("key1", seq);
  bool found = list.current()->Get(
      lkey, &value, /*timestamp*/nullptr, &s, &merge_context,
      &max_covering_tombstone_seq, ReadOptions());
  ASSERT_FALSE(found);

  // Create a MemTable
  InternalKeyComparator cmp(BytewiseComparator());
  auto factory = std::make_shared<SkipListFactory>();
  options.memtable_factory = factory;
  ImmutableOptions ioptions(options);

  WriteBufferManager wb(options.db_write_buffer_size);
  MemTable* mem = new MemTable(cmp, ioptions, MutableCFOptions(options), &wb,
                               kMaxSequenceNumber, 0 /* column_family_id */);
  mem->Ref();

  // Write some keys to this memtable.
  ASSERT_OK(
      mem->Add(++seq, kTypeDeletion, "key1", "", nullptr /* kv_prot_info */));
  ASSERT_OK(mem->Add(++seq, kTypeValue, "key2", "value2",
                     nullptr /* kv_prot_info */));
  ASSERT_OK(mem->Add(++seq, kTypeValue, "key1", "value1",
                     nullptr /* kv_prot_info */));
  ASSERT_OK(mem->Add(++seq, kTypeValue, "key2", "value2.2",
                     nullptr /* kv_prot_info */));

  // Fetch the newly written keys
  merge_context.Clear();
  found = mem->Get(LookupKey("key1", seq), &value,
                   /*timestamp*/nullptr, &s, &merge_context,
                   &max_covering_tombstone_seq, ReadOptions());
  ASSERT_TRUE(s.ok() && found);
  ASSERT_EQ(value, "value1");

  merge_context.Clear();
  found = mem->Get(LookupKey("key1", 2), &value,
                   /*timestamp*/nullptr, &s, &merge_context,
                   &max_covering_tombstone_seq, ReadOptions());
  // MemTable found out that this key is *not* found (at this sequence#)
  ASSERT_TRUE(found && s.IsNotFound());

  merge_context.Clear();
  found = mem->Get(LookupKey("key2", seq), &value,
                   /*timestamp*/nullptr, &s, &merge_context,
                   &max_covering_tombstone_seq, ReadOptions());
  ASSERT_TRUE(s.ok() && found);
  ASSERT_EQ(value, "value2.2");

  ASSERT_EQ(4, mem->num_entries());
  ASSERT_EQ(1, mem->num_deletes());

  // Add memtable to list
  list.Add(mem, &to_delete);

  SequenceNumber saved_seq = seq;

  // Create another memtable and write some keys to it
  WriteBufferManager wb2(options.db_write_buffer_size);
  MemTable* mem2 = new MemTable(cmp, ioptions, MutableCFOptions(options), &wb2,
                                kMaxSequenceNumber, 0 /* column_family_id */);
  mem2->Ref();

  ASSERT_OK(
      mem2->Add(++seq, kTypeDeletion, "key1", "", nullptr /* kv_prot_info */));
  ASSERT_OK(mem2->Add(++seq, kTypeValue, "key2", "value2.3",
                      nullptr /* kv_prot_info */));

  // Add second memtable to list
  list.Add(mem2, &to_delete);

  // Fetch keys via MemTableList
  merge_context.Clear();
  found = list.current()->Get(
      LookupKey("key1", seq), &value, /*timestamp*/nullptr, &s,
      &merge_context, &max_covering_tombstone_seq, ReadOptions());
  ASSERT_TRUE(found && s.IsNotFound());

  merge_context.Clear();
  found = list.current()->Get(
      LookupKey("key1", saved_seq), &value, /*timestamp*/nullptr,
      &s, &merge_context, &max_covering_tombstone_seq, ReadOptions());
  ASSERT_TRUE(s.ok() && found);
  ASSERT_EQ("value1", value);

  merge_context.Clear();
  found = list.current()->Get(
      LookupKey("key2", seq), &value, /*timestamp*/nullptr, &s,
      &merge_context, &max_covering_tombstone_seq, ReadOptions());
  ASSERT_TRUE(s.ok() && found);
  ASSERT_EQ(value, "value2.3");

  merge_context.Clear();
  found = list.current()->Get(
      LookupKey("key2", 1), &value, /*timestamp*/nullptr, &s,
      &merge_context, &max_covering_tombstone_seq, ReadOptions());
  ASSERT_FALSE(found);

  ASSERT_EQ(2, list.NumNotFlushed());

  list.current()->Unref(&to_delete);
  for (MemTable* m : to_delete) {
    delete m;
  }
}

TEST_F(MemTableListTest, GetFromHistoryTest) {
  // Create MemTableList
  int min_write_buffer_number_to_merge = 2;
  int max_write_buffer_number_to_maintain = 2;
  int64_t max_write_buffer_size_to_maintain = 2 * Arena::kInlineSize;
  MemTableList list(min_write_buffer_number_to_merge,
                    max_write_buffer_number_to_maintain,
                    max_write_buffer_size_to_maintain);

  SequenceNumber seq = 1;
  std::string value;
  Status s;
  MergeContext merge_context;
  InternalKeyComparator ikey_cmp(options.comparator);
  SequenceNumber max_covering_tombstone_seq = 0;
  autovector<MemTable*> to_delete;

  LookupKey lkey("key1", seq);
  bool found = list.current()->Get(
      lkey, &value, /*timestamp*/nullptr, &s, &merge_context,
      &max_covering_tombstone_seq, ReadOptions());
  ASSERT_FALSE(found);

  // Create a MemTable
  InternalKeyComparator cmp(BytewiseComparator());
  auto factory = std::make_shared<SkipListFactory>();
  options.memtable_factory = factory;
  ImmutableOptions ioptions(options);

  WriteBufferManager wb(options.db_write_buffer_size);
  MemTable* mem = new MemTable(cmp, ioptions, MutableCFOptions(options), &wb,
                               kMaxSequenceNumber, 0 /* column_family_id */);
  mem->Ref();

  // Write some keys to this memtable.
  ASSERT_OK(
      mem->Add(++seq, kTypeDeletion, "key1", "", nullptr /* kv_prot_info */));
  ASSERT_OK(mem->Add(++seq, kTypeValue, "key2", "value2",
                     nullptr /* kv_prot_info */));
  ASSERT_OK(mem->Add(++seq, kTypeValue, "key2", "value2.2",
                     nullptr /* kv_prot_info */));

  // Fetch the newly written keys
  merge_context.Clear();
  found = mem->Get(LookupKey("key1", seq), &value,
                   /*timestamp*/nullptr, &s, &merge_context,
                   &max_covering_tombstone_seq, ReadOptions());
  // MemTable found out that this key is *not* found (at this sequence#)
  ASSERT_TRUE(found && s.IsNotFound());

  merge_context.Clear();
  found = mem->Get(LookupKey("key2", seq), &value,
                   /*timestamp*/nullptr, &s, &merge_context,
                   &max_covering_tombstone_seq, ReadOptions());
  ASSERT_TRUE(s.ok() && found);
  ASSERT_EQ(value, "value2.2");

  // Add memtable to list
  list.Add(mem, &to_delete);
  ASSERT_EQ(0, to_delete.size());

  // Fetch keys via MemTableList
  merge_context.Clear();
  found = list.current()->Get(LookupKey("key1", seq), &value,
                              /*timestamp*/nullptr, &s, &merge_context,
                              &max_covering_tombstone_seq, ReadOptions());
  ASSERT_TRUE(found && s.IsNotFound());

  merge_context.Clear();
  found = list.current()->Get(LookupKey("key2", seq), &value,
                              /*timestamp*/nullptr, &s, &merge_context,
                              &max_covering_tombstone_seq, ReadOptions());
  ASSERT_TRUE(s.ok() && found);
  ASSERT_EQ("value2.2", value);

  // Flush this memtable from the list.
  // (It will then be a part of the memtable history).
  autovector<MemTable*> to_flush;
  list.PickMemtablesToFlush(
      std::numeric_limits<uint64_t>::max() /* memtable_id */, &to_flush);
  ASSERT_EQ(1, to_flush.size());

  MutableCFOptions mutable_cf_options(options);
  s = Mock_InstallMemtableFlushResults(&list, mutable_cf_options, to_flush,
                                       &to_delete);
  ASSERT_OK(s);
  ASSERT_EQ(0, list.NumNotFlushed());
  ASSERT_EQ(1, list.NumFlushed());
  ASSERT_EQ(0, to_delete.size());

  // Verify keys are no longer in MemTableList
  merge_context.Clear();
  found = list.current()->Get(LookupKey("key1", seq), &value,
                              /*timestamp*/nullptr, &s, &merge_context,
                              &max_covering_tombstone_seq, ReadOptions());
  ASSERT_FALSE(found);

  merge_context.Clear();
  found = list.current()->Get(LookupKey("key2", seq), &value,
                              /*timestamp*/nullptr, &s, &merge_context,
                              &max_covering_tombstone_seq, ReadOptions());
  ASSERT_FALSE(found);

  // Verify keys are present in history
  merge_context.Clear();
  found = list.current()->GetFromHistory(
      LookupKey("key1", seq), &value, /*timestamp*/nullptr, &s, &merge_context,
      &max_covering_tombstone_seq, ReadOptions());
  ASSERT_TRUE(found && s.IsNotFound());

  merge_context.Clear();
  found = list.current()->GetFromHistory(
      LookupKey("key2", seq), &value, /*timestamp*/nullptr, &s, &merge_context,
      &max_covering_tombstone_seq, ReadOptions());
  ASSERT_TRUE(found);
  ASSERT_EQ("value2.2", value);

  // Create another memtable and write some keys to it
  WriteBufferManager wb2(options.db_write_buffer_size);
  MemTable* mem2 = new MemTable(cmp, ioptions, MutableCFOptions(options), &wb2,
                                kMaxSequenceNumber, 0 /* column_family_id */);
  mem2->Ref();

  ASSERT_OK(
      mem2->Add(++seq, kTypeDeletion, "key1", "", nullptr /* kv_prot_info */));
  ASSERT_OK(mem2->Add(++seq, kTypeValue, "key3", "value3",
                      nullptr /* kv_prot_info */));

  // Add second memtable to list
  list.Add(mem2, &to_delete);
  ASSERT_EQ(0, to_delete.size());

  to_flush.clear();
  list.PickMemtablesToFlush(
      std::numeric_limits<uint64_t>::max() /* memtable_id */, &to_flush);
  ASSERT_EQ(1, to_flush.size());

  // Flush second memtable
  s = Mock_InstallMemtableFlushResults(&list, mutable_cf_options, to_flush,
                                       &to_delete);
  ASSERT_OK(s);
  ASSERT_EQ(0, list.NumNotFlushed());
  ASSERT_EQ(2, list.NumFlushed());
  ASSERT_EQ(0, to_delete.size());

  // Add a third memtable to push the first memtable out of the history
  WriteBufferManager wb3(options.db_write_buffer_size);
  MemTable* mem3 = new MemTable(cmp, ioptions, MutableCFOptions(options), &wb3,
                                kMaxSequenceNumber, 0 /* column_family_id */);
  mem3->Ref();
  list.Add(mem3, &to_delete);
  ASSERT_EQ(1, list.NumNotFlushed());
  ASSERT_EQ(1, list.NumFlushed());
  ASSERT_EQ(1, to_delete.size());

  // Verify keys are no longer in MemTableList
  merge_context.Clear();
  found = list.current()->Get(LookupKey("key1", seq), &value,
                              /*timestamp*/nullptr, &s, &merge_context,
                              &max_covering_tombstone_seq, ReadOptions());
  ASSERT_FALSE(found);

  merge_context.Clear();
  found = list.current()->Get(LookupKey("key2", seq), &value,
                              /*timestamp*/nullptr, &s, &merge_context,
                              &max_covering_tombstone_seq, ReadOptions());
  ASSERT_FALSE(found);

  merge_context.Clear();
  found = list.current()->Get(LookupKey("key3", seq), &value,
                              /*timestamp*/nullptr, &s, &merge_context,
                              &max_covering_tombstone_seq, ReadOptions());
  ASSERT_FALSE(found);

  // Verify that the second memtable's keys are in the history
  merge_context.Clear();
  found = list.current()->GetFromHistory(
      LookupKey("key1", seq), &value, /*timestamp*/nullptr, &s, &merge_context,
      &max_covering_tombstone_seq, ReadOptions());
  ASSERT_TRUE(found && s.IsNotFound());

  merge_context.Clear();
  found = list.current()->GetFromHistory(
      LookupKey("key3", seq), &value, /*timestamp*/nullptr, &s, &merge_context,
      &max_covering_tombstone_seq, ReadOptions());
  ASSERT_TRUE(found);
  ASSERT_EQ("value3", value);

  // Verify that key2 from the first memtable is no longer in the history
  merge_context.Clear();
  found = list.current()->Get(LookupKey("key2", seq), &value,
                              /*timestamp*/nullptr, &s, &merge_context,
                              &max_covering_tombstone_seq, ReadOptions());
  ASSERT_FALSE(found);

  // Cleanup
  list.current()->Unref(&to_delete);
  ASSERT_EQ(3, to_delete.size());
  for (MemTable* m : to_delete) {
    delete m;
  }
}

<<<<<<< HEAD
namespace {

void ValidateWbmUsedCounters(const WriteBufferManager& wb,
                             size_t expected_mutable, size_t expected_immutable,
                             size_t expected_freed) {
  ASSERT_EQ(wb.mutable_memtable_memory_usage(), expected_mutable);
  ASSERT_EQ(wb.immmutable_memtable_memory_usage(), expected_immutable);
  ASSERT_EQ(wb.memtable_memory_being_freed_usage(), expected_freed);
=======
TEST_F(MemTableListTest, FlushPendingTest) {
  const int num_tables = 6;
  SequenceNumber seq = 1;
  Status s;

  auto factory = std::make_shared<SkipListFactory>();
  options.memtable_factory = factory;
  ImmutableOptions ioptions(options);
  InternalKeyComparator cmp(BytewiseComparator());
  WriteBufferManager wb(options.db_write_buffer_size);
  autovector<MemTable*> to_delete;

  // Create MemTableList
  int min_write_buffer_number_to_merge = 3;
  int max_write_buffer_number_to_maintain = 7;
  int64_t max_write_buffer_size_to_maintain =
      7 * static_cast<int>(options.write_buffer_size);
  MemTableList list(min_write_buffer_number_to_merge,
                    max_write_buffer_number_to_maintain,
                    max_write_buffer_size_to_maintain);

  // Create some MemTables
  uint64_t memtable_id = 0;
  std::vector<MemTable*> tables;
  MutableCFOptions mutable_cf_options(options);
  for (int i = 0; i < num_tables; i++) {
    MemTable* mem = new MemTable(cmp, ioptions, mutable_cf_options, &wb,
                                 kMaxSequenceNumber, 0 /* column_family_id */);
    mem->SetID(memtable_id++);
    mem->Ref();

    std::string value;
    MergeContext merge_context;

    ASSERT_OK(mem->Add(++seq, kTypeValue, "key1", std::to_string(i),
                       nullptr /* kv_prot_info */));
    ASSERT_OK(mem->Add(++seq, kTypeValue, "keyN" + std::to_string(i), "valueN",
                       nullptr /* kv_prot_info */));
    ASSERT_OK(mem->Add(++seq, kTypeValue, "keyX" + std::to_string(i), "value",
                       nullptr /* kv_prot_info */));
    ASSERT_OK(mem->Add(++seq, kTypeValue, "keyM" + std::to_string(i), "valueM",
                       nullptr /* kv_prot_info */));
    ASSERT_OK(mem->Add(++seq, kTypeDeletion, "keyX" + std::to_string(i), "",
                       nullptr /* kv_prot_info */));

    tables.push_back(mem);
  }

  // Nothing to flush
  ASSERT_FALSE(list.IsFlushPending());
  ASSERT_FALSE(list.imm_flush_needed.load(std::memory_order_acquire));
  autovector<MemTable*> to_flush;
  list.PickMemtablesToFlush(
      std::numeric_limits<uint64_t>::max() /* memtable_id */, &to_flush);
  ASSERT_EQ(0, to_flush.size());

  // Request a flush even though there is nothing to flush
  list.FlushRequested();
  ASSERT_FALSE(list.IsFlushPending());
  ASSERT_FALSE(list.imm_flush_needed.load(std::memory_order_acquire));

  // Attempt to 'flush' to clear request for flush
  list.PickMemtablesToFlush(
      std::numeric_limits<uint64_t>::max() /* memtable_id */, &to_flush);
  ASSERT_EQ(0, to_flush.size());
  ASSERT_FALSE(list.IsFlushPending());
  ASSERT_FALSE(list.imm_flush_needed.load(std::memory_order_acquire));

  // Request a flush again
  list.FlushRequested();
  // No flush pending since the list is empty.
  ASSERT_FALSE(list.IsFlushPending());
  ASSERT_FALSE(list.imm_flush_needed.load(std::memory_order_acquire));

  // Add 2 tables
  list.Add(tables[0], &to_delete);
  list.Add(tables[1], &to_delete);
  ASSERT_EQ(2, list.NumNotFlushed());
  ASSERT_EQ(0, to_delete.size());

  // Even though we have less than the minimum to flush, a flush is
  // pending since we had previously requested a flush and never called
  // PickMemtablesToFlush() to clear the flush.
  ASSERT_TRUE(list.IsFlushPending());
  ASSERT_TRUE(list.imm_flush_needed.load(std::memory_order_acquire));

  // Pick tables to flush
  list.PickMemtablesToFlush(
      std::numeric_limits<uint64_t>::max() /* memtable_id */, &to_flush);
  ASSERT_EQ(2, to_flush.size());
  ASSERT_EQ(2, list.NumNotFlushed());
  ASSERT_FALSE(list.IsFlushPending());
  ASSERT_FALSE(list.imm_flush_needed.load(std::memory_order_acquire));

  // Revert flush
  list.RollbackMemtableFlush(to_flush, 0);
  ASSERT_FALSE(list.IsFlushPending());
  ASSERT_TRUE(list.imm_flush_needed.load(std::memory_order_acquire));
  to_flush.clear();

  // Add another table
  list.Add(tables[2], &to_delete);
  // We now have the minimum to flush regardles of whether FlushRequested()
  // was called.
  ASSERT_TRUE(list.IsFlushPending());
  ASSERT_TRUE(list.imm_flush_needed.load(std::memory_order_acquire));
  ASSERT_EQ(0, to_delete.size());

  // Pick tables to flush
  list.PickMemtablesToFlush(
      std::numeric_limits<uint64_t>::max() /* memtable_id */, &to_flush);
  ASSERT_EQ(3, to_flush.size());
  ASSERT_EQ(3, list.NumNotFlushed());
  ASSERT_FALSE(list.IsFlushPending());
  ASSERT_FALSE(list.imm_flush_needed.load(std::memory_order_acquire));

  // Pick tables to flush again
  autovector<MemTable*> to_flush2;
  list.PickMemtablesToFlush(
      std::numeric_limits<uint64_t>::max() /* memtable_id */, &to_flush2);
  ASSERT_EQ(0, to_flush2.size());
  ASSERT_EQ(3, list.NumNotFlushed());
  ASSERT_FALSE(list.IsFlushPending());
  ASSERT_FALSE(list.imm_flush_needed.load(std::memory_order_acquire));

  // Add another table
  list.Add(tables[3], &to_delete);
  ASSERT_FALSE(list.IsFlushPending());
  ASSERT_TRUE(list.imm_flush_needed.load(std::memory_order_acquire));
  ASSERT_EQ(0, to_delete.size());

  // Request a flush again
  list.FlushRequested();
  ASSERT_TRUE(list.IsFlushPending());
  ASSERT_TRUE(list.imm_flush_needed.load(std::memory_order_acquire));

  // Pick tables to flush again
  list.PickMemtablesToFlush(
      std::numeric_limits<uint64_t>::max() /* memtable_id */, &to_flush2);
  ASSERT_EQ(1, to_flush2.size());
  ASSERT_EQ(4, list.NumNotFlushed());
  ASSERT_FALSE(list.IsFlushPending());
  ASSERT_FALSE(list.imm_flush_needed.load(std::memory_order_acquire));

  // Rollback first pick of tables
  list.RollbackMemtableFlush(to_flush, 0);
  ASSERT_TRUE(list.IsFlushPending());
  ASSERT_TRUE(list.imm_flush_needed.load(std::memory_order_acquire));
  to_flush.clear();

  // Add another tables
  list.Add(tables[4], &to_delete);
  ASSERT_EQ(5, list.NumNotFlushed());
  // We now have the minimum to flush regardles of whether FlushRequested()
  ASSERT_TRUE(list.IsFlushPending());
  ASSERT_TRUE(list.imm_flush_needed.load(std::memory_order_acquire));
  ASSERT_EQ(0, to_delete.size());

  // Pick tables to flush
  list.PickMemtablesToFlush(
      std::numeric_limits<uint64_t>::max() /* memtable_id */, &to_flush);
  // Should pick 4 of 5 since 1 table has been picked in to_flush2
  ASSERT_EQ(4, to_flush.size());
  ASSERT_EQ(5, list.NumNotFlushed());
  ASSERT_FALSE(list.IsFlushPending());
  ASSERT_FALSE(list.imm_flush_needed.load(std::memory_order_acquire));

  // Pick tables to flush again
  autovector<MemTable*> to_flush3;
  list.PickMemtablesToFlush(
      std::numeric_limits<uint64_t>::max() /* memtable_id */, &to_flush3);
  ASSERT_EQ(0, to_flush3.size());  // nothing not in progress of being flushed
  ASSERT_EQ(5, list.NumNotFlushed());
  ASSERT_FALSE(list.IsFlushPending());
  ASSERT_FALSE(list.imm_flush_needed.load(std::memory_order_acquire));

  // Flush the 4 memtables that were picked in to_flush
  s = Mock_InstallMemtableFlushResults(&list, mutable_cf_options, to_flush,
                                       &to_delete);
  ASSERT_OK(s);

  // Note:  now to_flush contains tables[0,1,2,4].  to_flush2 contains
  // tables[3].
  // Current implementation will only commit memtables in the order they were
  // created. So TryInstallMemtableFlushResults will install the first 3 tables
  // in to_flush and stop when it encounters a table not yet flushed.
  ASSERT_EQ(2, list.NumNotFlushed());
  int num_in_history =
      std::min(3, static_cast<int>(max_write_buffer_size_to_maintain) /
                      static_cast<int>(options.write_buffer_size));
  ASSERT_EQ(num_in_history, list.NumFlushed());
  ASSERT_EQ(5 - list.NumNotFlushed() - num_in_history, to_delete.size());

  // Request a flush again. Should be nothing to flush
  list.FlushRequested();
  ASSERT_FALSE(list.IsFlushPending());
  ASSERT_FALSE(list.imm_flush_needed.load(std::memory_order_acquire));

  // Flush the 1 memtable that was picked in to_flush2
  s = MemTableListTest::Mock_InstallMemtableFlushResults(
      &list, mutable_cf_options, to_flush2, &to_delete);
  ASSERT_OK(s);

  // This will actually install 2 tables.  The 1 we told it to flush, and also
  // tables[4] which has been waiting for tables[3] to commit.
  ASSERT_EQ(0, list.NumNotFlushed());
  num_in_history =
      std::min(5, static_cast<int>(max_write_buffer_size_to_maintain) /
                      static_cast<int>(options.write_buffer_size));
  ASSERT_EQ(num_in_history, list.NumFlushed());
  ASSERT_EQ(5 - list.NumNotFlushed() - num_in_history, to_delete.size());

  for (const auto& m : to_delete) {
    // Refcount should be 0 after calling TryInstallMemtableFlushResults.
    // Verify this, by Ref'ing then UnRef'ing:
    m->Ref();
    ASSERT_EQ(m, m->Unref());
    delete m;
  }
  to_delete.clear();

  // Add another table
  list.Add(tables[5], &to_delete);
  ASSERT_EQ(1, list.NumNotFlushed());
  ASSERT_EQ(5, list.GetLatestMemTableID());
  memtable_id = 4;
  // Pick tables to flush. The tables to pick must have ID smaller than or
  // equal to 4. Therefore, no table will be selected in this case.
  autovector<MemTable*> to_flush4;
  list.FlushRequested();
  ASSERT_TRUE(list.HasFlushRequested());
  list.PickMemtablesToFlush(memtable_id, &to_flush4);
  ASSERT_TRUE(to_flush4.empty());
  ASSERT_EQ(1, list.NumNotFlushed());
  ASSERT_TRUE(list.imm_flush_needed.load(std::memory_order_acquire));
  ASSERT_FALSE(list.IsFlushPending());
  ASSERT_FALSE(list.HasFlushRequested());

  // Pick tables to flush. The tables to pick must have ID smaller than or
  // equal to 5. Therefore, only tables[5] will be selected.
  memtable_id = 5;
  list.FlushRequested();
  list.PickMemtablesToFlush(memtable_id, &to_flush4);
  ASSERT_EQ(1, static_cast<int>(to_flush4.size()));
  ASSERT_EQ(1, list.NumNotFlushed());
  ASSERT_FALSE(list.imm_flush_needed.load(std::memory_order_acquire));
  ASSERT_FALSE(list.IsFlushPending());
  to_delete.clear();

  list.current()->Unref(&to_delete);
  int to_delete_size =
      std::min(num_tables, static_cast<int>(max_write_buffer_size_to_maintain) /
                               static_cast<int>(options.write_buffer_size));
  ASSERT_EQ(to_delete_size, to_delete.size());

  for (const auto& m : to_delete) {
    // Refcount should be 0 after calling TryInstallMemtableFlushResults.
    // Verify this, by Ref'ing then UnRef'ing:
    m->Ref();
    ASSERT_EQ(m, m->Unref());
    delete m;
  }
  to_delete.clear();
}

TEST_F(MemTableListTest, EmptyAtomicFlusTest) {
  autovector<MemTableList*> lists;
  autovector<uint32_t> cf_ids;
  autovector<const MutableCFOptions*> options_list;
  autovector<const autovector<MemTable*>*> to_flush;
  autovector<MemTable*> to_delete;
  Status s = Mock_InstallMemtableAtomicFlushResults(lists, cf_ids, options_list,
                                                    to_flush, &to_delete);
  ASSERT_OK(s);
  ASSERT_TRUE(to_delete.empty());
>>>>>>> 7b47c9ee
}

}  // namespace

TEST_F(MemTableListTest, FlushPendingTest) {
  for (auto wbm_enabled : {false, true}) {
    const int num_tables = 6;
    SequenceNumber seq = 1;
    Status s;

    auto factory = std::make_shared<SkipListFactory>();
    options.memtable_factory = factory;
    options.db_write_buffer_size = wbm_enabled ? (1024 * 1024 * 1024) : 0U;
    ImmutableOptions ioptions(options);
    InternalKeyComparator cmp(BytewiseComparator());
    WriteBufferManager wb(options.db_write_buffer_size);
    ASSERT_EQ(wb.enabled(), wbm_enabled);
    autovector<MemTable*> to_delete;

    // Create MemTableList
    int min_write_buffer_number_to_merge = 3;
    int max_write_buffer_number_to_maintain = 7;
    int64_t max_write_buffer_size_to_maintain =
        7 * static_cast<int>(options.write_buffer_size);
    MemTableList list(min_write_buffer_number_to_merge,
                      max_write_buffer_number_to_maintain,
                      max_write_buffer_size_to_maintain);

    // Create some MemTables
    uint64_t memtable_id = 0;
    std::vector<MemTable*> tables;
    MutableCFOptions mutable_cf_options(options);
    std::vector<size_t> tables_reserved_mem;
    size_t total_reserved_mem = 0U;
    for (int i = 0; i < num_tables; i++) {
      MemTable* mem =
          new MemTable(cmp, ioptions, mutable_cf_options, &wb,
                       kMaxSequenceNumber, 0 /* column_family_id */);
      mem->SetID(memtable_id++);
      mem->Ref();

      auto new_total_reserved_mem = wb.mutable_memtable_memory_usage();
      if (wbm_enabled) {
        ASSERT_GT(new_total_reserved_mem, total_reserved_mem);
      }
      tables_reserved_mem.push_back(new_total_reserved_mem -
                                    total_reserved_mem);
      total_reserved_mem = new_total_reserved_mem;

      std::string value;
      MergeContext merge_context;

      ASSERT_OK(mem->Add(++seq, kTypeValue, "key1", std::to_string(i),
                         nullptr /* kv_prot_info */));
      ASSERT_OK(mem->Add(++seq, kTypeValue, "keyN" + std::to_string(i),
                         "valueN", nullptr /* kv_prot_info */));
      ASSERT_OK(mem->Add(++seq, kTypeValue, "keyX" + std::to_string(i), "value",
                         nullptr /* kv_prot_info */));
      ASSERT_OK(mem->Add(++seq, kTypeValue, "keyM" + std::to_string(i),
                         "valueM", nullptr /* kv_prot_info */));
      ASSERT_OK(mem->Add(++seq, kTypeDeletion, "keyX" + std::to_string(i), "",
                         nullptr /* kv_prot_info */));

      tables.push_back(mem);
    }

    // Nothing to flush
    ASSERT_FALSE(list.IsFlushPending());
    ASSERT_FALSE(list.imm_flush_needed.load(std::memory_order_acquire));
    autovector<MemTable*> to_flush;
    list.PickMemtablesToFlush(port::kMaxUint64 /* memtable_id */, &to_flush);
    ASSERT_EQ(0, to_flush.size());

    // Request a flush even though there is nothing to flush
    list.FlushRequested();
    ASSERT_FALSE(list.IsFlushPending());
    ASSERT_FALSE(list.imm_flush_needed.load(std::memory_order_acquire));

    // Attempt to 'flush' to clear request for flush
    list.PickMemtablesToFlush(port::kMaxUint64 /* memtable_id */, &to_flush);
    ASSERT_EQ(0, to_flush.size());
    ASSERT_FALSE(list.IsFlushPending());
    ASSERT_FALSE(list.imm_flush_needed.load(std::memory_order_acquire));

    // Request a flush again
    list.FlushRequested();
    // No flush pending since the list is empty.
    ASSERT_FALSE(list.IsFlushPending());
    ASSERT_FALSE(list.imm_flush_needed.load(std::memory_order_acquire));

    // Add 2 tables
    list.Add(tables[0], &to_delete);
    list.Add(tables[1], &to_delete);
    ASSERT_EQ(2, list.NumNotFlushed());
    ASSERT_EQ(0, to_delete.size());
    auto expected_mutable_memory_usage =
        tables_reserved_mem[0] + tables_reserved_mem[1];
    ValidateWbmUsedCounters(wb,
                            total_reserved_mem - expected_mutable_memory_usage,
                            expected_mutable_memory_usage, 0U);

    // Even though we have less than the minimum to flush, a flush is
    // pending since we had previously requested a flush and never called
    // PickMemtablesToFlush() to clear the flush.
    ASSERT_TRUE(list.IsFlushPending());
    ASSERT_TRUE(list.imm_flush_needed.load(std::memory_order_acquire));

    // Pick tables to flush
    list.PickMemtablesToFlush(port::kMaxUint64 /* memtable_id */, &to_flush);
    ASSERT_EQ(2, to_flush.size());
    ASSERT_EQ(2, list.NumNotFlushed());
    ASSERT_FALSE(list.IsFlushPending());
    ASSERT_FALSE(list.imm_flush_needed.load(std::memory_order_acquire));
    ValidateWbmUsedCounters(
        wb, total_reserved_mem - expected_mutable_memory_usage,
        expected_mutable_memory_usage, expected_mutable_memory_usage);

    // Revert flush
    list.RollbackMemtableFlush(to_flush, 0);
    ASSERT_FALSE(list.IsFlushPending());
    ASSERT_TRUE(list.imm_flush_needed.load(std::memory_order_acquire));
    ValidateWbmUsedCounters(wb,
                            total_reserved_mem - expected_mutable_memory_usage,
                            expected_mutable_memory_usage, 0U);
    to_flush.clear();

    // Add another table
    list.Add(tables[2], &to_delete);
    // We now have the minimum to flush regardles of whether FlushRequested()
    // was called.
    ASSERT_TRUE(list.IsFlushPending());
    ASSERT_TRUE(list.imm_flush_needed.load(std::memory_order_acquire));
    ASSERT_EQ(0, to_delete.size());
    expected_mutable_memory_usage += tables_reserved_mem[2];
    ValidateWbmUsedCounters(wb,
                            total_reserved_mem - expected_mutable_memory_usage,
                            expected_mutable_memory_usage, 0U);

    // Pick tables to flush
    list.PickMemtablesToFlush(port::kMaxUint64 /* memtable_id */, &to_flush);
    ASSERT_EQ(3, to_flush.size());
    ASSERT_EQ(3, list.NumNotFlushed());
    ASSERT_FALSE(list.IsFlushPending());
    ASSERT_FALSE(list.imm_flush_needed.load(std::memory_order_acquire));
    ValidateWbmUsedCounters(
        wb, total_reserved_mem - expected_mutable_memory_usage,
        expected_mutable_memory_usage, expected_mutable_memory_usage);

    // Pick tables to flush again
    autovector<MemTable*> to_flush2;
    list.PickMemtablesToFlush(port::kMaxUint64 /* memtable_id */, &to_flush2);
    ASSERT_EQ(0, to_flush2.size());
    ASSERT_EQ(3, list.NumNotFlushed());
    ASSERT_FALSE(list.IsFlushPending());
    ASSERT_FALSE(list.imm_flush_needed.load(std::memory_order_acquire));
    ValidateWbmUsedCounters(
        wb, total_reserved_mem - expected_mutable_memory_usage,
        expected_mutable_memory_usage, expected_mutable_memory_usage);

    // Add another table
    list.Add(tables[3], &to_delete);
    ASSERT_FALSE(list.IsFlushPending());
    ASSERT_TRUE(list.imm_flush_needed.load(std::memory_order_acquire));
    ASSERT_EQ(0, to_delete.size());
    expected_mutable_memory_usage += tables_reserved_mem[3];
    ValidateWbmUsedCounters(
        wb, total_reserved_mem - expected_mutable_memory_usage,
        expected_mutable_memory_usage,
        expected_mutable_memory_usage - tables_reserved_mem[3]);

    // Request a flush again
    list.FlushRequested();
    ASSERT_TRUE(list.IsFlushPending());
    ASSERT_TRUE(list.imm_flush_needed.load(std::memory_order_acquire));

    // Pick tables to flush again
    list.PickMemtablesToFlush(port::kMaxUint64 /* memtable_id */, &to_flush2);
    ASSERT_EQ(1, to_flush2.size());
    ASSERT_EQ(4, list.NumNotFlushed());
    ASSERT_FALSE(list.IsFlushPending());
    ASSERT_FALSE(list.imm_flush_needed.load(std::memory_order_acquire));
    ValidateWbmUsedCounters(
        wb, total_reserved_mem - expected_mutable_memory_usage,
        expected_mutable_memory_usage, expected_mutable_memory_usage);

    // Rollback first pick of tables
    list.RollbackMemtableFlush(to_flush, 0);
    ASSERT_TRUE(list.IsFlushPending());
    ASSERT_TRUE(list.imm_flush_needed.load(std::memory_order_acquire));
    // table3 was NOT rolled back (to_flush (tables 0, 1, 2) was rolled back,
    // to_flush2 contains table 3)
    ValidateWbmUsedCounters(
        wb, total_reserved_mem - expected_mutable_memory_usage,
        expected_mutable_memory_usage, tables_reserved_mem[3]);
    to_flush.clear();

    // Add another tables
    list.Add(tables[4], &to_delete);
    ASSERT_EQ(5, list.NumNotFlushed());
    // We now have the minimum to flush regardles of whether FlushRequested()
    ASSERT_TRUE(list.IsFlushPending());
    ASSERT_TRUE(list.imm_flush_needed.load(std::memory_order_acquire));
    ASSERT_EQ(0, to_delete.size());
    expected_mutable_memory_usage += tables_reserved_mem[4];
    ValidateWbmUsedCounters(
        wb, total_reserved_mem - expected_mutable_memory_usage,
        expected_mutable_memory_usage, tables_reserved_mem[3]);

    // Pick tables to flush
    list.PickMemtablesToFlush(port::kMaxUint64 /* memtable_id */, &to_flush);
    // Should pick 4 of 5 since 1 table has been picked in to_flush2
    ASSERT_EQ(4, to_flush.size());
    ASSERT_EQ(5, list.NumNotFlushed());
    ASSERT_FALSE(list.IsFlushPending());
    ASSERT_FALSE(list.imm_flush_needed.load(std::memory_order_acquire));
    // Now all of the immutables tables are being freed (undergoing flush)
    ValidateWbmUsedCounters(
        wb, total_reserved_mem - expected_mutable_memory_usage,
        expected_mutable_memory_usage, expected_mutable_memory_usage);

    // Pick tables to flush again
    autovector<MemTable*> to_flush3;
    list.PickMemtablesToFlush(port::kMaxUint64 /* memtable_id */, &to_flush3);
    ASSERT_EQ(0, to_flush3.size());  // nothing not in progress of being flushed
    ASSERT_EQ(5, list.NumNotFlushed());
    ASSERT_FALSE(list.IsFlushPending());
    ASSERT_FALSE(list.imm_flush_needed.load(std::memory_order_acquire));
    ValidateWbmUsedCounters(
        wb, total_reserved_mem - expected_mutable_memory_usage,
        expected_mutable_memory_usage, expected_mutable_memory_usage);

    // Flush the 4 memtables that were picked in to_flush
    s = Mock_InstallMemtableFlushResults(&list, mutable_cf_options, to_flush,
                                         &to_delete);
    ASSERT_OK(s);

    // Note:  now to_flush contains tables[0,1,2,4].  to_flush2 contains
    // tables[3].
    // Current implementation will only commit memtables in the order they were
    // created. So TryInstallMemtableFlushResults will install the first 3
    // tables in to_flush and stop when it encounters a table not yet flushed.
    ASSERT_EQ(2, list.NumNotFlushed());
    int num_in_history =
        std::min(3, static_cast<int>(max_write_buffer_size_to_maintain) /
                        static_cast<int>(options.write_buffer_size));
    ASSERT_EQ(num_in_history, list.NumFlushed());
    ASSERT_EQ(5 - list.NumNotFlushed() - num_in_history, to_delete.size());
    // None of the 5 tables has been freed => no change in the counters
    ValidateWbmUsedCounters(
        wb, total_reserved_mem - expected_mutable_memory_usage,
        expected_mutable_memory_usage, expected_mutable_memory_usage);

    // Request a flush again. Should be nothing to flush
    list.FlushRequested();
    ASSERT_FALSE(list.IsFlushPending());
    ASSERT_FALSE(list.imm_flush_needed.load(std::memory_order_acquire));

    // Flush the 1 memtable that was picked in to_flush2
    s = MemTableListTest::Mock_InstallMemtableFlushResults(
        &list, mutable_cf_options, to_flush2, &to_delete);
    ASSERT_OK(s);

    // This will actually install 2 tables.  The 1 we told it to flush, and also
    // tables[4] which has been waiting for tables[3] to commit.
    ASSERT_EQ(0, list.NumNotFlushed());
    num_in_history =
        std::min(5, static_cast<int>(max_write_buffer_size_to_maintain) /
                        static_cast<int>(options.write_buffer_size));
    ASSERT_EQ(num_in_history, list.NumFlushed());
    ASSERT_EQ(5 - list.NumNotFlushed() - num_in_history, to_delete.size());
    // None of the 5 tables has been freed => no change in the counters
    ValidateWbmUsedCounters(
        wb, total_reserved_mem - expected_mutable_memory_usage,
        expected_mutable_memory_usage, expected_mutable_memory_usage);

    // This loop will actually do nothing since to_delete is empty
    ASSERT_TRUE(to_delete.empty());
    for (const auto& m : to_delete) {
      // Refcount should be 0 after calling TryInstallMemtableFlushResults.
      // Verify this, by Ref'ing then UnRef'ing:
      m->Ref();
      ASSERT_EQ(m, m->Unref());
      delete m;
    }
    to_delete.clear();

    // Add another table
    list.Add(tables[5], &to_delete);
    expected_mutable_memory_usage += tables_reserved_mem[5];
    ASSERT_EQ(1, list.NumNotFlushed());
    ASSERT_EQ(5, list.GetLatestMemTableID());
    ValidateWbmUsedCounters(
        wb, total_reserved_mem - expected_mutable_memory_usage,
        expected_mutable_memory_usage,
        expected_mutable_memory_usage - tables_reserved_mem[5]);

    memtable_id = 4;
    // Pick tables to flush. The tables to pick must have ID smaller than or
    // equal to 4. Therefore, no table will be selected in this case.
    autovector<MemTable*> to_flush4;
    list.FlushRequested();
    ASSERT_TRUE(list.HasFlushRequested());
    list.PickMemtablesToFlush(memtable_id, &to_flush4);
    ASSERT_TRUE(to_flush4.empty());
    ASSERT_EQ(1, list.NumNotFlushed());
    ASSERT_TRUE(list.imm_flush_needed.load(std::memory_order_acquire));
    ASSERT_FALSE(list.IsFlushPending());
    ASSERT_FALSE(list.HasFlushRequested());
    // No change
    ValidateWbmUsedCounters(
        wb, total_reserved_mem - expected_mutable_memory_usage,
        expected_mutable_memory_usage,
        expected_mutable_memory_usage - tables_reserved_mem[5]);

    // Pick tables to flush. The tables to pick must have ID smaller than or
    // equal to 5. Therefore, only tables[5] will be selected.
    memtable_id = 5;
    list.FlushRequested();
    list.PickMemtablesToFlush(memtable_id, &to_flush4);
    ASSERT_EQ(1, static_cast<int>(to_flush4.size()));
    ASSERT_EQ(1, list.NumNotFlushed());
    ASSERT_FALSE(list.imm_flush_needed.load(std::memory_order_acquire));
    ASSERT_FALSE(list.IsFlushPending());
    // All tables are now flushed or being flushed, but none was deleted
    ValidateWbmUsedCounters(
        wb, total_reserved_mem - expected_mutable_memory_usage,
        expected_mutable_memory_usage, expected_mutable_memory_usage);
    to_delete.clear();

    list.current()->Unref(&to_delete);
    int to_delete_size = std::min(
        num_tables, static_cast<int>(max_write_buffer_size_to_maintain) /
                        static_cast<int>(options.write_buffer_size));
    ASSERT_EQ(to_delete_size, to_delete.size());

    for (const auto& m : to_delete) {
      // Refcount should be 0 after calling TryInstallMemtableFlushResults.
      // Verify this, by Ref'ing then UnRef'ing:
      m->Ref();
      ASSERT_EQ(m, m->Unref());
      delete m;
    }
    to_delete.clear();

<<<<<<< HEAD
    // All memtables have been deleted / freed
    ValidateWbmUsedCounters(wb, 0U, 0U, 0U);
=======
  // Nothing to flush
  for (auto i = 0; i != num_cfs; ++i) {
    auto* list = lists[i];
    ASSERT_FALSE(list->IsFlushPending());
    ASSERT_FALSE(list->imm_flush_needed.load(std::memory_order_acquire));
    list->PickMemtablesToFlush(
        std::numeric_limits<uint64_t>::max() /* memtable_id */,
        &flush_candidates[i]);
    ASSERT_EQ(0, flush_candidates[i].size());
  }
  // Request flush even though there is nothing to flush
  for (auto i = 0; i != num_cfs; ++i) {
    auto* list = lists[i];
    list->FlushRequested();
    ASSERT_FALSE(list->IsFlushPending());
    ASSERT_FALSE(list->imm_flush_needed.load(std::memory_order_acquire));
>>>>>>> 7b47c9ee
  }
}

TEST_F(MemTableListTest, EmptyAtomicFlushTest) {
  autovector<MemTableList*> lists;
  autovector<uint32_t> cf_ids;
  autovector<const MutableCFOptions*> options_list;
  autovector<const autovector<MemTable*>*> to_flush;
  autovector<MemTable*> to_delete;
  Status s = Mock_InstallMemtableAtomicFlushResults(lists, cf_ids, options_list,
                                                    to_flush, &to_delete);
  ASSERT_OK(s);
  ASSERT_TRUE(to_delete.empty());
}

TEST_F(MemTableListTest, AtomicFlushTest) {
  for (auto wbm_enabled : {false, true}) {
    const int num_cfs = 3;
    const int num_tables_per_cf = 2;
    SequenceNumber seq = 1;

    auto factory = std::make_shared<SkipListFactory>();
    options.memtable_factory = factory;
    options.db_write_buffer_size = wbm_enabled ? (1024 * 1024 * 1024) : 0U;
    ImmutableOptions ioptions(options);
    InternalKeyComparator cmp(BytewiseComparator());
    WriteBufferManager wb(options.db_write_buffer_size);

    // Create MemTableLists
    int min_write_buffer_number_to_merge = 3;
    int max_write_buffer_number_to_maintain = 7;
    int64_t max_write_buffer_size_to_maintain =
        7 * static_cast<int64_t>(options.write_buffer_size);
    autovector<MemTableList*> lists;
    for (int i = 0; i != num_cfs; ++i) {
      lists.emplace_back(new MemTableList(min_write_buffer_number_to_merge,
                                          max_write_buffer_number_to_maintain,
                                          max_write_buffer_size_to_maintain));
    }

    autovector<uint32_t> cf_ids;
    std::vector<std::vector<MemTable*>> tables(num_cfs);
    std::vector<size_t> tables_cf_reserved_mem(num_cfs, {0U});
    std::vector<std::vector<size_t>> tables_reserved_mem(num_cfs, {0U});
    size_t total_reserved_mem = 0U;
    autovector<const MutableCFOptions*> mutable_cf_options_list;
    uint32_t cf_id = 0;
    for (auto& elem : tables) {
      mutable_cf_options_list.emplace_back(new MutableCFOptions(options));
      uint64_t memtable_id = 0;
      tables_reserved_mem[cf_id].resize(num_tables_per_cf);
      for (int i = 0; i != num_tables_per_cf; ++i) {
        MemTable* mem =
            new MemTable(cmp, ioptions, *(mutable_cf_options_list.back()), &wb,
                         kMaxSequenceNumber, cf_id);
        mem->SetID(memtable_id++);
        mem->Ref();

        auto new_total_reserved_mem = wb.mutable_memtable_memory_usage();
        if (wbm_enabled) {
          ASSERT_GT(new_total_reserved_mem, total_reserved_mem);
        }

        tables_cf_reserved_mem[cf_id] +=
            new_total_reserved_mem - total_reserved_mem;
        tables_reserved_mem[cf_id][i] =
            new_total_reserved_mem - total_reserved_mem;
        total_reserved_mem = new_total_reserved_mem;

        std::string value;

        ASSERT_OK(mem->Add(++seq, kTypeValue, "key1", ToString(i),
                           nullptr /* kv_prot_info */));
        ASSERT_OK(mem->Add(++seq, kTypeValue, "keyN" + ToString(i), "valueN",
                           nullptr /* kv_prot_info */));
        ASSERT_OK(mem->Add(++seq, kTypeValue, "keyX" + ToString(i), "value",
                           nullptr /* kv_prot_info */));
        ASSERT_OK(mem->Add(++seq, kTypeValue, "keyM" + ToString(i), "valueM",
                           nullptr /* kv_prot_info */));
        ASSERT_OK(mem->Add(++seq, kTypeDeletion, "keyX" + ToString(i), "",
                           nullptr /* kv_prot_info */));

        elem.push_back(mem);
      }
      cf_ids.push_back(cf_id++);
    }

    std::vector<autovector<MemTable*>> flush_candidates(num_cfs);

    // Nothing to flush
    for (auto i = 0; i != num_cfs; ++i) {
      auto* list = lists[i];
      ASSERT_FALSE(list->IsFlushPending());
      ASSERT_FALSE(list->imm_flush_needed.load(std::memory_order_acquire));
      list->PickMemtablesToFlush(port::kMaxUint64 /* memtable_id */,
                                 &flush_candidates[i]);
      ASSERT_EQ(0, flush_candidates[i].size());
    }
    // Request flush even though there is nothing to flush
    for (auto i = 0; i != num_cfs; ++i) {
      auto* list = lists[i];
      list->FlushRequested();
      ASSERT_FALSE(list->IsFlushPending());
      ASSERT_FALSE(list->imm_flush_needed.load(std::memory_order_acquire));
    }
    // ALL memtables are currently MUTABLE
    ValidateWbmUsedCounters(wb, total_reserved_mem, 0U, 0U);

    autovector<MemTable*> to_delete;
    // Add tables to the immutable memtalbe lists associated with column
    // families
    for (auto i = 0; i != num_cfs; ++i) {
      for (auto j = 0; j != num_tables_per_cf; ++j) {
        lists[i]->Add(tables[i][j], &to_delete);
      }
      ASSERT_EQ(num_tables_per_cf, lists[i]->NumNotFlushed());
      ASSERT_TRUE(lists[i]->IsFlushPending());
      ASSERT_TRUE(lists[i]->imm_flush_needed.load(std::memory_order_acquire));
    }
    // ALL memtables are currently IMMUTABLE
    ValidateWbmUsedCounters(wb, 0U, total_reserved_mem, 0U);

    std::vector<uint64_t> flush_memtable_ids = {1, 1, 0};
    //          +----+
    // list[0]: |0  1|
    // list[1]: |0  1|
    //          | +--+
    // list[2]: |0| 1
    //          +-+
    // Pick memtables to flush
    auto expected_total_size_being_freed = 0U;
    for (auto i = 0; i != num_cfs; ++i) {
      flush_candidates[i].clear();
      lists[i]->PickMemtablesToFlush(flush_memtable_ids[i],
                                     &flush_candidates[i]);
      ASSERT_EQ(flush_memtable_ids[i] - 0 + 1,
                static_cast<uint64_t>(flush_candidates[i].size()));

      for (auto cf_table_idx = 0U; cf_table_idx < flush_candidates[i].size();
           ++cf_table_idx) {
        expected_total_size_being_freed += tables_reserved_mem[i][cf_table_idx];
      }
    }
    ValidateWbmUsedCounters(wb, 0U, total_reserved_mem,
                            expected_total_size_being_freed);

    autovector<MemTableList*> tmp_lists;
    autovector<uint32_t> tmp_cf_ids;
    autovector<const MutableCFOptions*> tmp_options_list;
    autovector<const autovector<MemTable*>*> to_flush;
    for (auto i = 0; i != num_cfs; ++i) {
      if (!flush_candidates[i].empty()) {
        to_flush.push_back(&flush_candidates[i]);
        tmp_lists.push_back(lists[i]);
        tmp_cf_ids.push_back(i);
        tmp_options_list.push_back(mutable_cf_options_list[i]);
      }
    }
    Status s = Mock_InstallMemtableAtomicFlushResults(
        tmp_lists, tmp_cf_ids, tmp_options_list, to_flush, &to_delete);
    ASSERT_OK(s);

    for (auto i = 0; i != num_cfs; ++i) {
      for (auto j = 0; j != num_tables_per_cf; ++j) {
        if (static_cast<uint64_t>(j) <= flush_memtable_ids[i]) {
          ASSERT_LT(0, tables[i][j]->GetFileNumber());
        }
      }
      ASSERT_EQ(
          static_cast<size_t>(num_tables_per_cf) - flush_candidates[i].size(),
          lists[i]->NumNotFlushed());
    }

    // No memtable was freed => No Change
    ValidateWbmUsedCounters(wb, 0U, total_reserved_mem,
                            expected_total_size_being_freed);

    to_delete.clear();
    for (auto list : lists) {
      list->current()->Unref(&to_delete);
      delete list;
    }
    for (auto& mutable_cf_options : mutable_cf_options_list) {
      if (mutable_cf_options != nullptr) {
        delete mutable_cf_options;
        mutable_cf_options = nullptr;
      }
    }
    // All memtables in tables array must have been flushed, thus ready to be
    // deleted.
    ASSERT_EQ(to_delete.size(), tables.size() * tables.front().size());
    for (const auto& m : to_delete) {
      // Refcount should be 0 after calling InstallMemtableFlushResults.
      // Verify this by Ref'ing and then Unref'ing.
      m->Ref();
      ASSERT_EQ(m, m->Unref());
      delete m;
    }

    // All memtables have been deleted / freed
    ValidateWbmUsedCounters(wb, 0U, 0U, 0U);
  }
}

}  // namespace ROCKSDB_NAMESPACE

int main(int argc, char** argv) {
  ::testing::InitGoogleTest(&argc, argv);
  return RUN_ALL_TESTS();
}<|MERGE_RESOLUTION|>--- conflicted
+++ resolved
@@ -544,7 +544,6 @@
   }
 }
 
-<<<<<<< HEAD
 namespace {
 
 void ValidateWbmUsedCounters(const WriteBufferManager& wb,
@@ -553,283 +552,6 @@
   ASSERT_EQ(wb.mutable_memtable_memory_usage(), expected_mutable);
   ASSERT_EQ(wb.immmutable_memtable_memory_usage(), expected_immutable);
   ASSERT_EQ(wb.memtable_memory_being_freed_usage(), expected_freed);
-=======
-TEST_F(MemTableListTest, FlushPendingTest) {
-  const int num_tables = 6;
-  SequenceNumber seq = 1;
-  Status s;
-
-  auto factory = std::make_shared<SkipListFactory>();
-  options.memtable_factory = factory;
-  ImmutableOptions ioptions(options);
-  InternalKeyComparator cmp(BytewiseComparator());
-  WriteBufferManager wb(options.db_write_buffer_size);
-  autovector<MemTable*> to_delete;
-
-  // Create MemTableList
-  int min_write_buffer_number_to_merge = 3;
-  int max_write_buffer_number_to_maintain = 7;
-  int64_t max_write_buffer_size_to_maintain =
-      7 * static_cast<int>(options.write_buffer_size);
-  MemTableList list(min_write_buffer_number_to_merge,
-                    max_write_buffer_number_to_maintain,
-                    max_write_buffer_size_to_maintain);
-
-  // Create some MemTables
-  uint64_t memtable_id = 0;
-  std::vector<MemTable*> tables;
-  MutableCFOptions mutable_cf_options(options);
-  for (int i = 0; i < num_tables; i++) {
-    MemTable* mem = new MemTable(cmp, ioptions, mutable_cf_options, &wb,
-                                 kMaxSequenceNumber, 0 /* column_family_id */);
-    mem->SetID(memtable_id++);
-    mem->Ref();
-
-    std::string value;
-    MergeContext merge_context;
-
-    ASSERT_OK(mem->Add(++seq, kTypeValue, "key1", std::to_string(i),
-                       nullptr /* kv_prot_info */));
-    ASSERT_OK(mem->Add(++seq, kTypeValue, "keyN" + std::to_string(i), "valueN",
-                       nullptr /* kv_prot_info */));
-    ASSERT_OK(mem->Add(++seq, kTypeValue, "keyX" + std::to_string(i), "value",
-                       nullptr /* kv_prot_info */));
-    ASSERT_OK(mem->Add(++seq, kTypeValue, "keyM" + std::to_string(i), "valueM",
-                       nullptr /* kv_prot_info */));
-    ASSERT_OK(mem->Add(++seq, kTypeDeletion, "keyX" + std::to_string(i), "",
-                       nullptr /* kv_prot_info */));
-
-    tables.push_back(mem);
-  }
-
-  // Nothing to flush
-  ASSERT_FALSE(list.IsFlushPending());
-  ASSERT_FALSE(list.imm_flush_needed.load(std::memory_order_acquire));
-  autovector<MemTable*> to_flush;
-  list.PickMemtablesToFlush(
-      std::numeric_limits<uint64_t>::max() /* memtable_id */, &to_flush);
-  ASSERT_EQ(0, to_flush.size());
-
-  // Request a flush even though there is nothing to flush
-  list.FlushRequested();
-  ASSERT_FALSE(list.IsFlushPending());
-  ASSERT_FALSE(list.imm_flush_needed.load(std::memory_order_acquire));
-
-  // Attempt to 'flush' to clear request for flush
-  list.PickMemtablesToFlush(
-      std::numeric_limits<uint64_t>::max() /* memtable_id */, &to_flush);
-  ASSERT_EQ(0, to_flush.size());
-  ASSERT_FALSE(list.IsFlushPending());
-  ASSERT_FALSE(list.imm_flush_needed.load(std::memory_order_acquire));
-
-  // Request a flush again
-  list.FlushRequested();
-  // No flush pending since the list is empty.
-  ASSERT_FALSE(list.IsFlushPending());
-  ASSERT_FALSE(list.imm_flush_needed.load(std::memory_order_acquire));
-
-  // Add 2 tables
-  list.Add(tables[0], &to_delete);
-  list.Add(tables[1], &to_delete);
-  ASSERT_EQ(2, list.NumNotFlushed());
-  ASSERT_EQ(0, to_delete.size());
-
-  // Even though we have less than the minimum to flush, a flush is
-  // pending since we had previously requested a flush and never called
-  // PickMemtablesToFlush() to clear the flush.
-  ASSERT_TRUE(list.IsFlushPending());
-  ASSERT_TRUE(list.imm_flush_needed.load(std::memory_order_acquire));
-
-  // Pick tables to flush
-  list.PickMemtablesToFlush(
-      std::numeric_limits<uint64_t>::max() /* memtable_id */, &to_flush);
-  ASSERT_EQ(2, to_flush.size());
-  ASSERT_EQ(2, list.NumNotFlushed());
-  ASSERT_FALSE(list.IsFlushPending());
-  ASSERT_FALSE(list.imm_flush_needed.load(std::memory_order_acquire));
-
-  // Revert flush
-  list.RollbackMemtableFlush(to_flush, 0);
-  ASSERT_FALSE(list.IsFlushPending());
-  ASSERT_TRUE(list.imm_flush_needed.load(std::memory_order_acquire));
-  to_flush.clear();
-
-  // Add another table
-  list.Add(tables[2], &to_delete);
-  // We now have the minimum to flush regardles of whether FlushRequested()
-  // was called.
-  ASSERT_TRUE(list.IsFlushPending());
-  ASSERT_TRUE(list.imm_flush_needed.load(std::memory_order_acquire));
-  ASSERT_EQ(0, to_delete.size());
-
-  // Pick tables to flush
-  list.PickMemtablesToFlush(
-      std::numeric_limits<uint64_t>::max() /* memtable_id */, &to_flush);
-  ASSERT_EQ(3, to_flush.size());
-  ASSERT_EQ(3, list.NumNotFlushed());
-  ASSERT_FALSE(list.IsFlushPending());
-  ASSERT_FALSE(list.imm_flush_needed.load(std::memory_order_acquire));
-
-  // Pick tables to flush again
-  autovector<MemTable*> to_flush2;
-  list.PickMemtablesToFlush(
-      std::numeric_limits<uint64_t>::max() /* memtable_id */, &to_flush2);
-  ASSERT_EQ(0, to_flush2.size());
-  ASSERT_EQ(3, list.NumNotFlushed());
-  ASSERT_FALSE(list.IsFlushPending());
-  ASSERT_FALSE(list.imm_flush_needed.load(std::memory_order_acquire));
-
-  // Add another table
-  list.Add(tables[3], &to_delete);
-  ASSERT_FALSE(list.IsFlushPending());
-  ASSERT_TRUE(list.imm_flush_needed.load(std::memory_order_acquire));
-  ASSERT_EQ(0, to_delete.size());
-
-  // Request a flush again
-  list.FlushRequested();
-  ASSERT_TRUE(list.IsFlushPending());
-  ASSERT_TRUE(list.imm_flush_needed.load(std::memory_order_acquire));
-
-  // Pick tables to flush again
-  list.PickMemtablesToFlush(
-      std::numeric_limits<uint64_t>::max() /* memtable_id */, &to_flush2);
-  ASSERT_EQ(1, to_flush2.size());
-  ASSERT_EQ(4, list.NumNotFlushed());
-  ASSERT_FALSE(list.IsFlushPending());
-  ASSERT_FALSE(list.imm_flush_needed.load(std::memory_order_acquire));
-
-  // Rollback first pick of tables
-  list.RollbackMemtableFlush(to_flush, 0);
-  ASSERT_TRUE(list.IsFlushPending());
-  ASSERT_TRUE(list.imm_flush_needed.load(std::memory_order_acquire));
-  to_flush.clear();
-
-  // Add another tables
-  list.Add(tables[4], &to_delete);
-  ASSERT_EQ(5, list.NumNotFlushed());
-  // We now have the minimum to flush regardles of whether FlushRequested()
-  ASSERT_TRUE(list.IsFlushPending());
-  ASSERT_TRUE(list.imm_flush_needed.load(std::memory_order_acquire));
-  ASSERT_EQ(0, to_delete.size());
-
-  // Pick tables to flush
-  list.PickMemtablesToFlush(
-      std::numeric_limits<uint64_t>::max() /* memtable_id */, &to_flush);
-  // Should pick 4 of 5 since 1 table has been picked in to_flush2
-  ASSERT_EQ(4, to_flush.size());
-  ASSERT_EQ(5, list.NumNotFlushed());
-  ASSERT_FALSE(list.IsFlushPending());
-  ASSERT_FALSE(list.imm_flush_needed.load(std::memory_order_acquire));
-
-  // Pick tables to flush again
-  autovector<MemTable*> to_flush3;
-  list.PickMemtablesToFlush(
-      std::numeric_limits<uint64_t>::max() /* memtable_id */, &to_flush3);
-  ASSERT_EQ(0, to_flush3.size());  // nothing not in progress of being flushed
-  ASSERT_EQ(5, list.NumNotFlushed());
-  ASSERT_FALSE(list.IsFlushPending());
-  ASSERT_FALSE(list.imm_flush_needed.load(std::memory_order_acquire));
-
-  // Flush the 4 memtables that were picked in to_flush
-  s = Mock_InstallMemtableFlushResults(&list, mutable_cf_options, to_flush,
-                                       &to_delete);
-  ASSERT_OK(s);
-
-  // Note:  now to_flush contains tables[0,1,2,4].  to_flush2 contains
-  // tables[3].
-  // Current implementation will only commit memtables in the order they were
-  // created. So TryInstallMemtableFlushResults will install the first 3 tables
-  // in to_flush and stop when it encounters a table not yet flushed.
-  ASSERT_EQ(2, list.NumNotFlushed());
-  int num_in_history =
-      std::min(3, static_cast<int>(max_write_buffer_size_to_maintain) /
-                      static_cast<int>(options.write_buffer_size));
-  ASSERT_EQ(num_in_history, list.NumFlushed());
-  ASSERT_EQ(5 - list.NumNotFlushed() - num_in_history, to_delete.size());
-
-  // Request a flush again. Should be nothing to flush
-  list.FlushRequested();
-  ASSERT_FALSE(list.IsFlushPending());
-  ASSERT_FALSE(list.imm_flush_needed.load(std::memory_order_acquire));
-
-  // Flush the 1 memtable that was picked in to_flush2
-  s = MemTableListTest::Mock_InstallMemtableFlushResults(
-      &list, mutable_cf_options, to_flush2, &to_delete);
-  ASSERT_OK(s);
-
-  // This will actually install 2 tables.  The 1 we told it to flush, and also
-  // tables[4] which has been waiting for tables[3] to commit.
-  ASSERT_EQ(0, list.NumNotFlushed());
-  num_in_history =
-      std::min(5, static_cast<int>(max_write_buffer_size_to_maintain) /
-                      static_cast<int>(options.write_buffer_size));
-  ASSERT_EQ(num_in_history, list.NumFlushed());
-  ASSERT_EQ(5 - list.NumNotFlushed() - num_in_history, to_delete.size());
-
-  for (const auto& m : to_delete) {
-    // Refcount should be 0 after calling TryInstallMemtableFlushResults.
-    // Verify this, by Ref'ing then UnRef'ing:
-    m->Ref();
-    ASSERT_EQ(m, m->Unref());
-    delete m;
-  }
-  to_delete.clear();
-
-  // Add another table
-  list.Add(tables[5], &to_delete);
-  ASSERT_EQ(1, list.NumNotFlushed());
-  ASSERT_EQ(5, list.GetLatestMemTableID());
-  memtable_id = 4;
-  // Pick tables to flush. The tables to pick must have ID smaller than or
-  // equal to 4. Therefore, no table will be selected in this case.
-  autovector<MemTable*> to_flush4;
-  list.FlushRequested();
-  ASSERT_TRUE(list.HasFlushRequested());
-  list.PickMemtablesToFlush(memtable_id, &to_flush4);
-  ASSERT_TRUE(to_flush4.empty());
-  ASSERT_EQ(1, list.NumNotFlushed());
-  ASSERT_TRUE(list.imm_flush_needed.load(std::memory_order_acquire));
-  ASSERT_FALSE(list.IsFlushPending());
-  ASSERT_FALSE(list.HasFlushRequested());
-
-  // Pick tables to flush. The tables to pick must have ID smaller than or
-  // equal to 5. Therefore, only tables[5] will be selected.
-  memtable_id = 5;
-  list.FlushRequested();
-  list.PickMemtablesToFlush(memtable_id, &to_flush4);
-  ASSERT_EQ(1, static_cast<int>(to_flush4.size()));
-  ASSERT_EQ(1, list.NumNotFlushed());
-  ASSERT_FALSE(list.imm_flush_needed.load(std::memory_order_acquire));
-  ASSERT_FALSE(list.IsFlushPending());
-  to_delete.clear();
-
-  list.current()->Unref(&to_delete);
-  int to_delete_size =
-      std::min(num_tables, static_cast<int>(max_write_buffer_size_to_maintain) /
-                               static_cast<int>(options.write_buffer_size));
-  ASSERT_EQ(to_delete_size, to_delete.size());
-
-  for (const auto& m : to_delete) {
-    // Refcount should be 0 after calling TryInstallMemtableFlushResults.
-    // Verify this, by Ref'ing then UnRef'ing:
-    m->Ref();
-    ASSERT_EQ(m, m->Unref());
-    delete m;
-  }
-  to_delete.clear();
-}
-
-TEST_F(MemTableListTest, EmptyAtomicFlusTest) {
-  autovector<MemTableList*> lists;
-  autovector<uint32_t> cf_ids;
-  autovector<const MutableCFOptions*> options_list;
-  autovector<const autovector<MemTable*>*> to_flush;
-  autovector<MemTable*> to_delete;
-  Status s = Mock_InstallMemtableAtomicFlushResults(lists, cf_ids, options_list,
-                                                    to_flush, &to_delete);
-  ASSERT_OK(s);
-  ASSERT_TRUE(to_delete.empty());
->>>>>>> 7b47c9ee
 }
 
 }  // namespace
@@ -1174,27 +896,8 @@
     }
     to_delete.clear();
 
-<<<<<<< HEAD
     // All memtables have been deleted / freed
     ValidateWbmUsedCounters(wb, 0U, 0U, 0U);
-=======
-  // Nothing to flush
-  for (auto i = 0; i != num_cfs; ++i) {
-    auto* list = lists[i];
-    ASSERT_FALSE(list->IsFlushPending());
-    ASSERT_FALSE(list->imm_flush_needed.load(std::memory_order_acquire));
-    list->PickMemtablesToFlush(
-        std::numeric_limits<uint64_t>::max() /* memtable_id */,
-        &flush_candidates[i]);
-    ASSERT_EQ(0, flush_candidates[i].size());
-  }
-  // Request flush even though there is nothing to flush
-  for (auto i = 0; i != num_cfs; ++i) {
-    auto* list = lists[i];
-    list->FlushRequested();
-    ASSERT_FALSE(list->IsFlushPending());
-    ASSERT_FALSE(list->imm_flush_needed.load(std::memory_order_acquire));
->>>>>>> 7b47c9ee
   }
 }
 
