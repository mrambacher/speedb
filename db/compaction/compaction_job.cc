//  Copyright (c) 2011-present, Facebook, Inc.  All rights reserved.
//  This source code is licensed under both the GPLv2 (found in the
//  COPYING file in the root directory) and Apache 2.0 License
//  (found in the LICENSE.Apache file in the root directory).
//
// Copyright (c) 2011 The LevelDB Authors. All rights reserved.
// Use of this source code is governed by a BSD-style license that can be
// found in the LICENSE file. See the AUTHORS file for names of contributors.

#include "db/compaction/compaction_job.h"

#include <algorithm>
#include <cinttypes>
#include <memory>
#include <optional>
#include <set>
#include <utility>
#include <vector>

#include "db/blob/blob_counting_iterator.h"
#include "db/blob/blob_file_addition.h"
#include "db/blob/blob_file_builder.h"
#include "db/builder.h"
#include "db/compaction/clipping_iterator.h"
#include "db/compaction/compaction_state.h"
#include "db/db_impl/db_impl.h"
#include "db/dbformat.h"
#include "db/error_handler.h"
#include "db/event_helpers.h"
#include "db/history_trimming_iterator.h"
#include "db/log_writer.h"
#include "db/merge_helper.h"
#include "db/range_del_aggregator.h"
#include "db/version_edit.h"
#include "db/version_set.h"
#include "file/filename.h"
#include "file/read_write_util.h"
#include "file/sst_file_manager_impl.h"
#include "file/writable_file_writer.h"
#include "logging/log_buffer.h"
#include "logging/logging.h"
#include "monitoring/iostats_context_imp.h"
#include "monitoring/thread_status_util.h"
#include "options/configurable_helper.h"
#include "options/options_helper.h"
#include "port/port.h"
#include "rocksdb/db.h"
#include "rocksdb/env.h"
#include "rocksdb/options.h"
#include "rocksdb/statistics.h"
#include "rocksdb/status.h"
#include "rocksdb/table.h"
#include "rocksdb/utilities/options_type.h"
#include "table/merging_iterator.h"
#include "table/table_builder.h"
#include "table/unique_id_impl.h"
#include "test_util/sync_point.h"
#include "util/stop_watch.h"

namespace ROCKSDB_NAMESPACE {

const char* GetCompactionReasonString(CompactionReason compaction_reason) {
  switch (compaction_reason) {
    case CompactionReason::kUnknown:
      return "Unknown";
    case CompactionReason::kLevelL0FilesNum:
      return "LevelL0FilesNum";
    case CompactionReason::kLevelMaxLevelSize:
      return "LevelMaxLevelSize";
    case CompactionReason::kUniversalSizeAmplification:
      return "UniversalSizeAmplification";
    case CompactionReason::kUniversalSizeRatio:
      return "UniversalSizeRatio";
    case CompactionReason::kUniversalSortedRunNum:
      return "UniversalSortedRunNum";
    case CompactionReason::kFIFOMaxSize:
      return "FIFOMaxSize";
    case CompactionReason::kFIFOReduceNumFiles:
      return "FIFOReduceNumFiles";
    case CompactionReason::kFIFOTtl:
      return "FIFOTtl";
    case CompactionReason::kManualCompaction:
      return "ManualCompaction";
    case CompactionReason::kFilesMarkedForCompaction:
      return "FilesMarkedForCompaction";
    case CompactionReason::kBottommostFiles:
      return "BottommostFiles";
    case CompactionReason::kTtl:
      return "Ttl";
    case CompactionReason::kFlush:
      return "Flush";
    case CompactionReason::kExternalSstIngestion:
      return "ExternalSstIngestion";
    case CompactionReason::kPeriodicCompaction:
      return "PeriodicCompaction";
    case CompactionReason::kChangeTemperature:
      return "ChangeTemperature";
    case CompactionReason::kForcedBlobGC:
      return "ForcedBlobGC";
    case CompactionReason::kRoundRobinTtl:
      return "RoundRobinTtl";
    case CompactionReason::kRefitLevel:
      return "RefitLevel";
    case CompactionReason::kNumOfReasons:
      // fall through
    default:
      assert(false);
      return "Invalid";
  }
}

const char* GetCompactionPenultimateOutputRangeTypeString(
    Compaction::PenultimateOutputRangeType range_type) {
  switch (range_type) {
    case Compaction::PenultimateOutputRangeType::kNotSupported:
      return "NotSupported";
    case Compaction::PenultimateOutputRangeType::kFullRange:
      return "FullRange";
    case Compaction::PenultimateOutputRangeType::kNonLastRange:
      return "NonLastRange";
    case Compaction::PenultimateOutputRangeType::kDisabled:
      return "Disabled";
    default:
      assert(false);
      return "Invalid";
  }
}

CompactionJob::CompactionJob(
    int job_id, Compaction* compaction, const ImmutableDBOptions& db_options,
    const MutableDBOptions& mutable_db_options, const FileOptions& file_options,
    VersionSet* versions, const std::atomic<bool>* shutting_down,
    LogBuffer* log_buffer, FSDirectory* db_directory,
    FSDirectory* output_directory, FSDirectory* blob_output_directory,
    Statistics* stats, InstrumentedMutex* db_mutex,
    ErrorHandler* db_error_handler,
    std::vector<SequenceNumber> existing_snapshots,
    SequenceNumber earliest_write_conflict_snapshot,
    const SnapshotChecker* snapshot_checker, JobContext* job_context,
    std::shared_ptr<Cache> table_cache, EventLogger* event_logger,
    bool paranoid_file_checks, bool measure_io_stats, const std::string& dbname,
    CompactionJobStats* compaction_job_stats, Env::Priority thread_pri,
    const std::shared_ptr<IOTracer>& io_tracer,
    const std::atomic<bool>& manual_compaction_canceled,
    const std::string& db_id, const std::string& db_session_id,
    std::string full_history_ts_low, std::string trim_ts,
    BlobFileCompletionCallback* blob_callback, int* bg_compaction_scheduled,
    int* bg_bottom_compaction_scheduled)
    : compact_(new CompactionState(compaction)),
      compaction_stats_(compaction->compaction_reason(), 1),
      db_options_(db_options),
      mutable_db_options_copy_(mutable_db_options),
      log_buffer_(log_buffer),
      output_directory_(output_directory),
      stats_(stats),
      bottommost_level_(false),
      write_hint_(Env::WLTH_NOT_SET),
      compaction_job_stats_(compaction_job_stats),
      job_id_(job_id),
      dbname_(dbname),
      db_id_(db_id),
      db_session_id_(db_session_id),
      file_options_(file_options),
      env_(db_options.env),
      io_tracer_(io_tracer),
      fs_(db_options.fs, io_tracer),
      file_options_for_read_(
          fs_->OptimizeForCompactionTableRead(file_options, db_options_)),
      versions_(versions),
      shutting_down_(shutting_down),
      manual_compaction_canceled_(manual_compaction_canceled),
      db_directory_(db_directory),
      blob_output_directory_(blob_output_directory),
      db_mutex_(db_mutex),
      db_error_handler_(db_error_handler),
      existing_snapshots_(std::move(existing_snapshots)),
      earliest_write_conflict_snapshot_(earliest_write_conflict_snapshot),
      snapshot_checker_(snapshot_checker),
      job_context_(job_context),
      table_cache_(std::move(table_cache)),
      event_logger_(event_logger),
      paranoid_file_checks_(paranoid_file_checks),
      measure_io_stats_(measure_io_stats),
      thread_pri_(thread_pri),
      full_history_ts_low_(std::move(full_history_ts_low)),
      trim_ts_(std::move(trim_ts)),
      blob_callback_(blob_callback),
      extra_num_subcompaction_threads_reserved_(0),
      bg_compaction_scheduled_(bg_compaction_scheduled),
      bg_bottom_compaction_scheduled_(bg_bottom_compaction_scheduled) {
  assert(compaction_job_stats_ != nullptr);
  assert(log_buffer_ != nullptr);

  const auto* cfd = compact_->compaction->column_family_data();
  ThreadStatusUtil::SetColumnFamily(cfd, cfd->ioptions()->env,
                                    db_options_.enable_thread_tracking);
  ThreadStatusUtil::SetThreadOperation(ThreadStatus::OP_COMPACTION);
  ReportStartedCompaction(compaction);
}

CompactionJob::~CompactionJob() {
  assert(compact_ == nullptr);
  ThreadStatusUtil::ResetThreadStatus();
}

void CompactionJob::ReportStartedCompaction(Compaction* compaction) {
  const auto* cfd = compact_->compaction->column_family_data();
  ThreadStatusUtil::SetColumnFamily(cfd, cfd->ioptions()->env,
                                    db_options_.enable_thread_tracking);

  ThreadStatusUtil::SetThreadOperationProperty(ThreadStatus::COMPACTION_JOB_ID,
                                               job_id_);

  ThreadStatusUtil::SetThreadOperationProperty(
      ThreadStatus::COMPACTION_INPUT_OUTPUT_LEVEL,
      (static_cast<uint64_t>(compact_->compaction->start_level()) << 32) +
          compact_->compaction->output_level());

  // In the current design, a CompactionJob is always created
  // for non-trivial compaction.
  assert(compaction->IsTrivialMove() == false ||
         compaction->is_manual_compaction() == true);

  ThreadStatusUtil::SetThreadOperationProperty(
      ThreadStatus::COMPACTION_PROP_FLAGS,
      compaction->is_manual_compaction() +
          (compaction->deletion_compaction() << 1));

  ThreadStatusUtil::SetThreadOperationProperty(
      ThreadStatus::COMPACTION_TOTAL_INPUT_BYTES,
      compaction->CalculateTotalInputSize());

  IOSTATS_RESET(bytes_written);
  IOSTATS_RESET(bytes_read);
  ThreadStatusUtil::SetThreadOperationProperty(
      ThreadStatus::COMPACTION_BYTES_WRITTEN, 0);
  ThreadStatusUtil::SetThreadOperationProperty(
      ThreadStatus::COMPACTION_BYTES_READ, 0);

  // Set the thread operation after operation properties
  // to ensure GetThreadList() can always show them all together.
  ThreadStatusUtil::SetThreadOperation(ThreadStatus::OP_COMPACTION);

  compaction_job_stats_->is_manual_compaction =
      compaction->is_manual_compaction();
  compaction_job_stats_->is_full_compaction = compaction->is_full_compaction();
}

void CompactionJob::Prepare() {
  AutoThreadOperationStageUpdater stage_updater(
      ThreadStatus::STAGE_COMPACTION_PREPARE);

  // Generate file_levels_ for compaction before making Iterator
  auto* c = compact_->compaction;
  ColumnFamilyData* cfd = c->column_family_data();
  assert(cfd != nullptr);
  assert(cfd->current()->storage_info()->NumLevelFiles(
             compact_->compaction->level()) > 0);

  write_hint_ = cfd->CalculateSSTWriteHint(c->output_level());
  bottommost_level_ = c->bottommost_level();

  if (c->ShouldFormSubcompactions()) {
    StopWatch sw(db_options_.clock, stats_, SUBCOMPACTION_SETUP_TIME);
    GenSubcompactionBoundaries();
  }
  if (boundaries_.size() > 1) {
    for (size_t i = 0; i <= boundaries_.size(); i++) {
      compact_->sub_compact_states.emplace_back(
          c, (i != 0) ? std::optional<Slice>(boundaries_[i - 1]) : std::nullopt,
          (i != boundaries_.size()) ? std::optional<Slice>(boundaries_[i])
                                    : std::nullopt,
          static_cast<uint32_t>(i));
      // assert to validate that boundaries don't have same user keys (without
      // timestamp part).
      assert(i == 0 || i == boundaries_.size() ||
             cfd->user_comparator()->CompareWithoutTimestamp(
                 boundaries_[i - 1], boundaries_[i]) < 0);
    }
    RecordInHistogram(stats_, NUM_SUBCOMPACTIONS_SCHEDULED,
                      compact_->sub_compact_states.size());
  } else {
    compact_->sub_compact_states.emplace_back(c, std::nullopt, std::nullopt,
                                              /*sub_job_id*/ 0);
  }

  // collect all seqno->time information from the input files which will be used
  // to encode seqno->time to the output files.
  uint64_t preserve_time_duration =
      std::max(c->immutable_options()->preserve_internal_time_seconds,
               c->immutable_options()->preclude_last_level_data_seconds);

  if (preserve_time_duration > 0) {
    // setup seqno_time_mapping_
    seqno_time_mapping_.SetMaxTimeDuration(preserve_time_duration);
    for (const auto& each_level : *c->inputs()) {
      for (const auto& fmd : each_level.files) {
        std::shared_ptr<const TableProperties> tp;
        Status s = cfd->current()->GetTableProperties(&tp, fmd, nullptr);
        if (s.ok()) {
          seqno_time_mapping_.Add(tp->seqno_to_time_mapping)
              .PermitUncheckedError();
          seqno_time_mapping_.Add(fmd->fd.smallest_seqno,
                                  fmd->oldest_ancester_time);
        }
      }
    }

    auto status = seqno_time_mapping_.Sort();
    if (!status.ok()) {
      ROCKS_LOG_WARN(
          db_options_.info_log,
          "[%s] [JOB %d] Invalid sequence number to time mapping: Status: %s",
          cfd->GetName().c_str(), job_id_, status.ToString().c_str());
    }
    int64_t _current_time = 0;
    status = db_options_.clock->GetCurrentTime(&_current_time);
    if (!status.ok()) {
      ROCKS_LOG_WARN(
          db_options_.info_log,
          "[%s] [JOB %d] Failed to get current time in compaction: Status: %s",
          cfd->GetName().c_str(), job_id_, status.ToString().c_str());
      // preserve all time information
      preserve_time_min_seqno_ = 0;
      preclude_last_level_min_seqno_ = 0;
    } else {
      seqno_time_mapping_.TruncateOldEntries(_current_time);
      uint64_t preserve_time =
          static_cast<uint64_t>(_current_time) > preserve_time_duration
              ? _current_time - preserve_time_duration
              : 0;
      preserve_time_min_seqno_ =
          seqno_time_mapping_.GetOldestSequenceNum(preserve_time);
      if (c->immutable_options()->preclude_last_level_data_seconds > 0) {
        uint64_t preclude_last_level_time =
            static_cast<uint64_t>(_current_time) >
                    c->immutable_options()->preclude_last_level_data_seconds
                ? _current_time -
                      c->immutable_options()->preclude_last_level_data_seconds
                : 0;
        preclude_last_level_min_seqno_ =
            seqno_time_mapping_.GetOldestSequenceNum(preclude_last_level_time);
      }
    }
  }
}

uint64_t CompactionJob::GetSubcompactionsLimit() {
  return extra_num_subcompaction_threads_reserved_ +
         std::max(
             std::uint64_t(1),
             static_cast<uint64_t>(compact_->compaction->max_subcompactions()));
}

void CompactionJob::AcquireSubcompactionResources(
    int num_extra_required_subcompactions) {
  TEST_SYNC_POINT("CompactionJob::AcquireSubcompactionResources:0");
  TEST_SYNC_POINT("CompactionJob::AcquireSubcompactionResources:1");
  int max_db_compactions =
      DBImpl::GetBGJobLimits(
          mutable_db_options_copy_.max_background_flushes,
          mutable_db_options_copy_.max_background_compactions,
          mutable_db_options_copy_.max_background_jobs,
          versions_->GetColumnFamilySet()
              ->write_controller_ptr()
              ->NeedSpeedupCompaction())
          .max_compactions;
  InstrumentedMutexLock l(db_mutex_);
  // Apply min function first since We need to compute the extra subcompaction
  // against compaction limits. And then try to reserve threads for extra
  // subcompactions. The actual number of reserved threads could be less than
  // the desired number.
  int available_bg_compactions_against_db_limit =
      std::max(max_db_compactions - *bg_compaction_scheduled_ -
                   *bg_bottom_compaction_scheduled_,
               0);
  // Reservation only supports backgrdoun threads of which the priority is
  // between BOTTOM and HIGH. Need to degrade the priority to HIGH if the
  // origin thread_pri_ is higher than that. Similar to ReleaseThreads().
  extra_num_subcompaction_threads_reserved_ =
      env_->ReserveThreads(std::min(num_extra_required_subcompactions,
                                    available_bg_compactions_against_db_limit),
                           std::min(thread_pri_, Env::Priority::HIGH));

  // Update bg_compaction_scheduled_ or bg_bottom_compaction_scheduled_
  // depending on if this compaction has the bottommost priority
  if (thread_pri_ == Env::Priority::BOTTOM) {
    *bg_bottom_compaction_scheduled_ +=
        extra_num_subcompaction_threads_reserved_;
  } else {
    *bg_compaction_scheduled_ += extra_num_subcompaction_threads_reserved_;
  }
}

void CompactionJob::ShrinkSubcompactionResources(uint64_t num_extra_resources) {
  // Do nothing when we have zero resources to shrink
  if (num_extra_resources == 0) return;
  db_mutex_->Lock();
  // We cannot release threads more than what we reserved before
  int extra_num_subcompaction_threads_released = env_->ReleaseThreads(
      (int)num_extra_resources, std::min(thread_pri_, Env::Priority::HIGH));
  // Update the number of reserved threads and the number of background
  // scheduled compactions for this compaction job
  extra_num_subcompaction_threads_reserved_ -=
      extra_num_subcompaction_threads_released;
  // TODO (zichen): design a test case with new subcompaction partitioning
  // when the number of actual partitions is less than the number of planned
  // partitions
  assert(extra_num_subcompaction_threads_released == (int)num_extra_resources);
  // Update bg_compaction_scheduled_ or bg_bottom_compaction_scheduled_
  // depending on if this compaction has the bottommost priority
  if (thread_pri_ == Env::Priority::BOTTOM) {
    *bg_bottom_compaction_scheduled_ -=
        extra_num_subcompaction_threads_released;
  } else {
    *bg_compaction_scheduled_ -= extra_num_subcompaction_threads_released;
  }
  db_mutex_->Unlock();
  TEST_SYNC_POINT("CompactionJob::ShrinkSubcompactionResources:0");
}

void CompactionJob::ReleaseSubcompactionResources() {
  if (extra_num_subcompaction_threads_reserved_ == 0) {
    return;
  }
  {
    InstrumentedMutexLock l(db_mutex_);
    // The number of reserved threads becomes larger than 0 only if the
    // compaction prioity is round robin and there is no sufficient
    // sub-compactions available

    // The scheduled compaction must be no less than 1 + extra number
    // subcompactions using acquired resources since this compaction job has not
    // finished yet
    assert(*bg_bottom_compaction_scheduled_ >=
               1 + extra_num_subcompaction_threads_reserved_ ||
           *bg_compaction_scheduled_ >=
               1 + extra_num_subcompaction_threads_reserved_);
  }
  ShrinkSubcompactionResources(extra_num_subcompaction_threads_reserved_);
}

struct RangeWithSize {
  Range range;
  uint64_t size;

  RangeWithSize(const Slice& a, const Slice& b, uint64_t s = 0)
      : range(a, b), size(s) {}
};

void CompactionJob::GenSubcompactionBoundaries() {
  // The goal is to find some boundary keys so that we can evenly partition
  // the compaction input data into max_subcompactions ranges.
  // For every input file, we ask TableReader to estimate 128 anchor points
  // that evenly partition the input file into 128 ranges and the range
  // sizes. This can be calculated by scanning index blocks of the file.
  // Once we have the anchor points for all the input files, we merge them
  // together and try to find keys dividing ranges evenly.
  // For example, if we have two input files, and each returns following
  // ranges:
  //   File1: (a1, 1000), (b1, 1200), (c1, 1100)
  //   File2: (a2, 1100), (b2, 1000), (c2, 1000)
  // We total sort the keys to following:
  //  (a1, 1000), (a2, 1100), (b1, 1200), (b2, 1000), (c1, 1100), (c2, 1000)
  // We calculate the total size by adding up all ranges' size, which is 6400.
  // If we would like to partition into 2 subcompactions, the target of the
  // range size is 3200. Based on the size, we take "b1" as the partition key
  // since the first three ranges would hit 3200.
  //
  // Note that the ranges are actually overlapping. For example, in the example
  // above, the range ending with "b1" is overlapping with the range ending with
  // "b2". So the size 1000+1100+1200 is an underestimation of data size up to
  // "b1". In extreme cases where we only compact N L0 files, a range can
  // overlap with N-1 other ranges. Since we requested a relatively large number
  // (128) of ranges from each input files, even N range overlapping would
  // cause relatively small inaccuracy.

  auto* c = compact_->compaction;
  if (c->max_subcompactions() <= 1 &&
      !(c->immutable_options()->compaction_pri == kRoundRobin &&
        c->immutable_options()->compaction_style == kCompactionStyleLevel)) {
    return;
  }
  auto* cfd = c->column_family_data();
  const Comparator* cfd_comparator = cfd->user_comparator();
  const InternalKeyComparator& icomp = cfd->internal_comparator();

  auto* v = compact_->compaction->input_version();
  int base_level = v->storage_info()->base_level();
  InstrumentedMutexUnlock unlock_guard(db_mutex_);

  uint64_t total_size = 0;
  std::vector<TableReader::Anchor> all_anchors;
  int start_lvl = c->start_level();
  int out_lvl = c->output_level();

  for (size_t lvl_idx = 0; lvl_idx < c->num_input_levels(); lvl_idx++) {
    int lvl = c->level(lvl_idx);
    if (lvl >= start_lvl && lvl <= out_lvl) {
      const LevelFilesBrief* flevel = c->input_levels(lvl_idx);
      size_t num_files = flevel->num_files;

      if (num_files == 0) {
        continue;
      }

      for (size_t i = 0; i < num_files; i++) {
        FileMetaData* f = flevel->files[i].file_metadata;
        std::vector<TableReader::Anchor> my_anchors;
        Status s = cfd->table_cache()->ApproximateKeyAnchors(
            ReadOptions(), icomp, *f, my_anchors);
        if (!s.ok() || my_anchors.empty()) {
          my_anchors.emplace_back(f->largest.user_key(), f->fd.GetFileSize());
        }
        for (auto& ac : my_anchors) {
          // Can be optimize to avoid this loop.
          total_size += ac.range_size;
        }

        all_anchors.insert(all_anchors.end(), my_anchors.begin(),
                           my_anchors.end());
      }
    }
  }
  // Here we total sort all the anchor points across all files and go through
  // them in the sorted order to find partitioning boundaries.
  // Not the most efficient implementation. A much more efficient algorithm
  // probably exists. But they are more complex. If performance turns out to
  // be a problem, we can optimize.
  std::sort(
      all_anchors.begin(), all_anchors.end(),
      [cfd_comparator](TableReader::Anchor& a, TableReader::Anchor& b) -> bool {
        return cfd_comparator->CompareWithoutTimestamp(a.user_key, b.user_key) <
               0;
      });

  // Remove duplicated entries from boundaries.
  all_anchors.erase(
      std::unique(all_anchors.begin(), all_anchors.end(),
                  [cfd_comparator](TableReader::Anchor& a,
                                   TableReader::Anchor& b) -> bool {
                    return cfd_comparator->CompareWithoutTimestamp(
                               a.user_key, b.user_key) == 0;
                  }),
      all_anchors.end());

  // Get the number of planned subcompactions, may update reserve threads
  // and update extra_num_subcompaction_threads_reserved_ for round-robin
  uint64_t num_planned_subcompactions;
  if (c->immutable_options()->compaction_pri == kRoundRobin &&
      c->immutable_options()->compaction_style == kCompactionStyleLevel) {
    // For round-robin compaction prioity, we need to employ more
    // subcompactions (may exceed the max_subcompaction limit). The extra
    // subcompactions will be executed using reserved threads and taken into
    // account bg_compaction_scheduled or bg_bottom_compaction_scheduled.

    // Initialized by the number of input files
    num_planned_subcompactions = static_cast<uint64_t>(c->num_input_files(0));
    uint64_t max_subcompactions_limit = GetSubcompactionsLimit();
    if (max_subcompactions_limit < num_planned_subcompactions) {
      // Assert two pointers are not empty so that we can use extra
      // subcompactions against db compaction limits
      assert(bg_bottom_compaction_scheduled_ != nullptr);
      assert(bg_compaction_scheduled_ != nullptr);
      // Reserve resources when max_subcompaction is not sufficient
      AcquireSubcompactionResources(
          (int)(num_planned_subcompactions - max_subcompactions_limit));
      // Subcompactions limit changes after acquiring additional resources.
      // Need to call GetSubcompactionsLimit() again to update the number
      // of planned subcompactions
      num_planned_subcompactions =
          std::min(num_planned_subcompactions, GetSubcompactionsLimit());
    } else {
      num_planned_subcompactions = max_subcompactions_limit;
    }
  } else {
    num_planned_subcompactions = GetSubcompactionsLimit();
  }

  TEST_SYNC_POINT_CALLBACK("CompactionJob::GenSubcompactionBoundaries:0",
                           &num_planned_subcompactions);
  if (num_planned_subcompactions == 1) return;

  // Group the ranges into subcompactions
  uint64_t target_range_size = std::max(
      total_size / num_planned_subcompactions,
      MaxFileSizeForLevel(
          *(c->mutable_cf_options()), out_lvl,
          c->immutable_options()->compaction_style, base_level,
          c->immutable_options()->level_compaction_dynamic_level_bytes));

  if (target_range_size >= total_size) {
    return;
  }

  uint64_t next_threshold = target_range_size;
  uint64_t cumulative_size = 0;
  uint64_t num_actual_subcompactions = 1U;
  for (TableReader::Anchor& anchor : all_anchors) {
    cumulative_size += anchor.range_size;
    if (cumulative_size > next_threshold) {
      next_threshold += target_range_size;
      num_actual_subcompactions++;
      boundaries_.push_back(anchor.user_key);
    }
    if (num_actual_subcompactions == num_planned_subcompactions) {
      break;
    }
  }
  TEST_SYNC_POINT_CALLBACK("CompactionJob::GenSubcompactionBoundaries:1",
                           &num_actual_subcompactions);
  // Shrink extra subcompactions resources when extra resrouces are acquired
  ShrinkSubcompactionResources(
      std::min((int)(num_planned_subcompactions - num_actual_subcompactions),
               extra_num_subcompaction_threads_reserved_));
}

Status CompactionJob::Run() {
  AutoThreadOperationStageUpdater stage_updater(
      ThreadStatus::STAGE_COMPACTION_RUN);
  TEST_SYNC_POINT("CompactionJob::Run():Start");
  log_buffer_->FlushBufferToLog();
  LogCompaction();

  const size_t num_threads = compact_->sub_compact_states.size();
  assert(num_threads > 0);
  const uint64_t start_micros = db_options_.clock->NowMicros();

  // Launch a thread for each of subcompactions 1...num_threads-1
  std::vector<port::Thread> thread_pool;
  thread_pool.reserve(num_threads - 1);
  for (size_t i = 1; i < compact_->sub_compact_states.size(); i++) {
    thread_pool.emplace_back(&CompactionJob::ProcessKeyValueCompaction, this,
                             &compact_->sub_compact_states[i]);
  }

  // Always schedule the first subcompaction (whether or not there are also
  // others) in the current thread to be efficient with resources
  ProcessKeyValueCompaction(&compact_->sub_compact_states[0]);

  // Wait for all other threads (if there are any) to finish execution
  for (auto& thread : thread_pool) {
    thread.join();
  }

  compaction_stats_.SetMicros(db_options_.clock->NowMicros() - start_micros);

  for (auto& state : compact_->sub_compact_states) {
    compaction_stats_.AddCpuMicros(state.compaction_job_stats.cpu_micros);
    state.RemoveLastEmptyOutput();
  }

  RecordTimeToHistogram(stats_, COMPACTION_TIME,
                        compaction_stats_.stats.micros);
  RecordTimeToHistogram(stats_, COMPACTION_CPU_TIME,
                        compaction_stats_.stats.cpu_micros);

  TEST_SYNC_POINT("CompactionJob::Run:BeforeVerify");

  // Check if any thread encountered an error during execution
  Status status;
  IOStatus io_s;
  bool wrote_new_blob_files = false;

  for (const auto& state : compact_->sub_compact_states) {
    if (!state.status.ok()) {
      status = state.status;
      io_s = state.io_status;
      break;
    }

    if (state.Current().HasBlobFileAdditions()) {
      wrote_new_blob_files = true;
    }
  }

  if (io_status_.ok()) {
    io_status_ = io_s;
  }
  if (status.ok()) {
    constexpr IODebugContext* dbg = nullptr;

    if (output_directory_) {
      io_s = output_directory_->FsyncWithDirOptions(
          IOOptions(), dbg,
          DirFsyncOptions(DirFsyncOptions::FsyncReason::kNewFileSynced));
    }

    if (io_s.ok() && wrote_new_blob_files && blob_output_directory_ &&
        blob_output_directory_ != output_directory_) {
      io_s = blob_output_directory_->FsyncWithDirOptions(
          IOOptions(), dbg,
          DirFsyncOptions(DirFsyncOptions::FsyncReason::kNewFileSynced));
    }
  }
  if (io_status_.ok()) {
    io_status_ = io_s;
  }
  if (status.ok()) {
    status = io_s;
  }
  if (status.ok()) {
    thread_pool.clear();
    std::vector<const CompactionOutputs::Output*> files_output;
    for (const auto& state : compact_->sub_compact_states) {
      for (const auto& output : state.GetOutputs()) {
        files_output.emplace_back(&output);
      }
    }
    ColumnFamilyData* cfd = compact_->compaction->column_family_data();
    auto& prefix_extractor =
        compact_->compaction->mutable_cf_options()->prefix_extractor;
    std::atomic<size_t> next_file_idx(0);
    auto verify_table = [&](Status& output_status) {
      while (true) {
        size_t file_idx = next_file_idx.fetch_add(1);
        if (file_idx >= files_output.size()) {
          break;
        }
        // Verify that the table is usable
        // We set for_compaction to false and don't
        // OptimizeForCompactionTableRead here because this is a special case
        // after we finish the table building No matter whether
        // use_direct_io_for_flush_and_compaction is true, we will regard this
        // verification as user reads since the goal is to cache it here for
        // further user reads
        ReadOptions read_options;
        InternalIterator* iter = cfd->table_cache()->NewIterator(
            read_options, file_options_, cfd->internal_comparator(),
            files_output[file_idx]->meta, /*range_del_agg=*/nullptr,
            prefix_extractor,
            /*table_reader_ptr=*/nullptr,
            cfd->internal_stats()->GetFileReadHist(
                compact_->compaction->output_level()),
            TableReaderCaller::kCompactionRefill, /*arena=*/nullptr,
            /*skip_filters=*/false, compact_->compaction->output_level(),
            MaxFileSizeForL0MetaPin(
                *compact_->compaction->mutable_cf_options()),
            /*smallest_compaction_key=*/nullptr,
            /*largest_compaction_key=*/nullptr,
            /*allow_unprepared_value=*/false);
        auto s = iter->status();

        if (s.ok() && paranoid_file_checks_) {
          OutputValidator validator(cfd->internal_comparator(),
                                    /*_enable_order_check=*/true,
                                    /*_enable_hash=*/true);
          for (iter->SeekToFirst(); iter->Valid(); iter->Next()) {
            s = validator.Add(iter->key(), iter->value());
            if (!s.ok()) {
              break;
            }
          }
          if (s.ok()) {
            s = iter->status();
          }
          if (s.ok() &&
              !validator.CompareValidator(files_output[file_idx]->validator)) {
            s = Status::Corruption("Paranoid checksums do not match");
          }
        }

        delete iter;

        if (!s.ok()) {
          output_status = s;
          break;
        }
      }
    };
    for (size_t i = 1; i < compact_->sub_compact_states.size(); i++) {
      thread_pool.emplace_back(
          verify_table, std::ref(compact_->sub_compact_states[i].status));
    }
    verify_table(compact_->sub_compact_states[0].status);
    for (auto& thread : thread_pool) {
      thread.join();
    }

    for (const auto& state : compact_->sub_compact_states) {
      if (!state.status.ok()) {
        status = state.status;
        break;
      }
    }
  }

  ReleaseSubcompactionResources();
  TEST_SYNC_POINT("CompactionJob::ReleaseSubcompactionResources:0");
  TEST_SYNC_POINT("CompactionJob::ReleaseSubcompactionResources:1");

  TablePropertiesCollection tp;
  for (const auto& state : compact_->sub_compact_states) {
    for (const auto& output : state.GetOutputs()) {
      auto fn =
          TableFileName(state.compaction->immutable_options()->cf_paths,
                        output.meta.fd.GetNumber(), output.meta.fd.GetPathId());
      tp[fn] = output.table_properties;
    }
  }
  compact_->compaction->SetOutputTableProperties(std::move(tp));

  // Finish up all book-keeping to unify the subcompaction results
  compact_->AggregateCompactionStats(compaction_stats_, *compaction_job_stats_);
  UpdateCompactionStats();

  RecordCompactionIOStats();
  LogFlush(db_options_.info_log);
  TEST_SYNC_POINT("CompactionJob::Run():End");

  compact_->status = status;
  return status;
}

Status CompactionJob::Install(const MutableCFOptions& mutable_cf_options) {
  assert(compact_);

  AutoThreadOperationStageUpdater stage_updater(
      ThreadStatus::STAGE_COMPACTION_INSTALL);
  db_mutex_->AssertHeld();
  Status status = compact_->status;

  ColumnFamilyData* cfd = compact_->compaction->column_family_data();
  assert(cfd);

  int output_level = compact_->compaction->output_level();
  cfd->internal_stats()->AddCompactionStats(output_level, thread_pri_,
                                            compaction_stats_);

  if (status.ok()) {
    status = InstallCompactionResults(mutable_cf_options);
  }
  if (!versions_->io_status().ok()) {
    io_status_ = versions_->io_status();
  }

  VersionStorageInfo::LevelSummaryStorage tmp;
  auto vstorage = cfd->current()->storage_info();
  const auto& stats = compaction_stats_.stats;

  double read_write_amp = 0.0;
  double write_amp = 0.0;
  double bytes_read_per_sec = 0;
  double bytes_written_per_sec = 0;

  const uint64_t bytes_read_non_output_and_blob =
      stats.bytes_read_non_output_levels + stats.bytes_read_blob;
  const uint64_t bytes_read_all =
      stats.bytes_read_output_level + bytes_read_non_output_and_blob;
  const uint64_t bytes_written_all =
      stats.bytes_written + stats.bytes_written_blob;

  if (bytes_read_non_output_and_blob > 0) {
    read_write_amp = (bytes_written_all + bytes_read_all) /
                     static_cast<double>(bytes_read_non_output_and_blob);
    write_amp =
        bytes_written_all / static_cast<double>(bytes_read_non_output_and_blob);
  }
  if (stats.micros > 0) {
    bytes_read_per_sec = bytes_read_all / static_cast<double>(stats.micros);
    bytes_written_per_sec =
        bytes_written_all / static_cast<double>(stats.micros);
  }

  const std::string& column_family_name = cfd->GetName();

  constexpr double kMB = 1048576.0;

  ROCKS_LOG_BUFFER(
      log_buffer_,
      "[%s] [JOB %d] compacted to: %s, MB/sec: %.1f rd, %.1f wr, level %d, "
      "files in(%d, %d) out(%d +%d blob) "
      "MB in(%.1f, %.1f +%.1f blob) out(%.1f +%.1f blob), "
      "read-write-amplify(%.1f) write-amplify(%.1f) %s, records in: %" PRIu64
      ", records dropped: %" PRIu64 " output_compression: %s\n",
      column_family_name.c_str(), job_id_, vstorage->LevelSummary(&tmp),
      bytes_read_per_sec, bytes_written_per_sec,
      compact_->compaction->output_level(),
      stats.num_input_files_in_non_output_levels,
      stats.num_input_files_in_output_level, stats.num_output_files,
      stats.num_output_files_blob, stats.bytes_read_non_output_levels / kMB,
      stats.bytes_read_output_level / kMB, stats.bytes_read_blob / kMB,
      stats.bytes_written / kMB, stats.bytes_written_blob / kMB, read_write_amp,
      write_amp, status.ToString().c_str(), stats.num_input_records,
      stats.num_dropped_records,
      CompressionTypeToString(compact_->compaction->output_compression())
          .c_str());

  const auto& blob_files = vstorage->GetBlobFiles();
  if (!blob_files.empty()) {
    assert(blob_files.front());
    assert(blob_files.back());

    ROCKS_LOG_BUFFER(log_buffer_,
                     "[%s] [JOB %d] Blob file summary: head=%" PRIu64
                     ", tail=%" PRIu64 "\n",
                     column_family_name.c_str(), job_id_,
                     blob_files.front()->GetBlobFileNumber(),
                     blob_files.back()->GetBlobFileNumber());
  }

  if (compaction_stats_.has_penultimate_level_output) {
    ROCKS_LOG_BUFFER(
        log_buffer_,
        "[%s] [JOB %d] has Penultimate Level output: %" PRIu64
        ", level %d, number of files: %" PRIu64 ", number of records: %" PRIu64,
        column_family_name.c_str(), job_id_,
        compaction_stats_.penultimate_level_stats.bytes_written,
        compact_->compaction->GetPenultimateLevel(),
        compaction_stats_.penultimate_level_stats.num_output_files,
        compaction_stats_.penultimate_level_stats.num_output_records);
  }

  UpdateCompactionJobStats(stats);

  auto stream = event_logger_->LogToBuffer(log_buffer_, 8192);
  stream << "job" << job_id_ << "event"
         << "compaction_finished"
         << "compaction_time_micros" << stats.micros << "cf_name"
         << column_family_name << "compaction_time_cpu_micros"
         << stats.cpu_micros << "output_level"
         << compact_->compaction->output_level() << "num_output_files"
         << stats.num_output_files << "total_output_size"
         << stats.bytes_written;

  if (stats.num_output_files_blob > 0) {
    stream << "num_blob_output_files" << stats.num_output_files_blob
           << "total_blob_output_size" << stats.bytes_written_blob;
  }

  stream << "num_input_records" << stats.num_input_records
         << "num_output_records" << stats.num_output_records
         << "num_subcompactions" << compact_->sub_compact_states.size()
         << "output_compression"
         << CompressionTypeToString(compact_->compaction->output_compression());

  stream << "num_single_delete_mismatches"
         << compaction_job_stats_->num_single_del_mismatch;
  stream << "num_single_delete_fallthrough"
         << compaction_job_stats_->num_single_del_fallthru;

  if (measure_io_stats_) {
    stream << "file_write_nanos" << compaction_job_stats_->file_write_nanos;
    stream << "file_range_sync_nanos"
           << compaction_job_stats_->file_range_sync_nanos;
    stream << "file_fsync_nanos" << compaction_job_stats_->file_fsync_nanos;
    stream << "file_prepare_write_nanos"
           << compaction_job_stats_->file_prepare_write_nanos;
  }

  stream << "lsm_state";
  stream.StartArray();
  for (int level = 0; level < vstorage->num_levels(); ++level) {
    stream << vstorage->NumLevelFiles(level);
  }
  stream.EndArray();

  if (!blob_files.empty()) {
    assert(blob_files.front());
    stream << "blob_file_head" << blob_files.front()->GetBlobFileNumber();

    assert(blob_files.back());
    stream << "blob_file_tail" << blob_files.back()->GetBlobFileNumber();
  }

  if (compaction_stats_.has_penultimate_level_output) {
    InternalStats::CompactionStats& pl_stats =
        compaction_stats_.penultimate_level_stats;
    stream << "penultimate_level_num_output_files" << pl_stats.num_output_files;
    stream << "penultimate_level_bytes_written" << pl_stats.bytes_written;
    stream << "penultimate_level_num_output_records"
           << pl_stats.num_output_records;
    stream << "penultimate_level_num_output_files_blob"
           << pl_stats.num_output_files_blob;
    stream << "penultimate_level_bytes_written_blob"
           << pl_stats.bytes_written_blob;
  }

  CleanupCompaction();
  return status;
}

void CompactionJob::NotifyOnSubcompactionBegin(
    SubcompactionState* sub_compact) {
  Compaction* c = compact_->compaction;

  if (db_options_.listeners.empty()) {
    return;
  }
  if (shutting_down_->load(std::memory_order_acquire)) {
    return;
  }
  if (c->is_manual_compaction() &&
      manual_compaction_canceled_.load(std::memory_order_acquire)) {
    return;
  }

  sub_compact->notify_on_subcompaction_completion = true;

  SubcompactionJobInfo info{};
  sub_compact->BuildSubcompactionJobInfo(info);
  info.job_id = static_cast<int>(job_id_);
  info.thread_id = env_->GetThreadID();

  for (const auto& listener : db_options_.listeners) {
    listener->OnSubcompactionBegin(info);
  }
  info.status.PermitUncheckedError();

}

void CompactionJob::NotifyOnSubcompactionCompleted(
    SubcompactionState* sub_compact) {

  if (db_options_.listeners.empty()) {
    return;
  }
  if (shutting_down_->load(std::memory_order_acquire)) {
    return;
  }

  if (sub_compact->notify_on_subcompaction_completion == false) {
    return;
  }

  SubcompactionJobInfo info{};
  sub_compact->BuildSubcompactionJobInfo(info);
  info.job_id = static_cast<int>(job_id_);
  info.thread_id = env_->GetThreadID();

  for (const auto& listener : db_options_.listeners) {
    listener->OnSubcompactionCompleted(info);
  }
}

void CompactionJob::ProcessKeyValueCompaction(SubcompactionState* sub_compact) {
  assert(sub_compact);
  assert(sub_compact->compaction);

  if (db_options_.compaction_service) {
    CompactionServiceJobStatus comp_status =
        ProcessKeyValueCompactionWithCompactionService(sub_compact);
    if (comp_status == CompactionServiceJobStatus::kSuccess ||
        comp_status == CompactionServiceJobStatus::kFailure) {
      return;
    }
    // fallback to local compaction
    assert(comp_status == CompactionServiceJobStatus::kUseLocal);
  }

  uint64_t prev_cpu_micros = db_options_.clock->CPUMicros();

  ColumnFamilyData* cfd = sub_compact->compaction->column_family_data();

  // Create compaction filter and fail the compaction if
  // IgnoreSnapshots() = false because it is not supported anymore
  const CompactionFilter* compaction_filter =
      cfd->ioptions()->compaction_filter;
  std::unique_ptr<CompactionFilter> compaction_filter_from_factory = nullptr;
  if (compaction_filter == nullptr) {
    compaction_filter_from_factory =
        sub_compact->compaction->CreateCompactionFilter();
    compaction_filter = compaction_filter_from_factory.get();
  }
  if (compaction_filter != nullptr && !compaction_filter->IgnoreSnapshots()) {
    sub_compact->status = Status::NotSupported(
        "CompactionFilter::IgnoreSnapshots() = false is not supported "
        "anymore.");
    return;
  }

  NotifyOnSubcompactionBegin(sub_compact);

  auto range_del_agg = std::make_unique<CompactionRangeDelAggregator>(
      &cfd->internal_comparator(), existing_snapshots_, &full_history_ts_low_,
      &trim_ts_);

  // TODO: since we already use C++17, should use
  // std::optional<const Slice> instead.
  const std::optional<Slice> start = sub_compact->start;
  const std::optional<Slice> end = sub_compact->end;

  std::optional<Slice> start_without_ts;
  std::optional<Slice> end_without_ts;

  ReadOptions read_options;
  read_options.verify_checksums = true;
  read_options.fill_cache = false;
  read_options.rate_limiter_priority = GetRateLimiterPriority();
  // Compaction iterators shouldn't be confined to a single prefix.
  // Compactions use Seek() for
  // (a) concurrent compactions,
  // (b) CompactionFilter::Decision::kRemoveAndSkipUntil.
  read_options.total_order_seek = true;

  // Remove the timestamps from boundaries because boundaries created in
  // GenSubcompactionBoundaries doesn't strip away the timestamp.
  size_t ts_sz = cfd->user_comparator()->timestamp_size();
  if (start.has_value()) {
    read_options.iterate_lower_bound = &start.value();
    if (ts_sz > 0) {
      start_without_ts = StripTimestampFromUserKey(start.value(), ts_sz);
      read_options.iterate_lower_bound = &start_without_ts.value();
    }
  }
  if (end.has_value()) {
    read_options.iterate_upper_bound = &end.value();
    if (ts_sz > 0) {
      end_without_ts = StripTimestampFromUserKey(end.value(), ts_sz);
      read_options.iterate_upper_bound = &end_without_ts.value();
    }
  }

  // Although the v2 aggregator is what the level iterator(s) know about,
  // the AddTombstones calls will be propagated down to the v1 aggregator.
  std::unique_ptr<InternalIterator> raw_input(versions_->MakeInputIterator(
      read_options, sub_compact->compaction, range_del_agg.get(),
      file_options_for_read_, start, end));
  InternalIterator* input = raw_input.get();

  IterKey start_ikey;
  IterKey end_ikey;
  Slice start_slice;
  Slice end_slice;
  Slice start_user_key{};
  Slice end_user_key{};

  static constexpr char kMaxTs[] =
      "\xff\xff\xff\xff\xff\xff\xff\xff\xff\xff\xff\xff\xff\xff\xff\xff";
  Slice ts_slice;
  std::string max_ts;
  if (ts_sz > 0) {
    if (ts_sz <= strlen(kMaxTs)) {
      ts_slice = Slice(kMaxTs, ts_sz);
    } else {
      max_ts = std::string(ts_sz, '\xff');
      ts_slice = Slice(max_ts);
    }
  }

  if (start.has_value()) {
    start_ikey.SetInternalKey(start.value(), kMaxSequenceNumber,
                              kValueTypeForSeek);
    if (ts_sz > 0) {
      start_ikey.UpdateInternalKey(kMaxSequenceNumber, kValueTypeForSeek,
                                   &ts_slice);
    }
    start_slice = start_ikey.GetInternalKey();
    start_user_key = start_ikey.GetUserKey();
  }
  if (end.has_value()) {
    end_ikey.SetInternalKey(end.value(), kMaxSequenceNumber, kValueTypeForSeek);
    if (ts_sz > 0) {
      end_ikey.UpdateInternalKey(kMaxSequenceNumber, kValueTypeForSeek,
                                 &ts_slice);
    }
    end_slice = end_ikey.GetInternalKey();
    end_user_key = end_ikey.GetUserKey();
  }

  std::unique_ptr<InternalIterator> clip;
  if (start.has_value() || end.has_value()) {
    clip = std::make_unique<ClippingIterator>(
        raw_input.get(), start.has_value() ? &start_slice : nullptr,
        end.has_value() ? &end_slice : nullptr, &cfd->internal_comparator());
    input = clip.get();
  }

  std::unique_ptr<InternalIterator> blob_counter;

  if (sub_compact->compaction->DoesInputReferenceBlobFiles()) {
    BlobGarbageMeter* meter = sub_compact->Current().CreateBlobGarbageMeter();
    blob_counter = std::make_unique<BlobCountingIterator>(input, meter);
    input = blob_counter.get();
  }

  std::unique_ptr<InternalIterator> trim_history_iter;
  if (ts_sz > 0 && !trim_ts_.empty()) {
    trim_history_iter = std::make_unique<HistoryTrimmingIterator>(
        input, cfd->user_comparator(), trim_ts_);
    input = trim_history_iter.get();
  }

  input->SeekToFirst();

  AutoThreadOperationStageUpdater stage_updater(
      ThreadStatus::STAGE_COMPACTION_PROCESS_KV);

  // I/O measurement variables
  PerfLevel prev_perf_level = PerfLevel::kEnableTime;
  const uint64_t kRecordStatsEvery = 1000;
  uint64_t prev_write_nanos = 0;
  uint64_t prev_fsync_nanos = 0;
  uint64_t prev_range_sync_nanos = 0;
  uint64_t prev_prepare_write_nanos = 0;
  uint64_t prev_cpu_write_nanos = 0;
  uint64_t prev_cpu_read_nanos = 0;
  if (measure_io_stats_) {
    prev_perf_level = GetPerfLevel();
    SetPerfLevel(PerfLevel::kEnableTimeAndCPUTimeExceptForMutex);
    prev_write_nanos = IOSTATS(write_nanos);
    prev_fsync_nanos = IOSTATS(fsync_nanos);
    prev_range_sync_nanos = IOSTATS(range_sync_nanos);
    prev_prepare_write_nanos = IOSTATS(prepare_write_nanos);
    prev_cpu_write_nanos = IOSTATS(cpu_write_nanos);
    prev_cpu_read_nanos = IOSTATS(cpu_read_nanos);
  }

  MergeHelper merge(
      env_, cfd->user_comparator(), cfd->ioptions()->merge_operator.get(),
      compaction_filter, db_options_.info_log.get(),
      false /* internal key corruption is expected */,
      existing_snapshots_.empty() ? 0 : existing_snapshots_.back(),
      snapshot_checker_, compact_->compaction->level(), db_options_.stats);

  const MutableCFOptions* mutable_cf_options =
      sub_compact->compaction->mutable_cf_options();
  assert(mutable_cf_options);

  std::vector<std::string> blob_file_paths;

  // TODO: BlobDB to support output_to_penultimate_level compaction, which needs
  //  2 builders, so may need to move to `CompactionOutputs`
  std::unique_ptr<BlobFileBuilder> blob_file_builder(
      (mutable_cf_options->enable_blob_files &&
       sub_compact->compaction->output_level() >=
           mutable_cf_options->blob_file_starting_level)
          ? new BlobFileBuilder(
                versions_, fs_.get(),
                sub_compact->compaction->immutable_options(),
                mutable_cf_options, &file_options_, db_id_, db_session_id_,
                job_id_, cfd->GetID(), cfd->GetName(), Env::IOPriority::IO_LOW,
                write_hint_, io_tracer_, blob_callback_,
                BlobFileCreationReason::kCompaction, &blob_file_paths,
                sub_compact->Current().GetBlobFileAdditionsPtr())
          : nullptr);

  TEST_SYNC_POINT("CompactionJob::Run():Inprogress");
  TEST_SYNC_POINT_CALLBACK(
      "CompactionJob::Run():PausingManualCompaction:1",
      reinterpret_cast<void*>(
          const_cast<std::atomic<bool>*>(&manual_compaction_canceled_)));

  const std::string* const full_history_ts_low =
      full_history_ts_low_.empty() ? nullptr : &full_history_ts_low_;
  const SequenceNumber job_snapshot_seq =
      job_context_ ? job_context_->GetJobSnapshotSequence()
                   : kMaxSequenceNumber;

  auto c_iter = std::make_unique<CompactionIterator>(
      input, cfd->user_comparator(), &merge, versions_->LastSequence(),
      &existing_snapshots_, earliest_write_conflict_snapshot_, job_snapshot_seq,
      snapshot_checker_, env_, ShouldReportDetailedTime(env_, stats_),
      /*expect_valid_internal_key=*/true, range_del_agg.get(),
      blob_file_builder.get(), db_options_.allow_data_in_errors,
      db_options_.enforce_single_del_contracts, manual_compaction_canceled_,
      sub_compact->compaction, compaction_filter, shutting_down_,
      db_options_.info_log, full_history_ts_low, preserve_time_min_seqno_,
      preclude_last_level_min_seqno_);
  c_iter->SeekToFirst();

  // Assign range delete aggregator to the target output level, which makes sure
  // it only output to single level
  sub_compact->AssignRangeDelAggregator(std::move(range_del_agg));

  const auto& c_iter_stats = c_iter->iter_stats();

  // define the open and close functions for the compaction files, which will be
  // used open/close output files when needed.
  const CompactionFileOpenFunc open_file_func =
      [this, sub_compact](CompactionOutputs& outputs) {
        return this->OpenCompactionOutputFile(sub_compact, outputs);
      };

  const CompactionFileCloseFunc close_file_func =
      [this, sub_compact, start_user_key, end_user_key](
          CompactionOutputs& outputs, const Status& status,
          const Slice& next_table_min_key) {
        return this->FinishCompactionOutputFile(
            status, sub_compact, outputs, next_table_min_key,
            sub_compact->start.has_value() ? &start_user_key : nullptr,
            sub_compact->end.has_value() ? &end_user_key : nullptr);
      };

  Status status;
  TEST_SYNC_POINT_CALLBACK(
      "CompactionJob::ProcessKeyValueCompaction()::Processing",
      reinterpret_cast<void*>(
          const_cast<Compaction*>(sub_compact->compaction)));
  while (status.ok() && !cfd->IsDropped() && c_iter->Valid()) {
    // Invariant: c_iter.status() is guaranteed to be OK if c_iter->Valid()
    // returns true.
    assert(!end.has_value() || cfd->user_comparator()->Compare(
                                   c_iter->user_key(), end.value()) < 0);

    if (c_iter_stats.num_input_records % kRecordStatsEvery ==
        kRecordStatsEvery - 1) {
      RecordDroppedKeys(c_iter_stats, &sub_compact->compaction_job_stats);
      c_iter->ResetRecordCounts();
      RecordCompactionIOStats();
    }

    // Add current compaction_iterator key to target compaction output, if the
    // output file needs to be close or open, it will call the `open_file_func`
    // and `close_file_func`.
    // TODO: it would be better to have the compaction file open/close moved
    // into `CompactionOutputs` which has the output file information.
    status = sub_compact->AddToOutput(*c_iter, open_file_func, close_file_func);
    if (!status.ok()) {
      break;
    }

    TEST_SYNC_POINT_CALLBACK(
        "CompactionJob::Run():PausingManualCompaction:2",
        reinterpret_cast<void*>(
            const_cast<std::atomic<bool>*>(&manual_compaction_canceled_)));
    c_iter->Next();
    if (c_iter->status().IsManualCompactionPaused()) {
      break;
    }
  }

  sub_compact->compaction_job_stats.num_blobs_read =
      c_iter_stats.num_blobs_read;
  sub_compact->compaction_job_stats.total_blob_bytes_read =
      c_iter_stats.total_blob_bytes_read;
  sub_compact->compaction_job_stats.num_input_deletion_records =
      c_iter_stats.num_input_deletion_records;
  sub_compact->compaction_job_stats.num_corrupt_keys =
      c_iter_stats.num_input_corrupt_records;
  sub_compact->compaction_job_stats.num_single_del_fallthru =
      c_iter_stats.num_single_del_fallthru;
  sub_compact->compaction_job_stats.num_single_del_mismatch =
      c_iter_stats.num_single_del_mismatch;
  sub_compact->compaction_job_stats.total_input_raw_key_bytes +=
      c_iter_stats.total_input_raw_key_bytes;
  sub_compact->compaction_job_stats.total_input_raw_value_bytes +=
      c_iter_stats.total_input_raw_value_bytes;

  RecordTick(stats_, FILTER_OPERATION_TOTAL_TIME,
             c_iter_stats.total_filter_time);

  if (c_iter_stats.num_blobs_relocated > 0) {
    RecordTick(stats_, BLOB_DB_GC_NUM_KEYS_RELOCATED,
               c_iter_stats.num_blobs_relocated);
  }
  if (c_iter_stats.total_blob_bytes_relocated > 0) {
    RecordTick(stats_, BLOB_DB_GC_BYTES_RELOCATED,
               c_iter_stats.total_blob_bytes_relocated);
  }

  RecordDroppedKeys(c_iter_stats, &sub_compact->compaction_job_stats);
  RecordCompactionIOStats();

  if (status.ok() && cfd->IsDropped()) {
    status =
        Status::ColumnFamilyDropped("Column family dropped during compaction");
  }
  if ((status.ok() || status.IsColumnFamilyDropped()) &&
      shutting_down_->load(std::memory_order_relaxed)) {
    status = Status::ShutdownInProgress("Database shutdown");
  }
  if ((status.ok() || status.IsColumnFamilyDropped()) &&
      (manual_compaction_canceled_.load(std::memory_order_relaxed))) {
    status = Status::Incomplete(Status::SubCode::kManualCompactionPaused);
  }
  if (status.ok()) {
    status = input->status();
  }
  if (status.ok()) {
    status = c_iter->status();
  }

  // Call FinishCompactionOutputFile() even if status is not ok: it needs to
  // close the output files. Open file function is also passed, in case there's
  // only range-dels, no file was opened, to save the range-dels, it need to
  // create a new output file.
  status = sub_compact->CloseCompactionFiles(status, open_file_func,
                                             close_file_func);

  if (blob_file_builder) {
    if (status.ok()) {
      status = blob_file_builder->Finish();
    } else {
      blob_file_builder->Abandon(status);
    }
    blob_file_builder.reset();
    sub_compact->Current().UpdateBlobStats();
  }

  sub_compact->compaction_job_stats.cpu_micros =
      db_options_.clock->CPUMicros() - prev_cpu_micros;

  if (measure_io_stats_) {
    sub_compact->compaction_job_stats.file_write_nanos +=
        IOSTATS(write_nanos) - prev_write_nanos;
    sub_compact->compaction_job_stats.file_fsync_nanos +=
        IOSTATS(fsync_nanos) - prev_fsync_nanos;
    sub_compact->compaction_job_stats.file_range_sync_nanos +=
        IOSTATS(range_sync_nanos) - prev_range_sync_nanos;
    sub_compact->compaction_job_stats.file_prepare_write_nanos +=
        IOSTATS(prepare_write_nanos) - prev_prepare_write_nanos;
    sub_compact->compaction_job_stats.cpu_micros -=
        (IOSTATS(cpu_write_nanos) - prev_cpu_write_nanos +
         IOSTATS(cpu_read_nanos) - prev_cpu_read_nanos) /
        1000;
    if (prev_perf_level != PerfLevel::kEnableTimeAndCPUTimeExceptForMutex) {
      SetPerfLevel(prev_perf_level);
    }
  }
#ifdef ROCKSDB_ASSERT_STATUS_CHECKED
  if (!status.ok()) {
    if (c_iter) {
      c_iter->status().PermitUncheckedError();
    }
    if (input) {
      input->status().PermitUncheckedError();
    }
  }
#endif  // ROCKSDB_ASSERT_STATUS_CHECKED

  blob_counter.reset();
  clip.reset();
  raw_input.reset();
  sub_compact->status = status;
  NotifyOnSubcompactionCompleted(sub_compact);
}

uint64_t CompactionJob::GetCompactionId(SubcompactionState* sub_compact) const {
  return (uint64_t)job_id_ << 32 | sub_compact->sub_job_id;
}

void CompactionJob::RecordDroppedKeys(
    const CompactionIterationStats& c_iter_stats,
    CompactionJobStats* compaction_job_stats) {
  if (c_iter_stats.num_record_drop_user > 0) {
    RecordTick(stats_, COMPACTION_KEY_DROP_USER,
               c_iter_stats.num_record_drop_user);
  }
  if (c_iter_stats.num_record_drop_hidden > 0) {
    RecordTick(stats_, COMPACTION_KEY_DROP_NEWER_ENTRY,
               c_iter_stats.num_record_drop_hidden);
    if (compaction_job_stats) {
      compaction_job_stats->num_records_replaced +=
          c_iter_stats.num_record_drop_hidden;
    }
  }
  if (c_iter_stats.num_record_drop_obsolete > 0) {
    RecordTick(stats_, COMPACTION_KEY_DROP_OBSOLETE,
               c_iter_stats.num_record_drop_obsolete);
    if (compaction_job_stats) {
      compaction_job_stats->num_expired_deletion_records +=
          c_iter_stats.num_record_drop_obsolete;
    }
  }
  if (c_iter_stats.num_record_drop_range_del > 0) {
    RecordTick(stats_, COMPACTION_KEY_DROP_RANGE_DEL,
               c_iter_stats.num_record_drop_range_del);
  }
  if (c_iter_stats.num_range_del_drop_obsolete > 0) {
    RecordTick(stats_, COMPACTION_RANGE_DEL_DROP_OBSOLETE,
               c_iter_stats.num_range_del_drop_obsolete);
  }
  if (c_iter_stats.num_optimized_del_drop_obsolete > 0) {
    RecordTick(stats_, COMPACTION_OPTIMIZED_DEL_DROP_OBSOLETE,
               c_iter_stats.num_optimized_del_drop_obsolete);
  }
}

Status CompactionJob::FinishCompactionOutputFile(
    const Status& input_status, SubcompactionState* sub_compact,
    CompactionOutputs& outputs, const Slice& next_table_min_key,
    const Slice* comp_start_user_key, const Slice* comp_end_user_key) {
  AutoThreadOperationStageUpdater stage_updater(
      ThreadStatus::STAGE_COMPACTION_SYNC_FILE);
  assert(sub_compact != nullptr);
  assert(outputs.HasBuilder());

  FileMetaData* meta = outputs.GetMetaData();
  uint64_t output_number = meta->fd.GetNumber();
  assert(output_number != 0);

  ColumnFamilyData* cfd = sub_compact->compaction->column_family_data();
  std::string file_checksum = kUnknownFileChecksum;
  std::string file_checksum_func_name = kUnknownFileChecksumFuncName;

  // Check for iterator errors
  Status s = input_status;

  // Add range tombstones
  auto earliest_snapshot = kMaxSequenceNumber;
  if (existing_snapshots_.size() > 0) {
    earliest_snapshot = existing_snapshots_[0];
  }
  if (s.ok()) {
    CompactionIterationStats range_del_out_stats;
    // if the compaction supports per_key_placement, only output range dels to
    // the penultimate level.
    // Note: Use `bottommost_level_ = true` for both bottommost and
    // output_to_penultimate_level compaction here, as it's only used to decide
    // if range dels could be dropped.
    if (outputs.HasRangeDel()) {
      s = outputs.AddRangeDels(comp_start_user_key, comp_end_user_key,
                               range_del_out_stats, bottommost_level_,
                               cfd->internal_comparator(), earliest_snapshot,
                               next_table_min_key, full_history_ts_low_);
    }
    RecordDroppedKeys(range_del_out_stats, &sub_compact->compaction_job_stats);
    TEST_SYNC_POINT("CompactionJob::FinishCompactionOutputFile1");
  }

  const uint64_t current_entries = outputs.NumEntries();

  s = outputs.Finish(s, seqno_time_mapping_);

  if (s.ok()) {
    // With accurate smallest and largest key, we can get a slightly more
    // accurate oldest ancester time.
    // This makes oldest ancester time in manifest more accurate than in
    // table properties. Not sure how to resolve it.
    if (meta->smallest.size() > 0 && meta->largest.size() > 0) {
      uint64_t refined_oldest_ancester_time;
      Slice new_smallest = meta->smallest.user_key();
      Slice new_largest = meta->largest.user_key();
      if (!new_largest.empty() && !new_smallest.empty()) {
        refined_oldest_ancester_time =
            sub_compact->compaction->MinInputFileOldestAncesterTime(
                &(meta->smallest), &(meta->largest));
        if (refined_oldest_ancester_time !=
            std::numeric_limits<uint64_t>::max()) {
          meta->oldest_ancester_time = refined_oldest_ancester_time;
        }
      }
    }
  }

  // Finish and check for file errors
  IOStatus io_s = outputs.WriterSyncClose(s, db_options_.clock, stats_,
                                          db_options_.use_fsync);

  if (s.ok() && io_s.ok()) {
    file_checksum = meta->file_checksum;
    file_checksum_func_name = meta->file_checksum_func_name;
  }

  if (s.ok()) {
    s = io_s;
  }
  if (sub_compact->io_status.ok()) {
    sub_compact->io_status = io_s;
    // Since this error is really a copy of the
    // "normal" status, it does not also need to be checked
    sub_compact->io_status.PermitUncheckedError();
  }

  TableProperties tp;
  if (s.ok()) {
    tp = outputs.GetTableProperties();
  }

  if (s.ok() && current_entries == 0 && tp.num_range_deletions == 0) {
    // If there is nothing to output, no necessary to generate a sst file.
    // This happens when the output level is bottom level, at the same time
    // the sub_compact output nothing.
    std::string fname =
        TableFileName(sub_compact->compaction->immutable_options()->cf_paths,
                      meta->fd.GetNumber(), meta->fd.GetPathId());

    // TODO(AR) it is not clear if there are any larger implications if
    // DeleteFile fails here
    Status ds = env_->DeleteFile(fname);
    if (!ds.ok()) {
      ROCKS_LOG_WARN(
          db_options_.info_log,
          "[%s] [JOB %d] Unable to remove SST file for table #%" PRIu64
          " at bottom level%s",
          cfd->GetName().c_str(), job_id_, output_number,
          meta->marked_for_compaction ? " (need compaction)" : "");
    }

    // Also need to remove the file from outputs, or it will be added to the
    // VersionEdit.
    outputs.RemoveLastOutput();
    meta = nullptr;
  }

  if (s.ok() && (current_entries > 0 || tp.num_range_deletions > 0)) {
    // Output to event logger and fire events.
    outputs.UpdateTableProperties();
    ROCKS_LOG_INFO(db_options_.info_log,
                   "[%s] [JOB %d] Generated table #%" PRIu64 ": %" PRIu64
                   " keys, %" PRIu64 " bytes%s, temperature: %s",
                   cfd->GetName().c_str(), job_id_, output_number,
                   current_entries, meta->fd.file_size,
                   meta->marked_for_compaction ? " (need compaction)" : "",
                   temperature_to_string[meta->temperature].c_str());
  }
  std::string fname;
  FileDescriptor output_fd;
  uint64_t oldest_blob_file_number = kInvalidBlobFileNumber;
  Status status_for_listener = s;
  if (meta != nullptr) {
    fname = GetTableFileName(meta->fd.GetNumber());
    output_fd = meta->fd;
    oldest_blob_file_number = meta->oldest_blob_file_number;
  } else {
    fname = "(nil)";
    if (s.ok()) {
      status_for_listener = Status::Aborted("Empty SST file not kept");
    }
  }
  EventHelpers::LogAndNotifyTableFileCreationFinished(
      event_logger_, cfd->ioptions()->listeners, dbname_, cfd->GetName(), fname,
      job_id_, output_fd, oldest_blob_file_number, tp,
      TableFileCreationReason::kCompaction, status_for_listener, file_checksum,
      file_checksum_func_name);

  // Report new file to SstFileManagerImpl
  auto sfm =
      static_cast<SstFileManagerImpl*>(db_options_.sst_file_manager.get());
  if (sfm && meta != nullptr && meta->fd.GetPathId() == 0) {
    Status add_s = sfm->OnAddFile(fname);
    if (!add_s.ok() && s.ok()) {
      s = add_s;
    }
    if (sfm->IsMaxAllowedSpaceReached()) {
      // TODO(ajkr): should we return OK() if max space was reached by the final
      // compaction output file (similarly to how flush works when full)?
      s = Status::SpaceLimit("Max allowed space was reached");
      TEST_SYNC_POINT(
          "CompactionJob::FinishCompactionOutputFile:MaxAllowedSpaceReached");
      InstrumentedMutexLock l(db_mutex_);
      db_error_handler_->SetBGError(s, BackgroundErrorReason::kCompaction);
    }
  }

  outputs.ResetBuilder();
  return s;
}

Status CompactionJob::InstallCompactionResults(
    const MutableCFOptions& mutable_cf_options) {
  assert(compact_);

  db_mutex_->AssertHeld();

  auto* compaction = compact_->compaction;
  assert(compaction);

  {
    Compaction::InputLevelSummaryBuffer inputs_summary;
    if (compaction_stats_.has_penultimate_level_output) {
      ROCKS_LOG_BUFFER(
          log_buffer_,
          "[%s] [JOB %d] Compacted %s => output_to_penultimate_level: %" PRIu64
          " bytes + last: %" PRIu64 " bytes. Total: %" PRIu64 " bytes",
          compaction->column_family_data()->GetName().c_str(), job_id_,
          compaction->InputLevelSummary(&inputs_summary),
          compaction_stats_.penultimate_level_stats.bytes_written,
          compaction_stats_.stats.bytes_written,
          compaction_stats_.TotalBytesWritten());
    } else {
      ROCKS_LOG_BUFFER(log_buffer_,
                       "[%s] [JOB %d] Compacted %s => %" PRIu64 " bytes",
                       compaction->column_family_data()->GetName().c_str(),
                       job_id_, compaction->InputLevelSummary(&inputs_summary),
                       compaction_stats_.TotalBytesWritten());
    }
  }

  VersionEdit* const edit = compaction->edit();
  assert(edit);

  // Add compaction inputs
  compaction->AddInputDeletions(edit);

  std::unordered_map<uint64_t, BlobGarbageMeter::BlobStats> blob_total_garbage;

  for (const auto& sub_compact : compact_->sub_compact_states) {
    sub_compact.AddOutputsEdit(edit);

    for (const auto& blob : sub_compact.Current().GetBlobFileAdditions()) {
      edit->AddBlobFile(blob);
    }

    if (sub_compact.Current().GetBlobGarbageMeter()) {
      const auto& flows = sub_compact.Current().GetBlobGarbageMeter()->flows();

      for (const auto& pair : flows) {
        const uint64_t blob_file_number = pair.first;
        const BlobGarbageMeter::BlobInOutFlow& flow = pair.second;

        assert(flow.IsValid());
        if (flow.HasGarbage()) {
          blob_total_garbage[blob_file_number].Add(flow.GetGarbageCount(),
                                                   flow.GetGarbageBytes());
        }
      }
    }
  }

  for (const auto& pair : blob_total_garbage) {
    const uint64_t blob_file_number = pair.first;
    const BlobGarbageMeter::BlobStats& stats = pair.second;

    edit->AddBlobFileGarbage(blob_file_number, stats.GetCount(),
                             stats.GetBytes());
  }

  if ((compaction->compaction_reason() ==
           CompactionReason::kLevelMaxLevelSize ||
       compaction->compaction_reason() == CompactionReason::kRoundRobinTtl) &&
      compaction->immutable_options()->compaction_pri == kRoundRobin) {
    int start_level = compaction->start_level();
    if (start_level > 0) {
      auto vstorage = compaction->input_version()->storage_info();
      edit->AddCompactCursor(start_level,
                             vstorage->GetNextCompactCursor(
                                 start_level, compaction->num_input_files(0)));
    }
  }

  return versions_->LogAndApply(compaction->column_family_data(),
                                mutable_cf_options, edit, db_mutex_,
                                db_directory_);
}

void CompactionJob::RecordCompactionIOStats() {
  RecordTick(stats_, COMPACT_READ_BYTES, IOSTATS(bytes_read));
  RecordTick(stats_, COMPACT_WRITE_BYTES, IOSTATS(bytes_written));
  CompactionReason compaction_reason =
      compact_->compaction->compaction_reason();
  if (compaction_reason == CompactionReason::kFilesMarkedForCompaction) {
    RecordTick(stats_, COMPACT_READ_BYTES_MARKED, IOSTATS(bytes_read));
    RecordTick(stats_, COMPACT_WRITE_BYTES_MARKED, IOSTATS(bytes_written));
  } else if (compaction_reason == CompactionReason::kPeriodicCompaction) {
    RecordTick(stats_, COMPACT_READ_BYTES_PERIODIC, IOSTATS(bytes_read));
    RecordTick(stats_, COMPACT_WRITE_BYTES_PERIODIC, IOSTATS(bytes_written));
  } else if (compaction_reason == CompactionReason::kTtl) {
    RecordTick(stats_, COMPACT_READ_BYTES_TTL, IOSTATS(bytes_read));
    RecordTick(stats_, COMPACT_WRITE_BYTES_TTL, IOSTATS(bytes_written));
  }
  ThreadStatusUtil::IncreaseThreadOperationProperty(
      ThreadStatus::COMPACTION_BYTES_READ, IOSTATS(bytes_read));
  IOSTATS_RESET(bytes_read);
  ThreadStatusUtil::IncreaseThreadOperationProperty(
      ThreadStatus::COMPACTION_BYTES_WRITTEN, IOSTATS(bytes_written));
  IOSTATS_RESET(bytes_written);
}

Status CompactionJob::OpenCompactionOutputFile(SubcompactionState* sub_compact,
                                               CompactionOutputs& outputs) {
  assert(sub_compact != nullptr);

  // no need to lock because VersionSet::next_file_number_ is atomic
  uint64_t file_number = versions_->NewFileNumber();
  std::string fname = GetTableFileName(file_number);
  // Fire events.
  ColumnFamilyData* cfd = sub_compact->compaction->column_family_data();
  EventHelpers::NotifyTableFileCreationStarted(
      cfd->ioptions()->listeners, dbname_, cfd->GetName(), fname, job_id_,
      TableFileCreationReason::kCompaction);
  // Make the output file
  std::unique_ptr<FSWritableFile> writable_file;
#ifndef NDEBUG
  bool syncpoint_arg = file_options_.use_direct_writes;
  TEST_SYNC_POINT_CALLBACK("CompactionJob::OpenCompactionOutputFile",
                           &syncpoint_arg);
#endif

  // Pass temperature of the last level files to FileSystem.
  FileOptions fo_copy = file_options_;
  Temperature temperature = sub_compact->compaction->output_temperature();
  // only set for the last level compaction and also it's not output to
  // penultimate level (when preclude_last_level feature is enabled)
  if (temperature == Temperature::kUnknown &&
      sub_compact->compaction->is_last_level() &&
      !sub_compact->IsCurrentPenultimateLevel()) {
    temperature =
        sub_compact->compaction->mutable_cf_options()->last_level_temperature;
  }
  fo_copy.temperature = temperature;

  Status s;
  IOStatus io_s = NewWritableFile(fs_.get(), fname, &writable_file, fo_copy);
  s = io_s;
  if (sub_compact->io_status.ok()) {
    sub_compact->io_status = io_s;
    // Since this error is really a copy of the io_s that is checked below as s,
    // it does not also need to be checked.
    sub_compact->io_status.PermitUncheckedError();
  }
  if (!s.ok()) {
    ROCKS_LOG_ERROR(
        db_options_.info_log,
        "[%s] [JOB %d] OpenCompactionOutputFiles for table #%" PRIu64
        " fails at NewWritableFile with status %s",
        sub_compact->compaction->column_family_data()->GetName().c_str(),
        job_id_, file_number, s.ToString().c_str());
    LogFlush(db_options_.info_log);
    EventHelpers::LogAndNotifyTableFileCreationFinished(
        event_logger_, cfd->ioptions()->listeners, dbname_, cfd->GetName(),
        fname, job_id_, FileDescriptor(), kInvalidBlobFileNumber,
        TableProperties(), TableFileCreationReason::kCompaction, s,
        kUnknownFileChecksum, kUnknownFileChecksumFuncName);
    return s;
  }

  // Try to figure out the output file's oldest ancester time.
  int64_t temp_current_time = 0;
  auto get_time_status = db_options_.clock->GetCurrentTime(&temp_current_time);
  // Safe to proceed even if GetCurrentTime fails. So, log and proceed.
  if (!get_time_status.ok()) {
    ROCKS_LOG_WARN(db_options_.info_log,
                   "[%s] [JOB %d] Failed to get current time. Status: %s",
                   cfd->GetName().c_str(), job_id_,
                   get_time_status.ToString().c_str());
  }
  uint64_t current_time = static_cast<uint64_t>(temp_current_time);
  InternalKey tmp_start, tmp_end;
  if (sub_compact->start.has_value()) {
    tmp_start.SetMinPossibleForUserKey(sub_compact->start.value());
  }
  if (sub_compact->end.has_value()) {
    tmp_end.SetMinPossibleForUserKey(sub_compact->end.value());
  }
  uint64_t oldest_ancester_time =
      sub_compact->compaction->MinInputFileOldestAncesterTime(
          sub_compact->start.has_value() ? &tmp_start : nullptr,
          sub_compact->end.has_value() ? &tmp_end : nullptr);
  if (oldest_ancester_time == std::numeric_limits<uint64_t>::max()) {
    oldest_ancester_time = current_time;
  }

  // Initialize a SubcompactionState::Output and add it to sub_compact->outputs
  uint64_t epoch_number = sub_compact->compaction->MinInputFileEpochNumber();
  {
    FileMetaData meta;
    meta.fd = FileDescriptor(file_number,
                             sub_compact->compaction->output_path_id(), 0);
    meta.oldest_ancester_time = oldest_ancester_time;
    meta.file_creation_time = current_time;
    meta.epoch_number = epoch_number;
    meta.temperature = temperature;
    assert(!db_id_.empty());
    assert(!db_session_id_.empty());
    s = GetSstInternalUniqueId(db_id_, db_session_id_, meta.fd.GetNumber(),
                               &meta.unique_id);
    if (!s.ok()) {
      ROCKS_LOG_ERROR(db_options_.info_log,
                      "[%s] [JOB %d] file #%" PRIu64
                      " failed to generate unique id: %s.",
                      cfd->GetName().c_str(), job_id_, meta.fd.GetNumber(),
                      s.ToString().c_str());
      return s;
    }

    outputs.AddOutput(std::move(meta), cfd->internal_comparator(),
                      sub_compact->compaction->mutable_cf_options()
                          ->check_flush_compaction_key_order,
                      paranoid_file_checks_);
  }

  writable_file->SetIOPriority(GetRateLimiterPriority());
  writable_file->SetWriteLifeTimeHint(write_hint_);
  FileTypeSet tmp_set = db_options_.checksum_handoff_file_types;
  writable_file->SetPreallocationBlockSize(static_cast<size_t>(
      sub_compact->compaction->OutputFilePreallocationSize()));
  const auto& listeners =
      sub_compact->compaction->immutable_options()->listeners;
  outputs.AssignFileWriter(new WritableFileWriter(
      std::move(writable_file), fname, fo_copy, db_options_.clock, io_tracer_,
      db_options_.stats, listeners, db_options_.file_checksum_gen_factory.get(),
      tmp_set.Contains(FileType::kTableFile), false));

  TableBuilderOptions tboptions(
      *cfd->ioptions(), *(sub_compact->compaction->mutable_cf_options()),
      cfd->internal_comparator(), cfd->int_tbl_prop_collector_factories(),
      sub_compact->compaction->output_compression(),
      sub_compact->compaction->output_compression_opts(), cfd->GetID(),
      cfd->GetName(), sub_compact->compaction->output_level(),
      bottommost_level_, TableFileCreationReason::kCompaction,
      0 /* oldest_key_time */, current_time, db_id_, db_session_id_,
      sub_compact->compaction->max_output_file_size(), file_number);

  outputs.NewBuilder(tboptions);

  LogFlush(db_options_.info_log);
  return s;
}

void CompactionJob::CleanupCompaction() {
  for (SubcompactionState& sub_compact : compact_->sub_compact_states) {
    sub_compact.Cleanup(table_cache_.get());
  }
  delete compact_;
  compact_ = nullptr;
}

namespace {
void CopyPrefix(const Slice& src, size_t prefix_length, std::string* dst) {
  assert(prefix_length > 0);
  size_t length = src.size() > prefix_length ? prefix_length : src.size();
  dst->assign(src.data(), length);
}
}  // namespace


void CompactionJob::UpdateCompactionStats() {
  assert(compact_);

  Compaction* compaction = compact_->compaction;
  compaction_stats_.stats.num_input_files_in_non_output_levels = 0;
  compaction_stats_.stats.num_input_files_in_output_level = 0;
  for (int input_level = 0;
       input_level < static_cast<int>(compaction->num_input_levels());
       ++input_level) {
    if (compaction->level(input_level) != compaction->output_level()) {
      UpdateCompactionInputStatsHelper(
          &compaction_stats_.stats.num_input_files_in_non_output_levels,
          &compaction_stats_.stats.bytes_read_non_output_levels, input_level);
    } else {
      UpdateCompactionInputStatsHelper(
          &compaction_stats_.stats.num_input_files_in_output_level,
          &compaction_stats_.stats.bytes_read_output_level, input_level);
    }
  }

  assert(compaction_job_stats_);
  compaction_stats_.stats.bytes_read_blob =
      compaction_job_stats_->total_blob_bytes_read;

  compaction_stats_.stats.num_dropped_records =
      compaction_stats_.DroppedRecords();
}

void CompactionJob::UpdateCompactionInputStatsHelper(int* num_files,
                                                     uint64_t* bytes_read,
                                                     int input_level) {
  const Compaction* compaction = compact_->compaction;
  auto num_input_files = compaction->num_input_files(input_level);
  *num_files += static_cast<int>(num_input_files);

  for (size_t i = 0; i < num_input_files; ++i) {
    const auto* file_meta = compaction->input(input_level, i);
    *bytes_read += file_meta->fd.GetFileSize();
    compaction_stats_.stats.num_input_records +=
        static_cast<uint64_t>(file_meta->num_entries);
  }
}

void CompactionJob::UpdateCompactionJobStats(
    const InternalStats::CompactionStats& stats) const {
  compaction_job_stats_->elapsed_micros = stats.micros;

  // input information
  compaction_job_stats_->total_input_bytes =
      stats.bytes_read_non_output_levels + stats.bytes_read_output_level;
  compaction_job_stats_->num_input_records = stats.num_input_records;
  compaction_job_stats_->num_input_files =
      stats.num_input_files_in_non_output_levels +
      stats.num_input_files_in_output_level;
  compaction_job_stats_->num_input_files_at_output_level =
      stats.num_input_files_in_output_level;

  // output information
  compaction_job_stats_->total_output_bytes = stats.bytes_written;
  compaction_job_stats_->total_output_bytes_blob = stats.bytes_written_blob;
  compaction_job_stats_->num_output_records = stats.num_output_records;
  compaction_job_stats_->num_output_files = stats.num_output_files;
  compaction_job_stats_->num_output_files_blob = stats.num_output_files_blob;

  if (stats.num_output_files > 0) {
    CopyPrefix(compact_->SmallestUserKey(),
               CompactionJobStats::kMaxPrefixLength,
               &compaction_job_stats_->smallest_output_key_prefix);
    CopyPrefix(compact_->LargestUserKey(), CompactionJobStats::kMaxPrefixLength,
               &compaction_job_stats_->largest_output_key_prefix);
  }
}

void CompactionJob::LogCompaction() {
  Compaction* compaction = compact_->compaction;
  ColumnFamilyData* cfd = compaction->column_family_data();

  // Let's check if anything will get logged. Don't prepare all the info if
  // we're not logging
  if (db_options_.info_log_level <= InfoLogLevel::INFO_LEVEL) {
    Compaction::InputLevelSummaryBuffer inputs_summary;
    ROCKS_LOG_INFO(
        db_options_.info_log, "[%s] [JOB %d] Compacting %s, score %.2f",
        cfd->GetName().c_str(), job_id_,
        compaction->InputLevelSummary(&inputs_summary), compaction->score());
    char scratch[2345];
    compaction->Summary(scratch, sizeof(scratch));
    ROCKS_LOG_INFO(db_options_.info_log,
                   "[%s] [JOB %d] Compaction start summary: %s\n",
                   cfd->GetName().c_str(), job_id_, scratch);
    // build event logger report
    auto stream = event_logger_->Log();
    stream << "job" << job_id_ << "event"
           << "compaction_started"
           << "cf_name" << cfd->GetName() << "compaction_reason"
           << GetCompactionReasonString(compaction->compaction_reason());
    for (size_t i = 0; i < compaction->num_input_levels(); ++i) {
      stream << ("files_L" + std::to_string(compaction->level(i)));
      stream.StartArray();
      for (auto f : *compaction->inputs(i)) {
        stream << f->fd.GetNumber();
      }
      stream.EndArray();
    }
    stream << "score" << compaction->score() << "input_data_size"
           << compaction->CalculateTotalInputSize() << "oldest_snapshot_seqno"
           << (existing_snapshots_.empty()
                   ? int64_t{-1}  // Use -1 for "none"
                   : static_cast<int64_t>(existing_snapshots_[0]));
    if (compaction->SupportsPerKeyPlacement()) {
      stream << "preclude_last_level_min_seqno"
             << preclude_last_level_min_seqno_;
      stream << "penultimate_output_level" << compaction->GetPenultimateLevel();
      stream << "penultimate_output_range"
             << GetCompactionPenultimateOutputRangeTypeString(
                    compaction->GetPenultimateOutputRangeType());

      if (compaction->GetPenultimateOutputRangeType() ==
          Compaction::PenultimateOutputRangeType::kDisabled) {
        ROCKS_LOG_WARN(
            db_options_.info_log,
            "[%s] [JOB %d] Penultimate level output is disabled, likely "
            "because of the range conflict in the penultimate level",
            cfd->GetName().c_str(), job_id_);
      }
    }
  }
}

std::string CompactionJob::GetTableFileName(uint64_t file_number) {
  return TableFileName(compact_->compaction->immutable_options()->cf_paths,
                       file_number, compact_->compaction->output_path_id());
}

Env::IOPriority CompactionJob::GetRateLimiterPriority() {
  if (versions_ && versions_->GetColumnFamilySet() &&
      versions_->GetColumnFamilySet()->write_controller()) {
<<<<<<< HEAD
    WriteController* write_controller =
=======
    const WriteController* write_controller =
>>>>>>> 335c4242
        versions_->GetColumnFamilySet()->write_controller_ptr();
    if (write_controller->NeedsDelay() || write_controller->IsStopped()) {
      return Env::IO_USER;
    }
  }

  return Env::IO_LOW;
}

}  // namespace ROCKSDB_NAMESPACE<|MERGE_RESOLUTION|>--- conflicted
+++ resolved
@@ -2043,11 +2043,7 @@
 Env::IOPriority CompactionJob::GetRateLimiterPriority() {
   if (versions_ && versions_->GetColumnFamilySet() &&
       versions_->GetColumnFamilySet()->write_controller()) {
-<<<<<<< HEAD
-    WriteController* write_controller =
-=======
     const WriteController* write_controller =
->>>>>>> 335c4242
         versions_->GetColumnFamilySet()->write_controller_ptr();
     if (write_controller->NeedsDelay() || write_controller->IsStopped()) {
       return Env::IO_USER;
