//  Copyright (c) 2011-present, Facebook, Inc.  All rights reserved.
//  This source code is licensed under both the GPLv2 (found in the
//  COPYING file in the root directory) and Apache 2.0 License
//  (found in the LICENSE.Apache file in the root directory).
//
// Copyright (c) 2011 The LevelDB Authors. All rights reserved.
// Use of this source code is governed by a BSD-style license that can be
// found in the LICENSE file. See the AUTHORS file for names of contributors.

#include <cstring>

#include "db/db_test_util.h"
#include "options/options_helper.h"
#include "port/stack_trace.h"
#include "rocksdb/filter_policy.h"
#include "rocksdb/flush_block_policy.h"
#include "rocksdb/merge_operator.h"
#include "rocksdb/perf_context.h"
#include "rocksdb/table.h"
#include "rocksdb/utilities/debug.h"
#include "table/block_based/block_based_table_reader.h"
#include "table/block_based/block_builder.h"
#include "test_util/sync_point.h"
#include "util/file_checksum_helper.h"
#include "util/random.h"
#include "utilities/counted_fs.h"
#include "utilities/fault_injection_env.h"
#include "utilities/merge_operators.h"
#include "utilities/merge_operators/string_append/stringappend.h"

namespace ROCKSDB_NAMESPACE {

static bool enable_io_uring = true;
extern "C" bool RocksDbIOUringEnable() { return enable_io_uring; }

class DBBasicTest : public DBTestBase {
 public:
  DBBasicTest() : DBTestBase("db_basic_test", /*env_do_fsync=*/false) {}
};

TEST_F(DBBasicTest, OpenWhenOpen) {
  Options options = CurrentOptions();
  options.env = env_;
  DB* db2 = nullptr;
  Status s = DB::Open(options, dbname_, &db2);
  ASSERT_NOK(s) << [db2]() {
    delete db2;
    return "db2 open: ok";
  }();
  ASSERT_EQ(Status::Code::kIOError, s.code());
  ASSERT_EQ(Status::SubCode::kNone, s.subcode());
  ASSERT_TRUE(strstr(s.getState(), "lock ") != nullptr);

  delete db2;
}

TEST_F(DBBasicTest, EnableDirectIOWithZeroBuf) {
  if (!IsDirectIOSupported()) {
    ROCKSDB_GTEST_BYPASS("Direct IO not supported");
    return;
  }
  Options options = GetDefaultOptions();
  options.create_if_missing = true;
  options.use_direct_io_for_flush_and_compaction = true;
  options.writable_file_max_buffer_size = 0;
  ASSERT_TRUE(TryReopen(options).IsInvalidArgument());

  options.writable_file_max_buffer_size = 1024;
  Reopen(options);
  const std::unordered_map<std::string, std::string> new_db_opts = {
      {"writable_file_max_buffer_size", "0"}};
  ASSERT_TRUE(db_->SetDBOptions(new_db_opts).IsInvalidArgument());
}

TEST_F(DBBasicTest, UniqueSession) {
  Options options = CurrentOptions();
  std::string sid1, sid2, sid3, sid4;

  ASSERT_OK(db_->GetDbSessionId(sid1));
  Reopen(options);
  ASSERT_OK(db_->GetDbSessionId(sid2));
  ASSERT_OK(Put("foo", "v1"));
  ASSERT_OK(db_->GetDbSessionId(sid4));
  Reopen(options);
  ASSERT_OK(db_->GetDbSessionId(sid3));

  ASSERT_NE(sid1, sid2);
  ASSERT_NE(sid1, sid3);
  ASSERT_NE(sid2, sid3);

  ASSERT_EQ(sid2, sid4);

  // Expected compact format for session ids (see notes in implementation)
  TestRegex expected("[0-9A-Z]{20}");
  EXPECT_MATCHES_REGEX(sid1, expected);
  EXPECT_MATCHES_REGEX(sid2, expected);
  EXPECT_MATCHES_REGEX(sid3, expected);

  Close();
  ASSERT_OK(ReadOnlyReopen(options));
  ASSERT_OK(db_->GetDbSessionId(sid1));
  // Test uniqueness between readonly open (sid1) and regular open (sid3)
  ASSERT_NE(sid1, sid3);
  Close();
  ASSERT_OK(ReadOnlyReopen(options));
  ASSERT_OK(db_->GetDbSessionId(sid2));
  ASSERT_EQ("v1", Get("foo"));
  ASSERT_OK(db_->GetDbSessionId(sid3));

  ASSERT_NE(sid1, sid2);

  ASSERT_EQ(sid2, sid3);

  CreateAndReopenWithCF({"goku"}, options);
  ASSERT_OK(db_->GetDbSessionId(sid1));
  ASSERT_OK(Put("bar", "e1"));
  ASSERT_OK(db_->GetDbSessionId(sid2));
  ASSERT_EQ("e1", Get("bar"));
  ASSERT_OK(db_->GetDbSessionId(sid3));
  ReopenWithColumnFamilies({"default", "goku"}, options);
  ASSERT_OK(db_->GetDbSessionId(sid4));

  ASSERT_EQ(sid1, sid2);
  ASSERT_EQ(sid2, sid3);

  ASSERT_NE(sid1, sid4);
}

TEST_F(DBBasicTest, ReadOnlyDB) {
  ASSERT_OK(Put("foo", "v1"));
  ASSERT_OK(Put("bar", "v2"));
  ASSERT_OK(Put("foo", "v3"));
  Close();

  auto verify_one_iter = [&](Iterator* iter) {
    int count = 0;
    for (iter->SeekToFirst(); iter->Valid(); iter->Next()) {
      ASSERT_OK(iter->status());
      ++count;
    }
    // Always expect two keys: "foo" and "bar"
    ASSERT_EQ(count, 2);
  };

  auto verify_all_iters = [&]() {
    Iterator* iter = db_->NewIterator(ReadOptions());
    verify_one_iter(iter);
    delete iter;

    std::vector<Iterator*> iters;
    ASSERT_OK(db_->NewIterators(ReadOptions(),
                                {dbfull()->DefaultColumnFamily()}, &iters));
    ASSERT_EQ(static_cast<uint64_t>(1), iters.size());
    verify_one_iter(iters[0]);
    delete iters[0];
  };

  auto options = CurrentOptions();
  assert(options.env == env_);
  ASSERT_OK(ReadOnlyReopen(options));
  ASSERT_EQ("v3", Get("foo"));
  ASSERT_EQ("v2", Get("bar"));
  verify_all_iters();
  Close();

  // Reopen and flush memtable.
  Reopen(options);
  ASSERT_OK(Flush());
  Close();
  // Now check keys in read only mode.
  ASSERT_OK(ReadOnlyReopen(options));
  ASSERT_EQ("v3", Get("foo"));
  ASSERT_EQ("v2", Get("bar"));
  verify_all_iters();
  ASSERT_TRUE(db_->SyncWAL().IsNotSupported());
}

// TODO akanksha: Update the test to check that combination
// does not actually write to FS (use open read-only with
// CompositeEnvWrapper+ReadOnlyFileSystem).
TEST_F(DBBasicTest, DISABLED_ReadOnlyDBWithWriteDBIdToManifestSet) {
  ASSERT_OK(Put("foo", "v1"));
  ASSERT_OK(Put("bar", "v2"));
  ASSERT_OK(Put("foo", "v3"));
  Close();

  auto options = CurrentOptions();
  options.write_dbid_to_manifest = true;
  assert(options.env == env_);
  ASSERT_OK(ReadOnlyReopen(options));
  std::string db_id1;
  ASSERT_OK(db_->GetDbIdentity(db_id1));
  ASSERT_EQ("v3", Get("foo"));
  ASSERT_EQ("v2", Get("bar"));
  Iterator* iter = db_->NewIterator(ReadOptions());
  int count = 0;
  for (iter->SeekToFirst(); iter->Valid(); iter->Next()) {
    ASSERT_OK(iter->status());
    ++count;
  }
  ASSERT_EQ(count, 2);
  delete iter;
  Close();

  // Reopen and flush memtable.
  Reopen(options);
  ASSERT_OK(Flush());
  Close();
  // Now check keys in read only mode.
  ASSERT_OK(ReadOnlyReopen(options));
  ASSERT_EQ("v3", Get("foo"));
  ASSERT_EQ("v2", Get("bar"));
  ASSERT_TRUE(db_->SyncWAL().IsNotSupported());
  std::string db_id2;
  ASSERT_OK(db_->GetDbIdentity(db_id2));
  ASSERT_EQ(db_id1, db_id2);
}

TEST_F(DBBasicTest, CompactedDB) {
  const uint64_t kFileSize = 1 << 20;
  Options options = CurrentOptions();
  options.disable_auto_compactions = true;
  options.write_buffer_size = kFileSize;
  options.target_file_size_base = kFileSize;
  options.max_bytes_for_level_base = 1 << 30;
  options.compression = kNoCompression;
  Reopen(options);
  // 1 L0 file, use CompactedDB if max_open_files = -1
  ASSERT_OK(Put("aaa", DummyString(kFileSize / 2, '1')));
  ASSERT_OK(Flush());
  Close();
  ASSERT_OK(ReadOnlyReopen(options));
  Status s = Put("new", "value");
  ASSERT_EQ(s.ToString(),
            "Not implemented: Not supported operation in read only mode.");
  ASSERT_EQ(DummyString(kFileSize / 2, '1'), Get("aaa"));
  Close();
  options.max_open_files = -1;
  ASSERT_OK(ReadOnlyReopen(options));
  s = Put("new", "value");
  ASSERT_EQ(s.ToString(),
            "Not implemented: Not supported in compacted db mode.");
  ASSERT_EQ(DummyString(kFileSize / 2, '1'), Get("aaa"));
  Close();
  Reopen(options);
  // Add more L0 files
  ASSERT_OK(Put("bbb", DummyString(kFileSize / 2, '2')));
  ASSERT_OK(Flush());
  ASSERT_OK(Put("aaa", DummyString(kFileSize / 2, 'a')));
  ASSERT_OK(Flush());
  ASSERT_OK(Put("bbb", DummyString(kFileSize / 2, 'b')));
  ASSERT_OK(Put("eee", DummyString(kFileSize / 2, 'e')));
  ASSERT_OK(Flush());
  ASSERT_OK(Put("something_not_flushed", "x"));
  Close();

  ASSERT_OK(ReadOnlyReopen(options));
  // Fallback to read-only DB
  s = Put("new", "value");
  ASSERT_EQ(s.ToString(),
            "Not implemented: Not supported operation in read only mode.");

  // TODO: validate that other write ops return NotImplemented
  // (DBImplReadOnly is missing some overrides)

  // Ensure no deadlock on flush triggered by another API function
  // (Old deadlock bug depends on something_not_flushed above.)
  std::vector<std::string> files;
  uint64_t manifest_file_size;
  ASSERT_OK(db_->GetLiveFiles(files, &manifest_file_size, /*flush*/ true));
  LiveFilesStorageInfoOptions lfsi_opts;
  lfsi_opts.wal_size_for_flush = 0;  // always
  std::vector<LiveFileStorageInfo> files2;
  ASSERT_OK(db_->GetLiveFilesStorageInfo(lfsi_opts, &files2));

  Close();

  // Full compaction
  Reopen(options);
  // Add more keys
  ASSERT_OK(Put("fff", DummyString(kFileSize / 2, 'f')));
  ASSERT_OK(Put("hhh", DummyString(kFileSize / 2, 'h')));
  ASSERT_OK(Put("iii", DummyString(kFileSize / 2, 'i')));
  ASSERT_OK(Put("jjj", DummyString(kFileSize / 2, 'j')));
  ASSERT_OK(db_->CompactRange(CompactRangeOptions(), nullptr, nullptr));
  ASSERT_EQ(3, NumTableFilesAtLevel(1));
  Close();

  // CompactedDB
  ASSERT_OK(ReadOnlyReopen(options));
  s = Put("new", "value");
  ASSERT_EQ(s.ToString(),
            "Not implemented: Not supported in compacted db mode.");
  ASSERT_EQ("NOT_FOUND", Get("abc"));
  ASSERT_EQ(DummyString(kFileSize / 2, 'a'), Get("aaa"));
  ASSERT_EQ(DummyString(kFileSize / 2, 'b'), Get("bbb"));
  ASSERT_EQ("NOT_FOUND", Get("ccc"));
  ASSERT_EQ(DummyString(kFileSize / 2, 'e'), Get("eee"));
  ASSERT_EQ(DummyString(kFileSize / 2, 'f'), Get("fff"));
  ASSERT_EQ("NOT_FOUND", Get("ggg"));
  ASSERT_EQ(DummyString(kFileSize / 2, 'h'), Get("hhh"));
  ASSERT_EQ(DummyString(kFileSize / 2, 'i'), Get("iii"));
  ASSERT_EQ(DummyString(kFileSize / 2, 'j'), Get("jjj"));
  ASSERT_EQ("NOT_FOUND", Get("kkk"));

  // TODO: validate that other write ops return NotImplemented
  // (CompactedDB is missing some overrides)

  // Ensure no deadlock on flush triggered by another API function
  ASSERT_OK(db_->GetLiveFiles(files, &manifest_file_size, /*flush*/ true));
  ASSERT_OK(db_->GetLiveFilesStorageInfo(lfsi_opts, &files2));

  // MultiGet
  std::vector<std::string> values;
  std::vector<Status> status_list = dbfull()->MultiGet(
      ReadOptions(),
      std::vector<Slice>({Slice("aaa"), Slice("ccc"), Slice("eee"),
                          Slice("ggg"), Slice("iii"), Slice("kkk")}),
      &values);
  ASSERT_EQ(status_list.size(), static_cast<uint64_t>(6));
  ASSERT_EQ(values.size(), static_cast<uint64_t>(6));
  ASSERT_OK(status_list[0]);
  ASSERT_EQ(DummyString(kFileSize / 2, 'a'), values[0]);
  ASSERT_TRUE(status_list[1].IsNotFound());
  ASSERT_OK(status_list[2]);
  ASSERT_EQ(DummyString(kFileSize / 2, 'e'), values[2]);
  ASSERT_TRUE(status_list[3].IsNotFound());
  ASSERT_OK(status_list[4]);
  ASSERT_EQ(DummyString(kFileSize / 2, 'i'), values[4]);
  ASSERT_TRUE(status_list[5].IsNotFound());

  Reopen(options);
  // Add a key
  ASSERT_OK(Put("fff", DummyString(kFileSize / 2, 'f')));
  Close();
  ASSERT_OK(ReadOnlyReopen(options));
  s = Put("new", "value");
  ASSERT_EQ(s.ToString(),
            "Not implemented: Not supported operation in read only mode.");
}

TEST_F(DBBasicTest, LevelLimitReopen) {
  Options options = CurrentOptions();
  CreateAndReopenWithCF({"pikachu"}, options);

  const std::string value(1024 * 1024, ' ');
  int i = 0;
  while (NumTableFilesAtLevel(2, 1) == 0) {
    ASSERT_OK(Put(1, Key(i++), value));
    ASSERT_OK(dbfull()->TEST_WaitForFlushMemTable());
    ASSERT_OK(dbfull()->TEST_WaitForCompact());
  }

  options.num_levels = 1;
  options.max_bytes_for_level_multiplier_additional.resize(1, 1);
  Status s = TryReopenWithColumnFamilies({"default", "pikachu"}, options);
  ASSERT_EQ(s.IsInvalidArgument(), true);
  ASSERT_EQ(s.ToString(),
            "Invalid argument: db has more levels than options.num_levels");

  options.num_levels = 10;
  options.max_bytes_for_level_multiplier_additional.resize(10, 1);
  ASSERT_OK(TryReopenWithColumnFamilies({"default", "pikachu"}, options));
}

TEST_F(DBBasicTest, PutDeleteGet) {
  do {
    CreateAndReopenWithCF({"pikachu"}, CurrentOptions());
    ASSERT_OK(Put(1, "foo", "v1"));
    ASSERT_EQ("v1", Get(1, "foo"));
    ASSERT_OK(Put(1, "foo", "v2"));
    ASSERT_EQ("v2", Get(1, "foo"));
    ASSERT_OK(Delete(1, "foo"));
    ASSERT_EQ("NOT_FOUND", Get(1, "foo"));
  } while (ChangeOptions());
}

TEST_F(DBBasicTest, PutSingleDeleteGet) {
  do {
    CreateAndReopenWithCF({"pikachu"}, CurrentOptions());
    ASSERT_OK(Put(1, "foo", "v1"));
    ASSERT_EQ("v1", Get(1, "foo"));
    ASSERT_OK(Put(1, "foo2", "v2"));
    ASSERT_EQ("v2", Get(1, "foo2"));
    ASSERT_OK(SingleDelete(1, "foo"));
    ASSERT_EQ("NOT_FOUND", Get(1, "foo"));
    // Ski FIFO and universal compaction because they do not apply to the test
    // case. Skip MergePut because single delete does not get removed when it
    // encounters a merge.
  } while (ChangeOptions(kSkipFIFOCompaction | kSkipUniversalCompaction |
                         kSkipMergePut));
}

TEST_F(DBBasicTest, EmptyFlush) {
  // It is possible to produce empty flushes when using single deletes. Tests
  // whether empty flushes cause issues.
  do {
    Random rnd(301);

    Options options = CurrentOptions();
    options.disable_auto_compactions = true;
    CreateAndReopenWithCF({"pikachu"}, options);

    ASSERT_OK(Put(1, "a", Slice()));
    ASSERT_OK(SingleDelete(1, "a"));
    ASSERT_OK(Flush(1));

    ASSERT_EQ("[ ]", AllEntriesFor("a", 1));
    // Skip FIFO and  universal compaction as they do not apply to the test
    // case. Skip MergePut because merges cannot be combined with single
    // deletions.
  } while (ChangeOptions(kSkipFIFOCompaction | kSkipUniversalCompaction |
                         kSkipMergePut));
}

TEST_F(DBBasicTest, GetFromVersions) {
  do {
    CreateAndReopenWithCF({"pikachu"}, CurrentOptions());
    ASSERT_OK(Put(1, "foo", "v1"));
    ASSERT_OK(Flush(1));
    ASSERT_EQ("v1", Get(1, "foo"));
    ASSERT_EQ("NOT_FOUND", Get(0, "foo"));
  } while (ChangeOptions());
}

TEST_F(DBBasicTest, GetSnapshot) {
  anon::OptionsOverride options_override;
  options_override.skip_policy = kSkipNoSnapshot;
  do {
    CreateAndReopenWithCF({"pikachu"}, CurrentOptions(options_override));
    // Try with both a short key and a long key
    for (int i = 0; i < 2; i++) {
      std::string key = (i == 0) ? std::string("foo") : std::string(200, 'x');
      ASSERT_OK(Put(1, key, "v1"));
      const Snapshot* s1 = db_->GetSnapshot();
      ASSERT_OK(Put(1, key, "v2"));
      ASSERT_EQ("v2", Get(1, key));
      ASSERT_EQ("v1", Get(1, key, s1));
      ASSERT_OK(Flush(1));
      ASSERT_EQ("v2", Get(1, key));
      ASSERT_EQ("v1", Get(1, key, s1));
      db_->ReleaseSnapshot(s1);
    }
  } while (ChangeOptions());
}

TEST_F(DBBasicTest, CheckLock) {
  do {
    DB* localdb = nullptr;
    Options options = CurrentOptions();
    ASSERT_OK(TryReopen(options));

    // second open should fail
    Status s = DB::Open(options, dbname_, &localdb);
    ASSERT_NOK(s) << [localdb]() {
      delete localdb;
      return "localdb open: ok";
    }();
#ifdef OS_LINUX
    ASSERT_TRUE(s.ToString().find("lock ") != std::string::npos);
#endif  // OS_LINUX
  } while (ChangeCompactOptions());
}

TEST_F(DBBasicTest, FlushMultipleMemtable) {
  do {
    Options options = CurrentOptions();
    WriteOptions writeOpt = WriteOptions();
    writeOpt.disableWAL = true;
    options.max_write_buffer_number = 4;
    options.min_write_buffer_number_to_merge = 3;
    options.max_write_buffer_size_to_maintain = -1;
    CreateAndReopenWithCF({"pikachu"}, options);
    ASSERT_OK(dbfull()->Put(writeOpt, handles_[1], "foo", "v1"));
    ASSERT_OK(Flush(1));
    ASSERT_OK(dbfull()->Put(writeOpt, handles_[1], "bar", "v1"));

    ASSERT_EQ("v1", Get(1, "foo"));
    ASSERT_EQ("v1", Get(1, "bar"));
    ASSERT_OK(Flush(1));
  } while (ChangeCompactOptions());
}

TEST_F(DBBasicTest, FlushEmptyColumnFamily) {
  // Block flush thread and disable compaction thread
  env_->SetBackgroundThreads(1, Env::HIGH);
  env_->SetBackgroundThreads(1, Env::LOW);
  test::SleepingBackgroundTask sleeping_task_low;
  env_->Schedule(&test::SleepingBackgroundTask::DoSleepTask, &sleeping_task_low,
                 Env::Priority::LOW);
  test::SleepingBackgroundTask sleeping_task_high;
  env_->Schedule(&test::SleepingBackgroundTask::DoSleepTask,
                 &sleeping_task_high, Env::Priority::HIGH);

  Options options = CurrentOptions();
  // disable compaction
  options.disable_auto_compactions = true;
  WriteOptions writeOpt = WriteOptions();
  writeOpt.disableWAL = true;
  options.max_write_buffer_number = 2;
  options.min_write_buffer_number_to_merge = 1;
  options.max_write_buffer_size_to_maintain =
      static_cast<int64_t>(options.write_buffer_size);
  CreateAndReopenWithCF({"pikachu"}, options);

  // Compaction can still go through even if no thread can flush the
  // mem table.
  ASSERT_OK(Flush(0));
  ASSERT_OK(Flush(1));

  // Insert can go through
  ASSERT_OK(dbfull()->Put(writeOpt, handles_[0], "foo", "v1"));
  ASSERT_OK(dbfull()->Put(writeOpt, handles_[1], "bar", "v1"));

  ASSERT_EQ("v1", Get(0, "foo"));
  ASSERT_EQ("v1", Get(1, "bar"));

  sleeping_task_high.WakeUp();
  sleeping_task_high.WaitUntilDone();

  // Flush can still go through.
  ASSERT_OK(Flush(0));
  ASSERT_OK(Flush(1));

  sleeping_task_low.WakeUp();
  sleeping_task_low.WaitUntilDone();
}

TEST_F(DBBasicTest, Flush) {
  do {
    CreateAndReopenWithCF({"pikachu"}, CurrentOptions());
    WriteOptions writeOpt = WriteOptions();
    writeOpt.disableWAL = true;
    SetPerfLevel(kEnableTime);
    ASSERT_OK(dbfull()->Put(writeOpt, handles_[1], "foo", "v1"));
    // this will now also flush the last 2 writes
    ASSERT_OK(Flush(1));
    ASSERT_OK(dbfull()->Put(writeOpt, handles_[1], "bar", "v1"));

    get_perf_context()->Reset();
    Get(1, "foo");
    ASSERT_TRUE((int)get_perf_context()->get_from_output_files_time > 0);
    ASSERT_EQ(2, (int)get_perf_context()->get_read_bytes);

    ReopenWithColumnFamilies({"default", "pikachu"}, CurrentOptions());
    ASSERT_EQ("v1", Get(1, "foo"));
    ASSERT_EQ("v1", Get(1, "bar"));

    writeOpt.disableWAL = true;
    ASSERT_OK(dbfull()->Put(writeOpt, handles_[1], "bar", "v2"));
    ASSERT_OK(dbfull()->Put(writeOpt, handles_[1], "foo", "v2"));
    ASSERT_OK(Flush(1));

    ReopenWithColumnFamilies({"default", "pikachu"}, CurrentOptions());
    ASSERT_EQ("v2", Get(1, "bar"));
    get_perf_context()->Reset();
    ASSERT_EQ("v2", Get(1, "foo"));
    ASSERT_TRUE((int)get_perf_context()->get_from_output_files_time > 0);

    writeOpt.disableWAL = false;
    ASSERT_OK(dbfull()->Put(writeOpt, handles_[1], "bar", "v3"));
    ASSERT_OK(dbfull()->Put(writeOpt, handles_[1], "foo", "v3"));
    ASSERT_OK(Flush(1));

    ReopenWithColumnFamilies({"default", "pikachu"}, CurrentOptions());
    // 'foo' should be there because its put
    // has WAL enabled.
    ASSERT_EQ("v3", Get(1, "foo"));
    ASSERT_EQ("v3", Get(1, "bar"));

    SetPerfLevel(kDisable);
  } while (ChangeCompactOptions());
}

TEST_F(DBBasicTest, ManifestRollOver) {
  do {
    Options options;
    options.max_manifest_file_size = 10;  // 10 bytes
    options = CurrentOptions(options);
    CreateAndReopenWithCF({"pikachu"}, options);
    {
      ASSERT_OK(Put(1, "manifest_key1", std::string(1000, '1')));
      ASSERT_OK(Put(1, "manifest_key2", std::string(1000, '2')));
      ASSERT_OK(Put(1, "manifest_key3", std::string(1000, '3')));
      uint64_t manifest_before_flush = dbfull()->TEST_Current_Manifest_FileNo();
      ASSERT_OK(Flush(1));  // This should trigger LogAndApply.
      uint64_t manifest_after_flush = dbfull()->TEST_Current_Manifest_FileNo();
      ASSERT_GT(manifest_after_flush, manifest_before_flush);
      ReopenWithColumnFamilies({"default", "pikachu"}, options);
      ASSERT_GT(dbfull()->TEST_Current_Manifest_FileNo(), manifest_after_flush);
      // check if a new manifest file got inserted or not.
      ASSERT_EQ(std::string(1000, '1'), Get(1, "manifest_key1"));
      ASSERT_EQ(std::string(1000, '2'), Get(1, "manifest_key2"));
      ASSERT_EQ(std::string(1000, '3'), Get(1, "manifest_key3"));
    }
  } while (ChangeCompactOptions());
}

TEST_F(DBBasicTest, IdentityAcrossRestarts) {
  constexpr size_t kMinIdSize = 10;
  do {
    for (bool with_manifest : {false, true}) {
      std::string idfilename = IdentityFileName(dbname_);
      std::string id1, tmp;
      ASSERT_OK(db_->GetDbIdentity(id1));
      ASSERT_GE(id1.size(), kMinIdSize);

      Options options = CurrentOptions();
      options.write_dbid_to_manifest = with_manifest;
      Reopen(options);
      std::string id2;
      ASSERT_OK(db_->GetDbIdentity(id2));
      // id2 should match id1 because identity was not regenerated
      ASSERT_EQ(id1, id2);
      ASSERT_OK(ReadFileToString(env_, idfilename, &tmp));
      ASSERT_EQ(tmp, id2);

      // Recover from deleted/missing IDENTITY
      ASSERT_OK(env_->DeleteFile(idfilename));
      Reopen(options);
      std::string id3;
      ASSERT_OK(db_->GetDbIdentity(id3));
      if (with_manifest) {
        // id3 should match id1 because identity was restored from manifest
        ASSERT_EQ(id1, id3);
      } else {
        // id3 should NOT match id1 because identity was regenerated
        ASSERT_NE(id1, id3);
        ASSERT_GE(id3.size(), kMinIdSize);
      }
      ASSERT_OK(ReadFileToString(env_, idfilename, &tmp));
      ASSERT_EQ(tmp, id3);

      // Recover from truncated IDENTITY
      {
        std::unique_ptr<WritableFile> w;
        ASSERT_OK(env_->NewWritableFile(idfilename, &w, EnvOptions()));
        ASSERT_OK(w->Close());
      }
      Reopen(options);
      std::string id4;
      ASSERT_OK(db_->GetDbIdentity(id4));
      if (with_manifest) {
        // id4 should match id1 because identity was restored from manifest
        ASSERT_EQ(id1, id4);
      } else {
        // id4 should NOT match id1 because identity was regenerated
        ASSERT_NE(id1, id4);
        ASSERT_GE(id4.size(), kMinIdSize);
      }
      ASSERT_OK(ReadFileToString(env_, idfilename, &tmp));
      ASSERT_EQ(tmp, id4);

      // Recover from overwritten IDENTITY
      std::string silly_id = "asdf123456789";
      {
        std::unique_ptr<WritableFile> w;
        ASSERT_OK(env_->NewWritableFile(idfilename, &w, EnvOptions()));
        ASSERT_OK(w->Append(silly_id));
        ASSERT_OK(w->Close());
      }
      Reopen(options);
      std::string id5;
      ASSERT_OK(db_->GetDbIdentity(id5));
      if (with_manifest) {
        // id4 should match id1 because identity was restored from manifest
        ASSERT_EQ(id1, id5);
      } else {
        ASSERT_EQ(id5, silly_id);
      }
      ASSERT_OK(ReadFileToString(env_, idfilename, &tmp));
      ASSERT_EQ(tmp, id5);
    }
  } while (ChangeCompactOptions());
}

TEST_F(DBBasicTest, LockFileRecovery) {
  Options options = CurrentOptions();
  // Regardless of best_efforts_recovery
  for (bool ber : {false, true}) {
    options.best_efforts_recovery = ber;
    DestroyAndReopen(options);
    std::string id1, id2;
    ASSERT_OK(db_->GetDbIdentity(id1));
    Close();

    // Should be OK to re-open DB after lock file deleted
    std::string lockfilename = LockFileName(dbname_);
    ASSERT_OK(env_->DeleteFile(lockfilename));
    Reopen(options);

    // Should be same DB as before
    ASSERT_OK(db_->GetDbIdentity(id2));
    ASSERT_EQ(id1, id2);
  }
}

TEST_F(DBBasicTest, Snapshot) {
  env_->SetMockSleep();
  anon::OptionsOverride options_override;
  options_override.skip_policy = kSkipNoSnapshot;
  do {
    CreateAndReopenWithCF({"pikachu"}, CurrentOptions(options_override));
    ASSERT_OK(Put(0, "foo", "0v1"));
    ASSERT_OK(Put(1, "foo", "1v1"));

    const Snapshot* s1 = db_->GetSnapshot();
    ASSERT_EQ(1U, GetNumSnapshots());
    uint64_t time_snap1 = GetTimeOldestSnapshots();
    ASSERT_GT(time_snap1, 0U);
    ASSERT_EQ(GetSequenceOldestSnapshots(), s1->GetSequenceNumber());
    ASSERT_OK(Put(0, "foo", "0v2"));
    ASSERT_OK(Put(1, "foo", "1v2"));

    env_->MockSleepForSeconds(1);

    const Snapshot* s2 = db_->GetSnapshot();
    ASSERT_EQ(2U, GetNumSnapshots());
    ASSERT_EQ(time_snap1, GetTimeOldestSnapshots());
    ASSERT_EQ(GetSequenceOldestSnapshots(), s1->GetSequenceNumber());
    ASSERT_OK(Put(0, "foo", "0v3"));
    ASSERT_OK(Put(1, "foo", "1v3"));

    {
      ManagedSnapshot s3(db_);
      ASSERT_EQ(3U, GetNumSnapshots());
      ASSERT_EQ(time_snap1, GetTimeOldestSnapshots());
      ASSERT_EQ(GetSequenceOldestSnapshots(), s1->GetSequenceNumber());

      ASSERT_OK(Put(0, "foo", "0v4"));
      ASSERT_OK(Put(1, "foo", "1v4"));
      ASSERT_EQ("0v1", Get(0, "foo", s1));
      ASSERT_EQ("1v1", Get(1, "foo", s1));
      ASSERT_EQ("0v2", Get(0, "foo", s2));
      ASSERT_EQ("1v2", Get(1, "foo", s2));
      ASSERT_EQ("0v3", Get(0, "foo", s3.snapshot()));
      ASSERT_EQ("1v3", Get(1, "foo", s3.snapshot()));
      ASSERT_EQ("0v4", Get(0, "foo"));
      ASSERT_EQ("1v4", Get(1, "foo"));
    }

    ASSERT_EQ(2U, GetNumSnapshots());
    ASSERT_EQ(time_snap1, GetTimeOldestSnapshots());
    ASSERT_EQ(GetSequenceOldestSnapshots(), s1->GetSequenceNumber());
    ASSERT_EQ("0v1", Get(0, "foo", s1));
    ASSERT_EQ("1v1", Get(1, "foo", s1));
    ASSERT_EQ("0v2", Get(0, "foo", s2));
    ASSERT_EQ("1v2", Get(1, "foo", s2));
    ASSERT_EQ("0v4", Get(0, "foo"));
    ASSERT_EQ("1v4", Get(1, "foo"));

    db_->ReleaseSnapshot(s1);
    ASSERT_EQ("0v2", Get(0, "foo", s2));
    ASSERT_EQ("1v2", Get(1, "foo", s2));
    ASSERT_EQ("0v4", Get(0, "foo"));
    ASSERT_EQ("1v4", Get(1, "foo"));
    ASSERT_EQ(1U, GetNumSnapshots());
    ASSERT_LT(time_snap1, GetTimeOldestSnapshots());
    ASSERT_EQ(GetSequenceOldestSnapshots(), s2->GetSequenceNumber());

    db_->ReleaseSnapshot(s2);
    ASSERT_EQ(0U, GetNumSnapshots());
    ASSERT_EQ(GetSequenceOldestSnapshots(), 0);
    ASSERT_EQ("0v4", Get(0, "foo"));
    ASSERT_EQ("1v4", Get(1, "foo"));
  } while (ChangeOptions());
}


class DBBasicMultiConfigs : public DBBasicTest,
                            public ::testing::WithParamInterface<int> {
 public:
  DBBasicMultiConfigs() { option_config_ = GetParam(); }

  static std::vector<int> GenerateOptionConfigs() {
    std::vector<int> option_configs;
    for (int option_config = kDefault; option_config < kEnd; ++option_config) {
      if (!ShouldSkipOptions(option_config, kSkipFIFOCompaction)) {
        option_configs.push_back(option_config);
      }
    }
    return option_configs;
  }
};

TEST_P(DBBasicMultiConfigs, CompactBetweenSnapshots) {
  anon::OptionsOverride options_override;
  options_override.skip_policy = kSkipNoSnapshot;
  Options options = CurrentOptions(options_override);
  options.disable_auto_compactions = true;
  DestroyAndReopen(options);
  CreateAndReopenWithCF({"pikachu"}, options);
  Random rnd(301);
  FillLevels("a", "z", 1);

  ASSERT_OK(Put(1, "foo", "first"));
  const Snapshot* snapshot1 = db_->GetSnapshot();
  ASSERT_OK(Put(1, "foo", "second"));
  ASSERT_OK(Put(1, "foo", "third"));
  ASSERT_OK(Put(1, "foo", "fourth"));
  const Snapshot* snapshot2 = db_->GetSnapshot();
  ASSERT_OK(Put(1, "foo", "fifth"));
  ASSERT_OK(Put(1, "foo", "sixth"));

  // All entries (including duplicates) exist
  // before any compaction or flush is triggered.
  ASSERT_EQ(AllEntriesFor("foo", 1),
            "[ sixth, fifth, fourth, third, second, first ]");
  ASSERT_EQ("sixth", Get(1, "foo"));
  ASSERT_EQ("fourth", Get(1, "foo", snapshot2));
  ASSERT_EQ("first", Get(1, "foo", snapshot1));

  // After a flush, "second", "third" and "fifth" should
  // be removed
  ASSERT_OK(Flush(1));
  ASSERT_EQ(AllEntriesFor("foo", 1), "[ sixth, fourth, first ]");

  // after we release the snapshot1, only two values left
  db_->ReleaseSnapshot(snapshot1);
  FillLevels("a", "z", 1);
  ASSERT_OK(dbfull()->CompactRange(CompactRangeOptions(), handles_[1], nullptr,
                                   nullptr));

  // We have only one valid snapshot snapshot2. Since snapshot1 is
  // not valid anymore, "first" should be removed by a compaction.
  ASSERT_EQ("sixth", Get(1, "foo"));
  ASSERT_EQ("fourth", Get(1, "foo", snapshot2));
  ASSERT_EQ(AllEntriesFor("foo", 1), "[ sixth, fourth ]");

  // after we release the snapshot2, only one value should be left
  db_->ReleaseSnapshot(snapshot2);
  FillLevels("a", "z", 1);
  ASSERT_OK(dbfull()->CompactRange(CompactRangeOptions(), handles_[1], nullptr,
                                   nullptr));
  ASSERT_EQ("sixth", Get(1, "foo"));
  ASSERT_EQ(AllEntriesFor("foo", 1), "[ sixth ]");
}

INSTANTIATE_TEST_CASE_P(
    DBBasicMultiConfigs, DBBasicMultiConfigs,
    ::testing::ValuesIn(DBBasicMultiConfigs::GenerateOptionConfigs()));

TEST_F(DBBasicTest, DBOpen_Options) {
  Options options = CurrentOptions();
  Close();
  Destroy(options);

  // Does not exist, and create_if_missing == false: error
  DB* db = nullptr;
  options.create_if_missing = false;
  Status s = DB::Open(options, dbname_, &db);
  ASSERT_TRUE(strstr(s.ToString().c_str(), "does not exist") != nullptr);
  ASSERT_TRUE(db == nullptr);

  // Does not exist, and create_if_missing == true: OK
  options.create_if_missing = true;
  s = DB::Open(options, dbname_, &db);
  ASSERT_OK(s);
  ASSERT_TRUE(db != nullptr);

  delete db;
  db = nullptr;

  // Does exist, and error_if_exists == true: error
  options.create_if_missing = false;
  options.error_if_exists = true;
  s = DB::Open(options, dbname_, &db);
  ASSERT_TRUE(strstr(s.ToString().c_str(), "exists") != nullptr);
  ASSERT_TRUE(db == nullptr);

  // Does exist, and error_if_exists == false: OK
  options.create_if_missing = true;
  options.error_if_exists = false;
  s = DB::Open(options, dbname_, &db);
  ASSERT_OK(s);
  ASSERT_TRUE(db != nullptr);

  delete db;
  db = nullptr;
}

TEST_F(DBBasicTest, CompactOnFlush) {
  anon::OptionsOverride options_override;
  options_override.skip_policy = kSkipNoSnapshot;
  do {
    Options options = CurrentOptions(options_override);
    options.disable_auto_compactions = true;
    CreateAndReopenWithCF({"pikachu"}, options);

    ASSERT_OK(Put(1, "foo", "v1"));
    ASSERT_OK(Flush(1));
    ASSERT_EQ(AllEntriesFor("foo", 1), "[ v1 ]");

    // Write two new keys
    ASSERT_OK(Put(1, "a", "begin"));
    ASSERT_OK(Put(1, "z", "end"));
    ASSERT_OK(Flush(1));

    // Case1: Delete followed by a put
    ASSERT_OK(Delete(1, "foo"));
    ASSERT_OK(Put(1, "foo", "v2"));
    ASSERT_EQ(AllEntriesFor("foo", 1), "[ v2, DEL, v1 ]");

    // After the current memtable is flushed, the DEL should
    // have been removed
    ASSERT_OK(Flush(1));
    ASSERT_EQ(AllEntriesFor("foo", 1), "[ v2, v1 ]");

    ASSERT_OK(dbfull()->CompactRange(CompactRangeOptions(), handles_[1],
                                     nullptr, nullptr));
    ASSERT_EQ(AllEntriesFor("foo", 1), "[ v2 ]");

    // Case 2: Delete followed by another delete
    ASSERT_OK(Delete(1, "foo"));
    ASSERT_OK(Delete(1, "foo"));
    ASSERT_EQ(AllEntriesFor("foo", 1), "[ DEL, DEL, v2 ]");
    ASSERT_OK(Flush(1));
    ASSERT_EQ(AllEntriesFor("foo", 1), "[ DEL, v2 ]");
    ASSERT_OK(dbfull()->CompactRange(CompactRangeOptions(), handles_[1],
                                     nullptr, nullptr));
    ASSERT_EQ(AllEntriesFor("foo", 1), "[ ]");

    // Case 3: Put followed by a delete
    ASSERT_OK(Put(1, "foo", "v3"));
    ASSERT_OK(Delete(1, "foo"));
    ASSERT_EQ(AllEntriesFor("foo", 1), "[ DEL, v3 ]");
    ASSERT_OK(Flush(1));
    ASSERT_EQ(AllEntriesFor("foo", 1), "[ DEL ]");
    ASSERT_OK(dbfull()->CompactRange(CompactRangeOptions(), handles_[1],
                                     nullptr, nullptr));
    ASSERT_EQ(AllEntriesFor("foo", 1), "[ ]");

    // Case 4: Put followed by another Put
    ASSERT_OK(Put(1, "foo", "v4"));
    ASSERT_OK(Put(1, "foo", "v5"));
    ASSERT_EQ(AllEntriesFor("foo", 1), "[ v5, v4 ]");
    ASSERT_OK(Flush(1));
    ASSERT_EQ(AllEntriesFor("foo", 1), "[ v5 ]");
    ASSERT_OK(dbfull()->CompactRange(CompactRangeOptions(), handles_[1],
                                     nullptr, nullptr));
    ASSERT_EQ(AllEntriesFor("foo", 1), "[ v5 ]");

    // clear database
    ASSERT_OK(Delete(1, "foo"));
    ASSERT_OK(dbfull()->CompactRange(CompactRangeOptions(), handles_[1],
                                     nullptr, nullptr));
    ASSERT_EQ(AllEntriesFor("foo", 1), "[ ]");

    // Case 5: Put followed by snapshot followed by another Put
    // Both puts should remain.
    ASSERT_OK(Put(1, "foo", "v6"));
    const Snapshot* snapshot = db_->GetSnapshot();
    ASSERT_OK(Put(1, "foo", "v7"));
    ASSERT_OK(Flush(1));
    ASSERT_EQ(AllEntriesFor("foo", 1), "[ v7, v6 ]");
    db_->ReleaseSnapshot(snapshot);

    // clear database
    ASSERT_OK(Delete(1, "foo"));
    ASSERT_OK(dbfull()->CompactRange(CompactRangeOptions(), handles_[1],
                                     nullptr, nullptr));
    ASSERT_EQ(AllEntriesFor("foo", 1), "[ ]");

    // Case 5: snapshot followed by a put followed by another Put
    // Only the last put should remain.
    const Snapshot* snapshot1 = db_->GetSnapshot();
    ASSERT_OK(Put(1, "foo", "v8"));
    ASSERT_OK(Put(1, "foo", "v9"));
    ASSERT_OK(Flush(1));
    ASSERT_EQ(AllEntriesFor("foo", 1), "[ v9 ]");
    db_->ReleaseSnapshot(snapshot1);
  } while (ChangeCompactOptions());
}

TEST_F(DBBasicTest, FlushOneColumnFamily) {
  Options options = CurrentOptions();
  CreateAndReopenWithCF({"pikachu", "ilya", "muromec", "dobrynia", "nikitich",
                         "alyosha", "popovich"},
                        options);

  ASSERT_OK(Put(0, "Default", "Default"));
  ASSERT_OK(Put(1, "pikachu", "pikachu"));
  ASSERT_OK(Put(2, "ilya", "ilya"));
  ASSERT_OK(Put(3, "muromec", "muromec"));
  ASSERT_OK(Put(4, "dobrynia", "dobrynia"));
  ASSERT_OK(Put(5, "nikitich", "nikitich"));
  ASSERT_OK(Put(6, "alyosha", "alyosha"));
  ASSERT_OK(Put(7, "popovich", "popovich"));

  for (int i = 0; i < 8; ++i) {
    ASSERT_OK(Flush(i));
    auto tables = ListTableFiles(env_, dbname_);
    ASSERT_EQ(tables.size(), i + 1U);
  }
}

TEST_F(DBBasicTest, MultiGetSimple) {
  do {
    CreateAndReopenWithCF({"pikachu"}, CurrentOptions());
    SetPerfLevel(kEnableCount);
    ASSERT_OK(Put(1, "k1", "v1"));
    ASSERT_OK(Put(1, "k2", "v2"));
    ASSERT_OK(Put(1, "k3", "v3"));
    ASSERT_OK(Put(1, "k4", "v4"));
    ASSERT_OK(Delete(1, "k4"));
    ASSERT_OK(Put(1, "k5", "v5"));
    ASSERT_OK(Delete(1, "no_key"));

    std::vector<Slice> keys({"k1", "k2", "k3", "k4", "k5", "no_key"});

    std::vector<std::string> values(20, "Temporary data to be overwritten");
    std::vector<ColumnFamilyHandle*> cfs(keys.size(), handles_[1]);

    get_perf_context()->Reset();
    std::vector<Status> s = db_->MultiGet(ReadOptions(), cfs, keys, &values);
    ASSERT_EQ(values.size(), keys.size());
    ASSERT_EQ(values[0], "v1");
    ASSERT_EQ(values[1], "v2");
    ASSERT_EQ(values[2], "v3");
    ASSERT_EQ(values[4], "v5");
    // four kv pairs * two bytes per value
    ASSERT_EQ(8, (int)get_perf_context()->multiget_read_bytes);

    ASSERT_OK(s[0]);
    ASSERT_OK(s[1]);
    ASSERT_OK(s[2]);
    ASSERT_TRUE(s[3].IsNotFound());
    ASSERT_OK(s[4]);
    ASSERT_TRUE(s[5].IsNotFound());
    SetPerfLevel(kDisable);
  } while (ChangeCompactOptions());
}

TEST_F(DBBasicTest, MultiGetEmpty) {
  do {
    CreateAndReopenWithCF({"pikachu"}, CurrentOptions());
    // Empty Key Set
    std::vector<Slice> keys;
    std::vector<std::string> values;
    std::vector<ColumnFamilyHandle*> cfs;
    std::vector<Status> s = db_->MultiGet(ReadOptions(), cfs, keys, &values);
    ASSERT_EQ(s.size(), 0U);

    // Empty Database, Empty Key Set
    Options options = CurrentOptions();
    options.create_if_missing = true;
    DestroyAndReopen(options);
    CreateAndReopenWithCF({"pikachu"}, options);
    s = db_->MultiGet(ReadOptions(), cfs, keys, &values);
    ASSERT_EQ(s.size(), 0U);

    // Empty Database, Search for Keys
    keys.resize(2);
    keys[0] = "a";
    keys[1] = "b";
    cfs.push_back(handles_[0]);
    cfs.push_back(handles_[1]);
    s = db_->MultiGet(ReadOptions(), cfs, keys, &values);
    ASSERT_EQ(static_cast<int>(s.size()), 2);
    ASSERT_TRUE(s[0].IsNotFound() && s[1].IsNotFound());
  } while (ChangeCompactOptions());
}

class DBBlockChecksumTest : public DBBasicTest,
                            public testing::WithParamInterface<uint32_t> {};

INSTANTIATE_TEST_CASE_P(FormatVersions, DBBlockChecksumTest,
                        testing::ValuesIn(test::kFooterFormatVersionsToTest));

TEST_P(DBBlockChecksumTest, BlockChecksumTest) {
  BlockBasedTableOptions table_options;
  table_options.format_version = GetParam();
  Options options = CurrentOptions();
  const int kNumPerFile = 2;

  const auto algs = GetSupportedChecksums();
  const int algs_size = static_cast<int>(algs.size());

  // generate one table with each type of checksum
  for (int i = 0; i < algs_size; ++i) {
    table_options.checksum = algs[i];
    options.table_factory.reset(NewBlockBasedTableFactory(table_options));
    Reopen(options);
    for (int j = 0; j < kNumPerFile; ++j) {
      ASSERT_OK(Put(Key(i * kNumPerFile + j), Key(i * kNumPerFile + j)));
    }
    ASSERT_OK(Flush());
  }

  // with each valid checksum type setting...
  for (int i = 0; i < algs_size; ++i) {
    table_options.checksum = algs[i];
    options.table_factory.reset(NewBlockBasedTableFactory(table_options));
    Reopen(options);
    // verify every type of checksum (should be regardless of that setting)
    for (int j = 0; j < algs_size * kNumPerFile; ++j) {
      ASSERT_EQ(Key(j), Get(Key(j)));
    }
  }

  // Now test invalid checksum type
  table_options.checksum = static_cast<ChecksumType>(123);
  options.table_factory.reset(NewBlockBasedTableFactory(table_options));
  ASSERT_TRUE(TryReopen(options).IsInvalidArgument());
}

// On Windows you can have either memory mapped file or a file
// with unbuffered access. So this asserts and does not make
// sense to run
#ifndef OS_WIN
TEST_F(DBBasicTest, MmapAndBufferOptions) {
  if (!IsMemoryMappedAccessSupported()) {
    return;
  }
  Options options = CurrentOptions();

  options.use_direct_reads = true;
  options.allow_mmap_reads = true;
  ASSERT_NOK(TryReopen(options));

  // All other combinations are acceptable
  options.use_direct_reads = false;
  ASSERT_OK(TryReopen(options));

  if (IsDirectIOSupported()) {
    options.use_direct_reads = true;
    options.allow_mmap_reads = false;
    ASSERT_OK(TryReopen(options));
  }

  options.use_direct_reads = false;
  ASSERT_OK(TryReopen(options));
}
#endif

class TestEnv : public EnvWrapper {
 public:
  explicit TestEnv(Env* base_env) : EnvWrapper(base_env), close_count(0) {}
  static const char* kClassName() { return "TestEnv"; }
  const char* Name() const override { return kClassName(); }

  class TestLogger : public Logger {
   public:
    using Logger::Logv;
    explicit TestLogger(TestEnv* env_ptr) : Logger() { env = env_ptr; }
    ~TestLogger() override {
      if (!closed_) {
        CloseHelper().PermitUncheckedError();
      }
    }
    void Logv(const char* /*format*/, va_list /*ap*/) override {}

   protected:
    Status CloseImpl() override { return CloseHelper(); }

   private:
    Status CloseHelper() {
      env->CloseCountInc();
      ;
      return Status::IOError();
    }
    TestEnv* env;
  };

  void CloseCountInc() { close_count++; }

  int GetCloseCount() { return close_count; }

  Status NewLogger(const std::string& /*fname*/,
                   std::shared_ptr<Logger>* result) override {
    result->reset(new TestLogger(this));
    return Status::OK();
  }

 private:
  int close_count;
};

TEST_F(DBBasicTest, DBClose) {
  Options options = GetDefaultOptions();
  std::string dbname = test::PerThreadDBPath("db_close_test");
  ASSERT_OK(DestroyDB(dbname, options));

  DB* db = nullptr;
  TestEnv* env = new TestEnv(env_);
  std::unique_ptr<TestEnv> local_env_guard(env);
  options.create_if_missing = true;
  options.env = env;
  Status s = DB::Open(options, dbname, &db);
  ASSERT_OK(s);
  ASSERT_TRUE(db != nullptr);

  s = db->Close();
  ASSERT_EQ(env->GetCloseCount(), 1);
  ASSERT_TRUE(s.IsIOError());

  delete db;
  ASSERT_EQ(env->GetCloseCount(), 1);

  // Do not call DB::Close() and ensure our logger Close() still gets called
  s = DB::Open(options, dbname, &db);
  ASSERT_OK(s);
  ASSERT_TRUE(db != nullptr);
  delete db;
  ASSERT_EQ(env->GetCloseCount(), 2);

  // Provide our own logger and ensure DB::Close() does not close it
  options.info_log.reset(new TestEnv::TestLogger(env));
  options.create_if_missing = false;
  s = DB::Open(options, dbname, &db);
  ASSERT_OK(s);
  ASSERT_TRUE(db != nullptr);

  s = db->Close();
  ASSERT_OK(s);
  delete db;
  ASSERT_EQ(env->GetCloseCount(), 2);
  options.info_log.reset();
  ASSERT_EQ(env->GetCloseCount(), 3);
}

TEST_F(DBBasicTest, DBCloseAllDirectoryFDs) {
  Options options = GetDefaultOptions();
  std::string dbname = test::PerThreadDBPath("db_close_all_dir_fds_test");
  // Configure a specific WAL directory
  options.wal_dir = dbname + "_wal_dir";
  // Configure 3 different data directories
  options.db_paths.emplace_back(dbname + "_1", 512 * 1024);
  options.db_paths.emplace_back(dbname + "_2", 4 * 1024 * 1024);
  options.db_paths.emplace_back(dbname + "_3", 1024 * 1024 * 1024);

  ASSERT_OK(DestroyDB(dbname, options));

  DB* db = nullptr;
  std::unique_ptr<Env> env = NewCompositeEnv(
      std::make_shared<CountedFileSystem>(FileSystem::Default()));
  options.create_if_missing = true;
  options.env = env.get();
  Status s = DB::Open(options, dbname, &db);
  ASSERT_OK(s);
  ASSERT_TRUE(db != nullptr);

  // Explicitly close the database to ensure the open and close counter for
  // directories are equivalent
  s = db->Close();
  auto* counted_fs =
      options.env->GetFileSystem()->CheckedCast<CountedFileSystem>();
  ASSERT_TRUE(counted_fs != nullptr);
  ASSERT_EQ(counted_fs->counters()->dir_opens,
            counted_fs->counters()->dir_closes);
  ASSERT_OK(s);
  delete db;
}

TEST_F(DBBasicTest, DBCloseFlushError) {
  std::unique_ptr<FaultInjectionTestEnv> fault_injection_env(
      new FaultInjectionTestEnv(env_));
  Options options = GetDefaultOptions();
  options.create_if_missing = true;
  options.manual_wal_flush = true;
  options.write_buffer_size = 100;
  options.env = fault_injection_env.get();

  Reopen(options);
  ASSERT_OK(Put("key1", "value1"));
  ASSERT_OK(Put("key2", "value2"));
  ASSERT_OK(dbfull()->TEST_SwitchMemtable());
  ASSERT_OK(Put("key3", "value3"));
  fault_injection_env->SetFilesystemActive(false);
  Status s = dbfull()->Close();
  ASSERT_NOK(s);
  // retry should return the same error
  s = dbfull()->Close();
  ASSERT_NOK(s);
  fault_injection_env->SetFilesystemActive(true);
  // retry close() is no-op even the system is back. Could be improved if
  // Close() is retry-able: #9029
  s = dbfull()->Close();
  ASSERT_NOK(s);
  Destroy(options);
}

class DBMultiGetTestWithParam
    : public DBBasicTest,
      public testing::WithParamInterface<std::tuple<bool, bool>> {};

TEST_P(DBMultiGetTestWithParam, MultiGetMultiCF) {
#ifndef USE_COROUTINES
  if (std::get<1>(GetParam())) {
    ROCKSDB_GTEST_SKIP("This test requires coroutine support");
    return;
  }
#endif  // USE_COROUTINES
  Options options = CurrentOptions();
  CreateAndReopenWithCF({"pikachu", "ilya", "muromec", "dobrynia", "nikitich",
                         "alyosha", "popovich"},
                        options);
  // <CF, key, value> tuples
  std::vector<std::tuple<int, std::string, std::string>> cf_kv_vec;
  static const int num_keys = 24;
  cf_kv_vec.reserve(num_keys);

  for (int i = 0; i < num_keys; ++i) {
    int cf = i / 3;
    int cf_key = 1 % 3;
    cf_kv_vec.emplace_back(std::make_tuple(
        cf, "cf" + std::to_string(cf) + "_key_" + std::to_string(cf_key),
        "cf" + std::to_string(cf) + "_val_" + std::to_string(cf_key)));
    ASSERT_OK(Put(std::get<0>(cf_kv_vec[i]), std::get<1>(cf_kv_vec[i]),
                  std::get<2>(cf_kv_vec[i])));
  }

  int get_sv_count = 0;
  ROCKSDB_NAMESPACE::DBImpl* db = static_cast_with_check<DBImpl>(db_);
  ROCKSDB_NAMESPACE::SyncPoint::GetInstance()->SetCallBack(
      "DBImpl::MultiGet::AfterRefSV", [&](void* /*arg*/) {
        if (++get_sv_count == 2) {
          // After MultiGet refs a couple of CFs, flush all CFs so MultiGet
          // is forced to repeat the process
          for (int i = 0; i < num_keys; ++i) {
            int cf = i / 3;
            int cf_key = i % 8;
            if (cf_key == 0) {
              ASSERT_OK(Flush(cf));
            }
            ASSERT_OK(Put(std::get<0>(cf_kv_vec[i]), std::get<1>(cf_kv_vec[i]),
                          std::get<2>(cf_kv_vec[i]) + "_2"));
          }
        }
        if (get_sv_count == 11) {
          for (int i = 0; i < 8; ++i) {
            auto* cfd = static_cast_with_check<ColumnFamilyHandleImpl>(
                            db->GetColumnFamilyHandle(i))
                            ->cfd();
            ASSERT_EQ(cfd->TEST_GetLocalSV()->Get(), SuperVersion::kSVInUse);
          }
        }
      });
  ROCKSDB_NAMESPACE::SyncPoint::GetInstance()->EnableProcessing();

  std::vector<int> cfs;
  std::vector<std::string> keys;
  std::vector<std::string> values;

  for (int i = 0; i < num_keys; ++i) {
    cfs.push_back(std::get<0>(cf_kv_vec[i]));
    keys.push_back(std::get<1>(cf_kv_vec[i]));
  }

  values = MultiGet(cfs, keys, nullptr, std::get<0>(GetParam()),
                    std::get<1>(GetParam()));
  ASSERT_EQ(values.size(), num_keys);
  for (unsigned int j = 0; j < values.size(); ++j) {
    ASSERT_EQ(values[j], std::get<2>(cf_kv_vec[j]) + "_2");
  }

  keys.clear();
  cfs.clear();
  cfs.push_back(std::get<0>(cf_kv_vec[0]));
  keys.push_back(std::get<1>(cf_kv_vec[0]));
  cfs.push_back(std::get<0>(cf_kv_vec[3]));
  keys.push_back(std::get<1>(cf_kv_vec[3]));
  cfs.push_back(std::get<0>(cf_kv_vec[4]));
  keys.push_back(std::get<1>(cf_kv_vec[4]));
  values = MultiGet(cfs, keys, nullptr, std::get<0>(GetParam()),
                    std::get<1>(GetParam()));
  ASSERT_EQ(values[0], std::get<2>(cf_kv_vec[0]) + "_2");
  ASSERT_EQ(values[1], std::get<2>(cf_kv_vec[3]) + "_2");
  ASSERT_EQ(values[2], std::get<2>(cf_kv_vec[4]) + "_2");

  keys.clear();
  cfs.clear();
  cfs.push_back(std::get<0>(cf_kv_vec[7]));
  keys.push_back(std::get<1>(cf_kv_vec[7]));
  cfs.push_back(std::get<0>(cf_kv_vec[6]));
  keys.push_back(std::get<1>(cf_kv_vec[6]));
  cfs.push_back(std::get<0>(cf_kv_vec[1]));
  keys.push_back(std::get<1>(cf_kv_vec[1]));
  values = MultiGet(cfs, keys, nullptr, std::get<0>(GetParam()),
                    std::get<1>(GetParam()));
  ASSERT_EQ(values[0], std::get<2>(cf_kv_vec[7]) + "_2");
  ASSERT_EQ(values[1], std::get<2>(cf_kv_vec[6]) + "_2");
  ASSERT_EQ(values[2], std::get<2>(cf_kv_vec[1]) + "_2");

  for (int cf = 0; cf < 8; ++cf) {
    auto* cfd =
        static_cast_with_check<ColumnFamilyHandleImpl>(
            static_cast_with_check<DBImpl>(db_)->GetColumnFamilyHandle(cf))
            ->cfd();
    ASSERT_NE(cfd->TEST_GetLocalSV()->Get(), SuperVersion::kSVInUse);
    ASSERT_NE(cfd->TEST_GetLocalSV()->Get(), SuperVersion::kSVObsolete);
  }
}

TEST_P(DBMultiGetTestWithParam, MultiGetMultiCFMutex) {
#ifndef USE_COROUTINES
  if (std::get<1>(GetParam())) {
    ROCKSDB_GTEST_SKIP("This test requires coroutine support");
    return;
  }
#endif  // USE_COROUTINES
  Options options = CurrentOptions();
  CreateAndReopenWithCF({"pikachu", "ilya", "muromec", "dobrynia", "nikitich",
                         "alyosha", "popovich"},
                        options);

  for (int i = 0; i < 8; ++i) {
    ASSERT_OK(Put(i, "cf" + std::to_string(i) + "_key",
                  "cf" + std::to_string(i) + "_val"));
  }

  int get_sv_count = 0;
  int retries = 0;
  bool last_try = false;
  ROCKSDB_NAMESPACE::SyncPoint::GetInstance()->SetCallBack(
      "DBImpl::MultiGet::LastTry", [&](void* /*arg*/) {
        last_try = true;
        ROCKSDB_NAMESPACE::SyncPoint::GetInstance()->DisableProcessing();
      });
  ROCKSDB_NAMESPACE::SyncPoint::GetInstance()->SetCallBack(
      "DBImpl::MultiGet::AfterRefSV", [&](void* /*arg*/) {
        if (last_try) {
          return;
        }
        if (++get_sv_count == 2) {
          ++retries;
          get_sv_count = 0;
          for (int i = 0; i < 8; ++i) {
            ASSERT_OK(Flush(i));
            ASSERT_OK(Put(
                i, "cf" + std::to_string(i) + "_key",
                "cf" + std::to_string(i) + "_val" + std::to_string(retries)));
          }
        }
      });
  ROCKSDB_NAMESPACE::SyncPoint::GetInstance()->EnableProcessing();

  std::vector<int> cfs;
  std::vector<std::string> keys;
  std::vector<std::string> values;

  for (int i = 0; i < 8; ++i) {
    cfs.push_back(i);
    keys.push_back("cf" + std::to_string(i) + "_key");
  }

  values = MultiGet(cfs, keys, nullptr, std::get<0>(GetParam()),
                    std::get<1>(GetParam()));
  ASSERT_TRUE(last_try);
  ASSERT_EQ(values.size(), 8);
  for (unsigned int j = 0; j < values.size(); ++j) {
    ASSERT_EQ(values[j],
              "cf" + std::to_string(j) + "_val" + std::to_string(retries));
  }
  for (int i = 0; i < 8; ++i) {
    auto* cfd =
        static_cast_with_check<ColumnFamilyHandleImpl>(
            static_cast_with_check<DBImpl>(db_)->GetColumnFamilyHandle(i))
            ->cfd();
    ASSERT_NE(cfd->TEST_GetLocalSV()->Get(), SuperVersion::kSVInUse);
  }
}

TEST_P(DBMultiGetTestWithParam, MultiGetMultiCFSnapshot) {
#ifndef USE_COROUTINES
  if (std::get<1>(GetParam())) {
    ROCKSDB_GTEST_SKIP("This test requires coroutine support");
    return;
  }
#endif  // USE_COROUTINES
  Options options = CurrentOptions();
  CreateAndReopenWithCF({"pikachu", "ilya", "muromec", "dobrynia", "nikitich",
                         "alyosha", "popovich"},
                        options);

  for (int i = 0; i < 8; ++i) {
    ASSERT_OK(Put(i, "cf" + std::to_string(i) + "_key",
                  "cf" + std::to_string(i) + "_val"));
  }

  int get_sv_count = 0;
  ROCKSDB_NAMESPACE::DBImpl* db = static_cast_with_check<DBImpl>(db_);
  ROCKSDB_NAMESPACE::SyncPoint::GetInstance()->SetCallBack(
      "DBImpl::MultiGet::AfterRefSV", [&](void* /*arg*/) {
        if (++get_sv_count == 2) {
          for (int i = 0; i < 8; ++i) {
            ASSERT_OK(Flush(i));
            ASSERT_OK(Put(i, "cf" + std::to_string(i) + "_key",
                          "cf" + std::to_string(i) + "_val2"));
          }
        }
        if (get_sv_count == 8) {
          for (int i = 0; i < 8; ++i) {
            auto* cfd = static_cast_with_check<ColumnFamilyHandleImpl>(
                            db->GetColumnFamilyHandle(i))
                            ->cfd();
            ASSERT_TRUE(
                (cfd->TEST_GetLocalSV()->Get() == SuperVersion::kSVInUse) ||
                (cfd->TEST_GetLocalSV()->Get() == SuperVersion::kSVObsolete));
          }
        }
      });
  ROCKSDB_NAMESPACE::SyncPoint::GetInstance()->EnableProcessing();

  std::vector<int> cfs;
  std::vector<std::string> keys;
  std::vector<std::string> values;

  for (int i = 0; i < 8; ++i) {
    cfs.push_back(i);
    keys.push_back("cf" + std::to_string(i) + "_key");
  }

  const Snapshot* snapshot = db_->GetSnapshot();
  values = MultiGet(cfs, keys, snapshot, std::get<0>(GetParam()),
                    std::get<1>(GetParam()));
  db_->ReleaseSnapshot(snapshot);
  ASSERT_EQ(values.size(), 8);
  for (unsigned int j = 0; j < values.size(); ++j) {
    ASSERT_EQ(values[j], "cf" + std::to_string(j) + "_val");
  }
  for (int i = 0; i < 8; ++i) {
    auto* cfd =
        static_cast_with_check<ColumnFamilyHandleImpl>(
            static_cast_with_check<DBImpl>(db_)->GetColumnFamilyHandle(i))
            ->cfd();
    ASSERT_NE(cfd->TEST_GetLocalSV()->Get(), SuperVersion::kSVInUse);
  }
}

TEST_P(DBMultiGetTestWithParam, MultiGetMultiCFUnsorted) {
#ifndef USE_COROUTINES
  if (std::get<1>(GetParam())) {
    ROCKSDB_GTEST_SKIP("This test requires coroutine support");
    return;
  }
#endif  // USE_COROUTINES
  Options options = CurrentOptions();
  CreateAndReopenWithCF({"one", "two"}, options);

  ASSERT_OK(Put(1, "foo", "bar"));
  ASSERT_OK(Put(2, "baz", "xyz"));
  ASSERT_OK(Put(1, "abc", "def"));

  // Note: keys for the same CF do not form a consecutive range
  std::vector<int> cfs{1, 2, 1};
  std::vector<std::string> keys{"foo", "baz", "abc"};
  std::vector<std::string> values;

  values = MultiGet(cfs, keys, /* snapshot */ nullptr,
                    /* batched */ std::get<0>(GetParam()),
                    /* async */ std::get<1>(GetParam()));

  ASSERT_EQ(values.size(), 3);
  ASSERT_EQ(values[0], "bar");
  ASSERT_EQ(values[1], "xyz");
  ASSERT_EQ(values[2], "def");
}

TEST_P(DBMultiGetTestWithParam, MultiGetBatchedSimpleUnsorted) {
#ifndef USE_COROUTINES
  if (std::get<1>(GetParam())) {
    ROCKSDB_GTEST_SKIP("This test requires coroutine support");
    return;
  }
#endif  // USE_COROUTINES
  // Skip for unbatched MultiGet
  if (!std::get<0>(GetParam())) {
    ROCKSDB_GTEST_BYPASS("This test is only for batched MultiGet");
    return;
  }
  do {
    CreateAndReopenWithCF({"pikachu"}, CurrentOptions());
    SetPerfLevel(kEnableCount);
    ASSERT_OK(Put(1, "k1", "v1"));
    ASSERT_OK(Put(1, "k2", "v2"));
    ASSERT_OK(Put(1, "k3", "v3"));
    ASSERT_OK(Put(1, "k4", "v4"));
    ASSERT_OK(Delete(1, "k4"));
    ASSERT_OK(Put(1, "k5", "v5"));
    ASSERT_OK(Delete(1, "no_key"));

    get_perf_context()->Reset();

    std::vector<Slice> keys({"no_key", "k5", "k4", "k3", "k2", "k1"});
    std::vector<PinnableSlice> values(keys.size());
    std::vector<ColumnFamilyHandle*> cfs(keys.size(), handles_[1]);
    std::vector<Status> s(keys.size());

    ReadOptions ro;
    ro.async_io = std::get<1>(GetParam());
    db_->MultiGet(ro, handles_[1], keys.size(), keys.data(), values.data(),
                  s.data(), false);

    ASSERT_EQ(values.size(), keys.size());
    ASSERT_EQ(std::string(values[5].data(), values[5].size()), "v1");
    ASSERT_EQ(std::string(values[4].data(), values[4].size()), "v2");
    ASSERT_EQ(std::string(values[3].data(), values[3].size()), "v3");
    ASSERT_EQ(std::string(values[1].data(), values[1].size()), "v5");
    // four kv pairs * two bytes per value
    ASSERT_EQ(8, (int)get_perf_context()->multiget_read_bytes);

    ASSERT_TRUE(s[0].IsNotFound());
    ASSERT_OK(s[1]);
    ASSERT_TRUE(s[2].IsNotFound());
    ASSERT_OK(s[3]);
    ASSERT_OK(s[4]);
    ASSERT_OK(s[5]);

    SetPerfLevel(kDisable);
  } while (ChangeCompactOptions());
}

TEST_P(DBMultiGetTestWithParam, MultiGetBatchedSortedMultiFile) {
#ifndef USE_COROUTINES
  if (std::get<1>(GetParam())) {
    ROCKSDB_GTEST_SKIP("This test requires coroutine support");
    return;
  }
#endif  // USE_COROUTINES
  // Skip for unbatched MultiGet
  if (!std::get<0>(GetParam())) {
    ROCKSDB_GTEST_BYPASS("This test is only for batched MultiGet");
    return;
  }
  do {
    CreateAndReopenWithCF({"pikachu"}, CurrentOptions());
    SetPerfLevel(kEnableCount);
    // To expand the power of this test, generate > 1 table file and
    // mix with memtable
    ASSERT_OK(Put(1, "k1", "v1"));
    ASSERT_OK(Put(1, "k2", "v2"));
    ASSERT_OK(Flush(1));
    ASSERT_OK(Put(1, "k3", "v3"));
    ASSERT_OK(Put(1, "k4", "v4"));
    ASSERT_OK(Flush(1));
    ASSERT_OK(Delete(1, "k4"));
    ASSERT_OK(Put(1, "k5", "v5"));
    ASSERT_OK(Delete(1, "no_key"));

    get_perf_context()->Reset();

    std::vector<Slice> keys({"k1", "k2", "k3", "k4", "k5", "no_key"});
    std::vector<PinnableSlice> values(keys.size());
    std::vector<ColumnFamilyHandle*> cfs(keys.size(), handles_[1]);
    std::vector<Status> s(keys.size());

    ReadOptions ro;
    ro.async_io = std::get<1>(GetParam());
    db_->MultiGet(ro, handles_[1], keys.size(), keys.data(), values.data(),
                  s.data(), true);

    ASSERT_EQ(values.size(), keys.size());
    ASSERT_EQ(std::string(values[0].data(), values[0].size()), "v1");
    ASSERT_EQ(std::string(values[1].data(), values[1].size()), "v2");
    ASSERT_EQ(std::string(values[2].data(), values[2].size()), "v3");
    ASSERT_EQ(std::string(values[4].data(), values[4].size()), "v5");
    // four kv pairs * two bytes per value
    ASSERT_EQ(8, (int)get_perf_context()->multiget_read_bytes);

    ASSERT_OK(s[0]);
    ASSERT_OK(s[1]);
    ASSERT_OK(s[2]);
    ASSERT_TRUE(s[3].IsNotFound());
    ASSERT_OK(s[4]);
    ASSERT_TRUE(s[5].IsNotFound());

    SetPerfLevel(kDisable);
  } while (ChangeOptions());
}

TEST_P(DBMultiGetTestWithParam, MultiGetBatchedDuplicateKeys) {
#ifndef USE_COROUTINES
  if (std::get<1>(GetParam())) {
    ROCKSDB_GTEST_SKIP("This test requires coroutine support");
    return;
  }
#endif  // USE_COROUTINES
  // Skip for unbatched MultiGet
  if (!std::get<0>(GetParam())) {
    ROCKSDB_GTEST_BYPASS("This test is only for batched MultiGet");
    return;
  }
  Options opts = CurrentOptions();
  opts.merge_operator = MergeOperators::CreateStringAppendOperator();
  CreateAndReopenWithCF({"pikachu"}, opts);
  SetPerfLevel(kEnableCount);
  // To expand the power of this test, generate > 1 table file and
  // mix with memtable
  ASSERT_OK(Merge(1, "k1", "v1"));
  ASSERT_OK(Merge(1, "k2", "v2"));
  ASSERT_OK(Flush(1));
  MoveFilesToLevel(2, 1);
  ASSERT_OK(Merge(1, "k3", "v3"));
  ASSERT_OK(Merge(1, "k4", "v4"));
  ASSERT_OK(Flush(1));
  MoveFilesToLevel(2, 1);
  ASSERT_OK(Merge(1, "k4", "v4_2"));
  ASSERT_OK(Merge(1, "k6", "v6"));
  ASSERT_OK(Flush(1));
  MoveFilesToLevel(2, 1);
  ASSERT_OK(Merge(1, "k7", "v7"));
  ASSERT_OK(Merge(1, "k8", "v8"));
  ASSERT_OK(Flush(1));
  MoveFilesToLevel(2, 1);

  get_perf_context()->Reset();

  std::vector<Slice> keys({"k8", "k8", "k8", "k4", "k4", "k1", "k3"});
  std::vector<PinnableSlice> values(keys.size());
  std::vector<ColumnFamilyHandle*> cfs(keys.size(), handles_[1]);
  std::vector<Status> s(keys.size());

  ReadOptions ro;
  ro.async_io = std::get<1>(GetParam());
  db_->MultiGet(ro, handles_[1], keys.size(), keys.data(), values.data(),
                s.data(), false);

  ASSERT_EQ(values.size(), keys.size());
  ASSERT_EQ(std::string(values[0].data(), values[0].size()), "v8");
  ASSERT_EQ(std::string(values[1].data(), values[1].size()), "v8");
  ASSERT_EQ(std::string(values[2].data(), values[2].size()), "v8");
  ASSERT_EQ(std::string(values[3].data(), values[3].size()), "v4,v4_2");
  ASSERT_EQ(std::string(values[4].data(), values[4].size()), "v4,v4_2");
  ASSERT_EQ(std::string(values[5].data(), values[5].size()), "v1");
  ASSERT_EQ(std::string(values[6].data(), values[6].size()), "v3");
  ASSERT_EQ(24, (int)get_perf_context()->multiget_read_bytes);

  for (Status& status : s) {
    ASSERT_OK(status);
  }

  SetPerfLevel(kDisable);
}

TEST_P(DBMultiGetTestWithParam, MultiGetBatchedMultiLevel) {
#ifndef USE_COROUTINES
  if (std::get<1>(GetParam())) {
    ROCKSDB_GTEST_SKIP("This test requires coroutine support");
    return;
  }
#endif  // USE_COROUTINES
  // Skip for unbatched MultiGet
  if (!std::get<0>(GetParam())) {
    ROCKSDB_GTEST_BYPASS("This test is only for batched MultiGet");
    return;
  }
  Options options = CurrentOptions();
  options.disable_auto_compactions = true;
  Reopen(options);
  int num_keys = 0;

  for (int i = 0; i < 128; ++i) {
    ASSERT_OK(Put("key_" + std::to_string(i), "val_l2_" + std::to_string(i)));
    num_keys++;
    if (num_keys == 8) {
      ASSERT_OK(Flush());
      num_keys = 0;
    }
  }
  if (num_keys > 0) {
    ASSERT_OK(Flush());
    num_keys = 0;
  }
  MoveFilesToLevel(2);

  for (int i = 0; i < 128; i += 3) {
    ASSERT_OK(Put("key_" + std::to_string(i), "val_l1_" + std::to_string(i)));
    num_keys++;
    if (num_keys == 8) {
      ASSERT_OK(Flush());
      num_keys = 0;
    }
  }
  if (num_keys > 0) {
    ASSERT_OK(Flush());
    num_keys = 0;
  }
  MoveFilesToLevel(1);

  for (int i = 0; i < 128; i += 5) {
    ASSERT_OK(Put("key_" + std::to_string(i), "val_l0_" + std::to_string(i)));
    num_keys++;
    if (num_keys == 8) {
      ASSERT_OK(Flush());
      num_keys = 0;
    }
  }
  if (num_keys > 0) {
    ASSERT_OK(Flush());
    num_keys = 0;
  }
  ASSERT_EQ(0, num_keys);

  for (int i = 0; i < 128; i += 9) {
    ASSERT_OK(Put("key_" + std::to_string(i), "val_mem_" + std::to_string(i)));
  }

  std::vector<std::string> keys;
  std::vector<std::string> values;

  for (int i = 64; i < 80; ++i) {
    keys.push_back("key_" + std::to_string(i));
  }

  values = MultiGet(keys, nullptr, std::get<1>(GetParam()));
  ASSERT_EQ(values.size(), 16);
  for (unsigned int j = 0; j < values.size(); ++j) {
    int key = j + 64;
    if (key % 9 == 0) {
      ASSERT_EQ(values[j], "val_mem_" + std::to_string(key));
    } else if (key % 5 == 0) {
      ASSERT_EQ(values[j], "val_l0_" + std::to_string(key));
    } else if (key % 3 == 0) {
      ASSERT_EQ(values[j], "val_l1_" + std::to_string(key));
    } else {
      ASSERT_EQ(values[j], "val_l2_" + std::to_string(key));
    }
  }
}

TEST_P(DBMultiGetTestWithParam, MultiGetBatchedMultiLevelMerge) {
#ifndef USE_COROUTINES
  if (std::get<1>(GetParam())) {
    ROCKSDB_GTEST_SKIP("This test requires coroutine support");
    return;
  }
#endif  // USE_COROUTINES
  // Skip for unbatched MultiGet
  if (!std::get<0>(GetParam())) {
    ROCKSDB_GTEST_BYPASS("This test is only for batched MultiGet");
    return;
  }
  Options options = CurrentOptions();
  options.disable_auto_compactions = true;
  options.merge_operator = MergeOperators::CreateStringAppendOperator();
  BlockBasedTableOptions bbto;
  bbto.filter_policy.reset(NewBloomFilterPolicy(10, false));
  options.table_factory.reset(NewBlockBasedTableFactory(bbto));
  Reopen(options);
  int num_keys = 0;

  for (int i = 0; i < 128; ++i) {
    ASSERT_OK(Put("key_" + std::to_string(i), "val_l2_" + std::to_string(i)));
    num_keys++;
    if (num_keys == 8) {
      ASSERT_OK(Flush());
      num_keys = 0;
    }
  }
  if (num_keys > 0) {
    ASSERT_OK(Flush());
    num_keys = 0;
  }
  MoveFilesToLevel(2);

  for (int i = 0; i < 128; i += 3) {
    ASSERT_OK(Merge("key_" + std::to_string(i), "val_l1_" + std::to_string(i)));
    num_keys++;
    if (num_keys == 8) {
      ASSERT_OK(Flush());
      num_keys = 0;
    }
  }
  if (num_keys > 0) {
    ASSERT_OK(Flush());
    num_keys = 0;
  }
  MoveFilesToLevel(1);

  for (int i = 0; i < 128; i += 5) {
    ASSERT_OK(Merge("key_" + std::to_string(i), "val_l0_" + std::to_string(i)));
    num_keys++;
    if (num_keys == 8) {
      ASSERT_OK(Flush());
      num_keys = 0;
    }
  }
  if (num_keys > 0) {
    ASSERT_OK(Flush());
    num_keys = 0;
  }
  ASSERT_EQ(0, num_keys);

  for (int i = 0; i < 128; i += 9) {
    ASSERT_OK(
        Merge("key_" + std::to_string(i), "val_mem_" + std::to_string(i)));
  }

  std::vector<std::string> keys;
  std::vector<std::string> values;

  for (int i = 32; i < 80; ++i) {
    keys.push_back("key_" + std::to_string(i));
  }

  values = MultiGet(keys, nullptr, std::get<1>(GetParam()));
  ASSERT_EQ(values.size(), keys.size());
  for (unsigned int j = 0; j < 48; ++j) {
    int key = j + 32;
    std::string value;
    value.append("val_l2_" + std::to_string(key));
    if (key % 3 == 0) {
      value.append(",");
      value.append("val_l1_" + std::to_string(key));
    }
    if (key % 5 == 0) {
      value.append(",");
      value.append("val_l0_" + std::to_string(key));
    }
    if (key % 9 == 0) {
      value.append(",");
      value.append("val_mem_" + std::to_string(key));
    }
    ASSERT_EQ(values[j], value);
  }
}

TEST_P(DBMultiGetTestWithParam, MultiGetBatchedValueSizeInMemory) {
#ifndef USE_COROUTINES
  if (std::get<1>(GetParam())) {
    ROCKSDB_GTEST_SKIP("This test requires coroutine support");
    return;
  }
#endif  // USE_COROUTINES
  // Skip for unbatched MultiGet
  if (!std::get<0>(GetParam())) {
    ROCKSDB_GTEST_BYPASS("This test is only for batched MultiGet");
    return;
  }
  CreateAndReopenWithCF({"pikachu"}, CurrentOptions());
  SetPerfLevel(kEnableCount);
  ASSERT_OK(Put(1, "k1", "v_1"));
  ASSERT_OK(Put(1, "k2", "v_2"));
  ASSERT_OK(Put(1, "k3", "v_3"));
  ASSERT_OK(Put(1, "k4", "v_4"));
  ASSERT_OK(Put(1, "k5", "v_5"));
  ASSERT_OK(Put(1, "k6", "v_6"));
  std::vector<Slice> keys = {"k1", "k2", "k3", "k4", "k5", "k6"};
  std::vector<PinnableSlice> values(keys.size());
  std::vector<Status> s(keys.size());
  std::vector<ColumnFamilyHandle*> cfs(keys.size(), handles_[1]);

  get_perf_context()->Reset();
  ReadOptions ro;
  ro.value_size_soft_limit = 11;
  ro.async_io = std::get<1>(GetParam());
  db_->MultiGet(ro, handles_[1], keys.size(), keys.data(), values.data(),
                s.data(), false);

  ASSERT_EQ(values.size(), keys.size());
  for (unsigned int i = 0; i < 4; i++) {
    ASSERT_EQ(std::string(values[i].data(), values[i].size()),
              "v_" + std::to_string(i + 1));
  }

  for (unsigned int i = 4; i < 6; i++) {
    ASSERT_TRUE(s[i].IsAborted());
  }

  ASSERT_EQ(12, (int)get_perf_context()->multiget_read_bytes);
  SetPerfLevel(kDisable);
}

TEST_P(DBMultiGetTestWithParam, MultiGetBatchedValueSize) {
#ifndef USE_COROUTINES
  if (std::get<1>(GetParam())) {
    ROCKSDB_GTEST_SKIP("This test requires coroutine support");
    return;
  }
#endif  // USE_COROUTINES
  // Skip for unbatched MultiGet
  if (!std::get<0>(GetParam())) {
    return;
  }
  do {
    CreateAndReopenWithCF({"pikachu"}, CurrentOptions());
    SetPerfLevel(kEnableCount);

    ASSERT_OK(Put(1, "k6", "v6"));
    ASSERT_OK(Put(1, "k7", "v7_"));
    ASSERT_OK(Put(1, "k3", "v3_"));
    ASSERT_OK(Put(1, "k4", "v4"));
    ASSERT_OK(Flush(1));
    ASSERT_OK(Delete(1, "k4"));
    ASSERT_OK(Put(1, "k11", "v11"));
    ASSERT_OK(Delete(1, "no_key"));
    ASSERT_OK(Put(1, "k8", "v8_"));
    ASSERT_OK(Put(1, "k13", "v13"));
    ASSERT_OK(Put(1, "k14", "v14"));
    ASSERT_OK(Put(1, "k15", "v15"));
    ASSERT_OK(Put(1, "k16", "v16"));
    ASSERT_OK(Put(1, "k17", "v17"));
    ASSERT_OK(Flush(1));

    ASSERT_OK(Put(1, "k1", "v1_"));
    ASSERT_OK(Put(1, "k2", "v2_"));
    ASSERT_OK(Put(1, "k5", "v5_"));
    ASSERT_OK(Put(1, "k9", "v9_"));
    ASSERT_OK(Put(1, "k10", "v10"));
    ASSERT_OK(Delete(1, "k2"));
    ASSERT_OK(Delete(1, "k6"));

    get_perf_context()->Reset();

    std::vector<Slice> keys({"k1", "k10", "k11", "k12", "k13", "k14", "k15",
                             "k16", "k17", "k2", "k3", "k4", "k5", "k6", "k7",
                             "k8", "k9", "no_key"});
    std::vector<PinnableSlice> values(keys.size());
    std::vector<ColumnFamilyHandle*> cfs(keys.size(), handles_[1]);
    std::vector<Status> s(keys.size());

    ReadOptions ro;
    ro.value_size_soft_limit = 20;
    ro.async_io = std::get<1>(GetParam());
    db_->MultiGet(ro, handles_[1], keys.size(), keys.data(), values.data(),
                  s.data(), false);

    ASSERT_EQ(values.size(), keys.size());

    // In memory keys
    ASSERT_EQ(std::string(values[0].data(), values[0].size()), "v1_");
    ASSERT_EQ(std::string(values[1].data(), values[1].size()), "v10");
    ASSERT_TRUE(s[9].IsNotFound());  // k2
    ASSERT_EQ(std::string(values[12].data(), values[12].size()), "v5_");
    ASSERT_TRUE(s[13].IsNotFound());  // k6
    ASSERT_EQ(std::string(values[16].data(), values[16].size()), "v9_");

    // In sst files
    ASSERT_EQ(std::string(values[2].data(), values[1].size()), "v11");
    ASSERT_EQ(std::string(values[4].data(), values[4].size()), "v13");
    ASSERT_EQ(std::string(values[5].data(), values[5].size()), "v14");

    // Remaining aborted after value_size exceeds.
    ASSERT_TRUE(s[3].IsAborted());
    ASSERT_TRUE(s[6].IsAborted());
    ASSERT_TRUE(s[7].IsAborted());
    ASSERT_TRUE(s[8].IsAborted());
    ASSERT_TRUE(s[10].IsAborted());
    ASSERT_TRUE(s[11].IsAborted());
    ASSERT_TRUE(s[14].IsAborted());
    ASSERT_TRUE(s[15].IsAborted());
    ASSERT_TRUE(s[17].IsAborted());

    // 6 kv pairs * 3 bytes per value (i.e. 18)
    ASSERT_EQ(21, (int)get_perf_context()->multiget_read_bytes);
    SetPerfLevel(kDisable);
  } while (ChangeCompactOptions());
}

TEST_P(DBMultiGetTestWithParam, MultiGetBatchedValueSizeMultiLevelMerge) {
  if (std::get<1>(GetParam())) {
    ROCKSDB_GTEST_BYPASS("This test needs to be fixed for async IO");
    return;
  }
  // Skip for unbatched MultiGet
  if (!std::get<0>(GetParam())) {
    ROCKSDB_GTEST_BYPASS("This test is only for batched MultiGet");
    return;
  }
  Options options = CurrentOptions();
  options.disable_auto_compactions = true;
  options.merge_operator = MergeOperators::CreateStringAppendOperator();
  BlockBasedTableOptions bbto;
  bbto.filter_policy.reset(NewBloomFilterPolicy(10, false));
  options.table_factory.reset(NewBlockBasedTableFactory(bbto));
  Reopen(options);
  int num_keys = 0;

  for (int i = 0; i < 64; ++i) {
    ASSERT_OK(Put("key_" + std::to_string(i), "val_l2_" + std::to_string(i)));
    num_keys++;
    if (num_keys == 8) {
      ASSERT_OK(Flush());
      num_keys = 0;
    }
  }
  if (num_keys > 0) {
    ASSERT_OK(Flush());
    num_keys = 0;
  }
  MoveFilesToLevel(2);

  for (int i = 0; i < 64; i += 3) {
    ASSERT_OK(Merge("key_" + std::to_string(i), "val_l1_" + std::to_string(i)));
    num_keys++;
    if (num_keys == 8) {
      ASSERT_OK(Flush());
      num_keys = 0;
    }
  }
  if (num_keys > 0) {
    ASSERT_OK(Flush());
    num_keys = 0;
  }
  MoveFilesToLevel(1);

  for (int i = 0; i < 64; i += 5) {
    ASSERT_OK(Merge("key_" + std::to_string(i), "val_l0_" + std::to_string(i)));
    num_keys++;
    if (num_keys == 8) {
      ASSERT_OK(Flush());
      num_keys = 0;
    }
  }
  if (num_keys > 0) {
    ASSERT_OK(Flush());
    num_keys = 0;
  }
  ASSERT_EQ(0, num_keys);

  for (int i = 0; i < 64; i += 9) {
    ASSERT_OK(
        Merge("key_" + std::to_string(i), "val_mem_" + std::to_string(i)));
  }

  std::vector<std::string> keys_str;
  for (int i = 10; i < 50; ++i) {
    keys_str.push_back("key_" + std::to_string(i));
  }

  std::vector<Slice> keys(keys_str.size());
  for (int i = 0; i < 40; i++) {
    keys[i] = Slice(keys_str[i]);
  }

  std::vector<PinnableSlice> values(keys_str.size());
  std::vector<Status> statuses(keys_str.size());
  ReadOptions read_options;
  read_options.verify_checksums = true;
  read_options.value_size_soft_limit = 380;
  read_options.async_io = std::get<1>(GetParam());
  db_->MultiGet(read_options, dbfull()->DefaultColumnFamily(), keys.size(),
                keys.data(), values.data(), statuses.data());

  ASSERT_EQ(values.size(), keys.size());

  for (unsigned int j = 0; j < 26; ++j) {
    int key = j + 10;
    std::string value;
    value.append("val_l2_" + std::to_string(key));
    if (key % 3 == 0) {
      value.append(",");
      value.append("val_l1_" + std::to_string(key));
    }
    if (key % 5 == 0) {
      value.append(",");
      value.append("val_l0_" + std::to_string(key));
    }
    if (key % 9 == 0) {
      value.append(",");
      value.append("val_mem_" + std::to_string(key));
    }
    ASSERT_EQ(values[j], value);
    ASSERT_OK(statuses[j]);
  }

  // All remaning keys status is set Status::Abort
  for (unsigned int j = 26; j < 40; j++) {
    ASSERT_TRUE(statuses[j].IsAborted());
  }
}

INSTANTIATE_TEST_CASE_P(DBMultiGetTestWithParam, DBMultiGetTestWithParam,
                        testing::Combine(testing::Bool(), testing::Bool()));

#if USE_COROUTINES
class DBMultiGetAsyncIOTest : public DBBasicTest,
                              public ::testing::WithParamInterface<bool> {
 public:
  DBMultiGetAsyncIOTest()
      : DBBasicTest(), statistics_(ROCKSDB_NAMESPACE::CreateDBStatistics()) {
    BlockBasedTableOptions bbto;
    bbto.filter_policy.reset(NewBloomFilterPolicy(10));
    options_ = CurrentOptions();
    options_.disable_auto_compactions = true;
    options_.statistics = statistics_;
    options_.table_factory.reset(NewBlockBasedTableFactory(bbto));
    options_.env = Env::Default();
    Reopen(options_);
    int num_keys = 0;

    // Put all keys in the bottommost level, and overwrite some keys
    // in L0 and L1
    for (int i = 0; i < 256; ++i) {
      EXPECT_OK(Put(Key(i), "val_l2_" + std::to_string(i)));
      num_keys++;
      if (num_keys == 8) {
        EXPECT_OK(Flush());
        num_keys = 0;
      }
    }
    if (num_keys > 0) {
      EXPECT_OK(Flush());
      num_keys = 0;
    }
    MoveFilesToLevel(2);

    for (int i = 0; i < 128; i += 3) {
      EXPECT_OK(Put(Key(i), "val_l1_" + std::to_string(i)));
      num_keys++;
      if (num_keys == 8) {
        EXPECT_OK(Flush());
        num_keys = 0;
      }
    }
    if (num_keys > 0) {
      EXPECT_OK(Flush());
      num_keys = 0;
    }
    // Put some range deletes in L1
    for (int i = 128; i < 256; i += 32) {
      std::string range_begin = Key(i);
      std::string range_end = Key(i + 16);
      EXPECT_OK(dbfull()->DeleteRange(WriteOptions(),
                                      dbfull()->DefaultColumnFamily(),
                                      range_begin, range_end));
      // Also do some Puts to force creation of bloom filter
      for (int j = i + 16; j < i + 32; ++j) {
        if (j % 3 == 0) {
          EXPECT_OK(Put(Key(j), "val_l1_" + std::to_string(j)));
        }
      }
      EXPECT_OK(Flush());
    }
    MoveFilesToLevel(1);

    for (int i = 0; i < 128; i += 5) {
      EXPECT_OK(Put(Key(i), "val_l0_" + std::to_string(i)));
      num_keys++;
      if (num_keys == 8) {
        EXPECT_OK(Flush());
        num_keys = 0;
      }
    }
    if (num_keys > 0) {
      EXPECT_OK(Flush());
      num_keys = 0;
    }
    EXPECT_EQ(0, num_keys);
  }

  const std::shared_ptr<Statistics>& statistics() { return statistics_; }

 protected:
  void PrepareDBForTest() {
#ifdef ROCKSDB_IOURING_PRESENT
    Reopen(options_);
#else   // ROCKSDB_IOURING_PRESENT
    // Warm up the block cache so we don't need to use the IO uring
    Iterator* iter = dbfull()->NewIterator(ReadOptions());
    for (iter->SeekToFirst(); iter->Valid() && iter->status().ok();
         iter->Next())
      ;
    EXPECT_OK(iter->status());
    delete iter;
#endif  // ROCKSDB_IOURING_PRESENT
  }

  void ReopenDB() { Reopen(options_); }

 private:
  std::shared_ptr<Statistics> statistics_;
  Options options_;
};

TEST_P(DBMultiGetAsyncIOTest, GetFromL0) {
  // All 3 keys in L0. The L0 files should be read serially.
  std::vector<std::string> key_strs{Key(0), Key(40), Key(80)};
  std::vector<Slice> keys{key_strs[0], key_strs[1], key_strs[2]};
  std::vector<PinnableSlice> values(key_strs.size());
  std::vector<Status> statuses(key_strs.size());

  PrepareDBForTest();

  ReadOptions ro;
  ro.async_io = true;
  ro.optimize_multiget_for_io = GetParam();
  dbfull()->MultiGet(ro, dbfull()->DefaultColumnFamily(), keys.size(),
                     keys.data(), values.data(), statuses.data());
  ASSERT_EQ(values.size(), 3);
  ASSERT_OK(statuses[0]);
  ASSERT_OK(statuses[1]);
  ASSERT_OK(statuses[2]);
  ASSERT_EQ(values[0], "val_l0_" + std::to_string(0));
  ASSERT_EQ(values[1], "val_l0_" + std::to_string(40));
  ASSERT_EQ(values[2], "val_l0_" + std::to_string(80));

  HistogramData multiget_io_batch_size;

  statistics()->histogramData(MULTIGET_IO_BATCH_SIZE, &multiget_io_batch_size);

  // With async IO, lookups will happen in parallel for each key
#ifdef ROCKSDB_IOURING_PRESENT
  if (GetParam()) {
    ASSERT_EQ(multiget_io_batch_size.count, 1);
    ASSERT_EQ(multiget_io_batch_size.max, 3);
    ASSERT_EQ(statistics()->getTickerCount(MULTIGET_COROUTINE_COUNT), 3);
  } else {
    // Without Async IO, MultiGet will call MultiRead 3 times, once for each
    // L0 file
    ASSERT_EQ(multiget_io_batch_size.count, 3);
  }
#else   // ROCKSDB_IOURING_PRESENT
  ASSERT_EQ(statistics()->getTickerCount(MULTIGET_COROUTINE_COUNT), 0);
#endif  // ROCKSDB_IOURING_PRESENT
}

TEST_P(DBMultiGetAsyncIOTest, GetFromL1) {
  std::vector<std::string> key_strs;
  std::vector<Slice> keys;
  std::vector<PinnableSlice> values;
  std::vector<Status> statuses;

  key_strs.push_back(Key(33));
  key_strs.push_back(Key(54));
  key_strs.push_back(Key(102));
  keys.push_back(key_strs[0]);
  keys.push_back(key_strs[1]);
  keys.push_back(key_strs[2]);
  values.resize(keys.size());
  statuses.resize(keys.size());

  PrepareDBForTest();

  ReadOptions ro;
  ro.async_io = true;
  ro.optimize_multiget_for_io = GetParam();
  dbfull()->MultiGet(ro, dbfull()->DefaultColumnFamily(), keys.size(),
                     keys.data(), values.data(), statuses.data());
  ASSERT_EQ(values.size(), 3);
  ASSERT_EQ(statuses[0], Status::OK());
  ASSERT_EQ(statuses[1], Status::OK());
  ASSERT_EQ(statuses[2], Status::OK());
  ASSERT_EQ(values[0], "val_l1_" + std::to_string(33));
  ASSERT_EQ(values[1], "val_l1_" + std::to_string(54));
  ASSERT_EQ(values[2], "val_l1_" + std::to_string(102));

  HistogramData multiget_io_batch_size;

  statistics()->histogramData(MULTIGET_IO_BATCH_SIZE, &multiget_io_batch_size);

#ifdef ROCKSDB_IOURING_PRESENT
  // A batch of 3 async IOs is expected, one for each overlapping file in L1
  ASSERT_EQ(multiget_io_batch_size.count, 1);
  ASSERT_EQ(multiget_io_batch_size.max, 3);
  ASSERT_EQ(statistics()->getTickerCount(MULTIGET_COROUTINE_COUNT), 3);
#else   // ROCKSDB_IOURING_PRESENT
  ASSERT_EQ(statistics()->getTickerCount(MULTIGET_COROUTINE_COUNT), 0);
#endif  // ROCKSDB_IOURING_PRESENT
}

#ifdef ROCKSDB_IOURING_PRESENT
TEST_P(DBMultiGetAsyncIOTest, GetFromL1Error) {
  std::vector<std::string> key_strs;
  std::vector<Slice> keys;
  std::vector<PinnableSlice> values;
  std::vector<Status> statuses;

  key_strs.push_back(Key(33));
  key_strs.push_back(Key(54));
  key_strs.push_back(Key(102));
  keys.push_back(key_strs[0]);
  keys.push_back(key_strs[1]);
  keys.push_back(key_strs[2]);
  values.resize(keys.size());
  statuses.resize(keys.size());

  int count = 0;
  SyncPoint::GetInstance()->SetCallBack(
      "TableCache::GetTableReader:BeforeOpenFile", [&](void* status) {
        count++;
        // Fail the last table reader open, which is the 6th SST file
        // since 3 overlapping L0 files + 3 L1 files containing the keys
        if (count == 6) {
          Status* s = static_cast<Status*>(status);
          *s = Status::IOError();
        }
      });
  // DB open will create table readers unless we reduce the table cache
  // capacity.
  // SanitizeOptions will set max_open_files to minimum of 20. Table cache
  // is allocated with max_open_files - 10 as capacity. So override
  // max_open_files to 11 so table cache capacity will become 1. This will
  // prevent file open during DB open and force the file to be opened
  // during MultiGet
  SyncPoint::GetInstance()->SetCallBack(
      "SanitizeOptions::AfterChangeMaxOpenFiles", [&](void* arg) {
        int* max_open_files = (int*)arg;
        *max_open_files = 11;
      });
  SyncPoint::GetInstance()->EnableProcessing();

  PrepareDBForTest();

  ReadOptions ro;
  ro.async_io = true;
  ro.optimize_multiget_for_io = GetParam();
  dbfull()->MultiGet(ro, dbfull()->DefaultColumnFamily(), keys.size(),
                     keys.data(), values.data(), statuses.data());
  SyncPoint::GetInstance()->DisableProcessing();
  ASSERT_EQ(values.size(), 3);
  ASSERT_EQ(statuses[0], Status::OK());
  ASSERT_EQ(statuses[1], Status::OK());
  ASSERT_EQ(statuses[2], Status::IOError());

  HistogramData multiget_io_batch_size;

  statistics()->histogramData(MULTIGET_IO_BATCH_SIZE, &multiget_io_batch_size);

  // A batch of 3 async IOs is expected, one for each overlapping file in L1
  ASSERT_EQ(multiget_io_batch_size.count, 1);
  ASSERT_EQ(multiget_io_batch_size.max, 2);
  ASSERT_EQ(statistics()->getTickerCount(MULTIGET_COROUTINE_COUNT), 2);
}
#endif  // ROCKSDB_IOURING_PRESENT

TEST_P(DBMultiGetAsyncIOTest, LastKeyInFile) {
  std::vector<std::string> key_strs;
  std::vector<Slice> keys;
  std::vector<PinnableSlice> values;
  std::vector<Status> statuses;

  // 21 is the last key in the first L1 file
  key_strs.push_back(Key(21));
  key_strs.push_back(Key(54));
  key_strs.push_back(Key(102));
  keys.push_back(key_strs[0]);
  keys.push_back(key_strs[1]);
  keys.push_back(key_strs[2]);
  values.resize(keys.size());
  statuses.resize(keys.size());

  PrepareDBForTest();

  ReadOptions ro;
  ro.async_io = true;
  ro.optimize_multiget_for_io = GetParam();
  dbfull()->MultiGet(ro, dbfull()->DefaultColumnFamily(), keys.size(),
                     keys.data(), values.data(), statuses.data());
  ASSERT_EQ(values.size(), 3);
  ASSERT_EQ(statuses[0], Status::OK());
  ASSERT_EQ(statuses[1], Status::OK());
  ASSERT_EQ(statuses[2], Status::OK());
  ASSERT_EQ(values[0], "val_l1_" + std::to_string(21));
  ASSERT_EQ(values[1], "val_l1_" + std::to_string(54));
  ASSERT_EQ(values[2], "val_l1_" + std::to_string(102));

#ifdef ROCKSDB_IOURING_PRESENT
  HistogramData multiget_io_batch_size;

  statistics()->histogramData(MULTIGET_IO_BATCH_SIZE, &multiget_io_batch_size);

  // Since the first MultiGet key is the last key in a file, the MultiGet is
  // expected to lookup in that file first, before moving on to other files.
  // So the first file lookup will issue one async read, and the next lookup
  // will lookup 2 files in parallel and issue 2 async reads
  ASSERT_EQ(multiget_io_batch_size.count, 2);
  ASSERT_EQ(multiget_io_batch_size.max, 2);
#endif  // ROCKSDB_IOURING_PRESENT
}

TEST_P(DBMultiGetAsyncIOTest, GetFromL1AndL2) {
  std::vector<std::string> key_strs;
  std::vector<Slice> keys;
  std::vector<PinnableSlice> values;
  std::vector<Status> statuses;

  // 33 and 102 are in L1, and 56 is in L2
  key_strs.push_back(Key(33));
  key_strs.push_back(Key(56));
  key_strs.push_back(Key(102));
  keys.push_back(key_strs[0]);
  keys.push_back(key_strs[1]);
  keys.push_back(key_strs[2]);
  values.resize(keys.size());
  statuses.resize(keys.size());

  PrepareDBForTest();

  ReadOptions ro;
  ro.async_io = true;
  ro.optimize_multiget_for_io = GetParam();
  dbfull()->MultiGet(ro, dbfull()->DefaultColumnFamily(), keys.size(),
                     keys.data(), values.data(), statuses.data());
  ASSERT_EQ(values.size(), 3);
  ASSERT_EQ(statuses[0], Status::OK());
  ASSERT_EQ(statuses[1], Status::OK());
  ASSERT_EQ(statuses[2], Status::OK());
  ASSERT_EQ(values[0], "val_l1_" + std::to_string(33));
  ASSERT_EQ(values[1], "val_l2_" + std::to_string(56));
  ASSERT_EQ(values[2], "val_l1_" + std::to_string(102));

#ifdef ROCKSDB_IOURING_PRESENT
  HistogramData multiget_io_batch_size;

  statistics()->histogramData(MULTIGET_IO_BATCH_SIZE, &multiget_io_batch_size);

  // There are 2 keys in L1 in twp separate files, and 1 in L2. With
  // optimize_multiget_for_io, all three lookups will happen in parallel.
  // Otherwise, the L2 lookup will happen after L1.
  ASSERT_EQ(multiget_io_batch_size.count, GetParam() ? 1 : 2);
  ASSERT_EQ(multiget_io_batch_size.max, GetParam() ? 3 : 2);
#endif  // ROCKSDB_IOURING_PRESENT
}

TEST_P(DBMultiGetAsyncIOTest, GetFromL2WithRangeOverlapL0L1) {
  std::vector<std::string> key_strs;
  std::vector<Slice> keys;
  std::vector<PinnableSlice> values;
  std::vector<Status> statuses;

  // 19 and 26 are in L2, but overlap with L0 and L1 file ranges
  key_strs.push_back(Key(19));
  key_strs.push_back(Key(26));
  keys.push_back(key_strs[0]);
  keys.push_back(key_strs[1]);
  values.resize(keys.size());
  statuses.resize(keys.size());

  PrepareDBForTest();

  ReadOptions ro;
  ro.async_io = true;
  ro.optimize_multiget_for_io = GetParam();
  dbfull()->MultiGet(ro, dbfull()->DefaultColumnFamily(), keys.size(),
                     keys.data(), values.data(), statuses.data());
  ASSERT_EQ(values.size(), 2);
  ASSERT_EQ(statuses[0], Status::OK());
  ASSERT_EQ(statuses[1], Status::OK());
  ASSERT_EQ(values[0], "val_l2_" + std::to_string(19));
  ASSERT_EQ(values[1], "val_l2_" + std::to_string(26));

#ifdef ROCKSDB_IOURING_PRESENT
  // Bloom filters in L0/L1 will avoid the coroutine calls in those levels
  ASSERT_EQ(statistics()->getTickerCount(MULTIGET_COROUTINE_COUNT), 2);
#else   // ROCKSDB_IOURING_PRESENT
  ASSERT_EQ(statistics()->getTickerCount(MULTIGET_COROUTINE_COUNT), 0);
#endif  // ROCKSDB_IOURING_PRESENT
}

#ifdef ROCKSDB_IOURING_PRESENT
TEST_P(DBMultiGetAsyncIOTest, GetFromL2WithRangeDelInL1) {
  std::vector<std::string> key_strs;
  std::vector<Slice> keys;
  std::vector<PinnableSlice> values;
  std::vector<Status> statuses;

  // 139 and 163 are in L2, but overlap with a range deletes in L1
  key_strs.push_back(Key(139));
  key_strs.push_back(Key(163));
  keys.push_back(key_strs[0]);
  keys.push_back(key_strs[1]);
  values.resize(keys.size());
  statuses.resize(keys.size());

  PrepareDBForTest();

  ReadOptions ro;
  ro.async_io = true;
  ro.optimize_multiget_for_io = GetParam();
  dbfull()->MultiGet(ro, dbfull()->DefaultColumnFamily(), keys.size(),
                     keys.data(), values.data(), statuses.data());
  ASSERT_EQ(values.size(), 2);
  ASSERT_EQ(statuses[0], Status::NotFound());
  ASSERT_EQ(statuses[1], Status::NotFound());

  // Bloom filters in L0/L1 will avoid the coroutine calls in those levels
  ASSERT_EQ(statistics()->getTickerCount(MULTIGET_COROUTINE_COUNT), 2);
}

TEST_P(DBMultiGetAsyncIOTest, GetFromL1AndL2WithRangeDelInL1) {
  std::vector<std::string> key_strs;
  std::vector<Slice> keys;
  std::vector<PinnableSlice> values;
  std::vector<Status> statuses;

  // 139 and 163 are in L2, but overlap with a range deletes in L1
  key_strs.push_back(Key(139));
  key_strs.push_back(Key(144));
  key_strs.push_back(Key(163));
  keys.push_back(key_strs[0]);
  keys.push_back(key_strs[1]);
  keys.push_back(key_strs[2]);
  values.resize(keys.size());
  statuses.resize(keys.size());

  PrepareDBForTest();

  ReadOptions ro;
  ro.async_io = true;
  ro.optimize_multiget_for_io = GetParam();
  dbfull()->MultiGet(ro, dbfull()->DefaultColumnFamily(), keys.size(),
                     keys.data(), values.data(), statuses.data());
  ASSERT_EQ(values.size(), keys.size());
  ASSERT_EQ(statuses[0], Status::NotFound());
  ASSERT_EQ(statuses[1], Status::OK());
  ASSERT_EQ(values[1], "val_l1_" + std::to_string(144));
  ASSERT_EQ(statuses[2], Status::NotFound());

  // Bloom filters in L0/L1 will avoid the coroutine calls in those levels
  ASSERT_EQ(statistics()->getTickerCount(MULTIGET_COROUTINE_COUNT), 3);
}
#endif  // ROCKSDB_IOURING_PRESENT

TEST_P(DBMultiGetAsyncIOTest, GetNoIOUring) {
  std::vector<std::string> key_strs;
  std::vector<Slice> keys;
  std::vector<PinnableSlice> values;
  std::vector<Status> statuses;

  key_strs.push_back(Key(33));
  key_strs.push_back(Key(54));
  key_strs.push_back(Key(102));
  keys.push_back(key_strs[0]);
  keys.push_back(key_strs[1]);
  keys.push_back(key_strs[2]);
  values.resize(keys.size());
  statuses.resize(keys.size());

  enable_io_uring = false;
  ReopenDB();

  ReadOptions ro;
  ro.async_io = true;
  ro.optimize_multiget_for_io = GetParam();
  dbfull()->MultiGet(ro, dbfull()->DefaultColumnFamily(), keys.size(),
                     keys.data(), values.data(), statuses.data());
  ASSERT_EQ(values.size(), 3);
  ASSERT_EQ(statuses[0], Status::OK());
  ASSERT_EQ(statuses[1], Status::OK());
  ASSERT_EQ(statuses[2], Status::OK());

  HistogramData async_read_bytes;

  statistics()->histogramData(ASYNC_READ_BYTES, &async_read_bytes);

  // A batch of 3 async IOs is expected, one for each overlapping file in L1
  ASSERT_EQ(async_read_bytes.count, 0);
  ASSERT_EQ(statistics()->getTickerCount(MULTIGET_COROUTINE_COUNT), 0);
}

INSTANTIATE_TEST_CASE_P(DBMultiGetAsyncIOTest, DBMultiGetAsyncIOTest,
                        testing::Bool());
#endif  // USE_COROUTINES

TEST_F(DBBasicTest, MultiGetStats) {
  Options options;
  options.create_if_missing = true;
  options.disable_auto_compactions = true;
  options.env = env_;
  options.statistics = ROCKSDB_NAMESPACE::CreateDBStatistics();
  BlockBasedTableOptions table_options;
  table_options.block_size = 1;
  table_options.index_type =
      BlockBasedTableOptions::IndexType::kTwoLevelIndexSearch;
  table_options.partition_filters = true;
  table_options.no_block_cache = true;
  table_options.cache_index_and_filter_blocks = false;
  table_options.filter_policy.reset(NewBloomFilterPolicy(10, false));
  options.table_factory.reset(NewBlockBasedTableFactory(table_options));
  CreateAndReopenWithCF({"pikachu"}, options);

  int total_keys = 2000;
  std::vector<std::string> keys_str(total_keys);
  std::vector<Slice> keys(total_keys);
  static size_t kMultiGetBatchSize = 100;
  std::vector<PinnableSlice> values(kMultiGetBatchSize);
  std::vector<Status> s(kMultiGetBatchSize);
  ReadOptions read_opts;

  Random rnd(309);
  // Create Multiple SST files at multiple levels.
  for (int i = 0; i < 500; ++i) {
    keys_str[i] = "k" + std::to_string(i);
    keys[i] = Slice(keys_str[i]);
    ASSERT_OK(Put(1, "k" + std::to_string(i), rnd.RandomString(1000)));
    if (i % 100 == 0) {
      ASSERT_OK(Flush(1));
    }
  }
  ASSERT_OK(Flush(1));
  MoveFilesToLevel(2, 1);

  for (int i = 501; i < 1000; ++i) {
    keys_str[i] = "k" + std::to_string(i);
    keys[i] = Slice(keys_str[i]);
    ASSERT_OK(Put(1, "k" + std::to_string(i), rnd.RandomString(1000)));
    if (i % 100 == 0) {
      ASSERT_OK(Flush(1));
    }
  }

  ASSERT_OK(Flush(1));
  MoveFilesToLevel(2, 1);

  for (int i = 1001; i < total_keys; ++i) {
    keys_str[i] = "k" + std::to_string(i);
    keys[i] = Slice(keys_str[i]);
    ASSERT_OK(Put(1, "k" + std::to_string(i), rnd.RandomString(1000)));
    if (i % 100 == 0) {
      ASSERT_OK(Flush(1));
    }
  }
  ASSERT_OK(Flush(1));
  MoveFilesToLevel(1, 1);
  Close();

  ReopenWithColumnFamilies({"default", "pikachu"}, options);
  ASSERT_OK(options.statistics->Reset());

  db_->MultiGet(read_opts, handles_[1], kMultiGetBatchSize, &keys[1250],
                values.data(), s.data(), false);

  ASSERT_EQ(values.size(), kMultiGetBatchSize);
  HistogramData hist_level;
  HistogramData hist_index_and_filter_blocks;
  HistogramData hist_sst;

  options.statistics->histogramData(NUM_LEVEL_READ_PER_MULTIGET, &hist_level);
  options.statistics->histogramData(NUM_INDEX_AND_FILTER_BLOCKS_READ_PER_LEVEL,
                                    &hist_index_and_filter_blocks);
  options.statistics->histogramData(NUM_SST_READ_PER_LEVEL, &hist_sst);

  // Maximum number of blocks read from a file system in a level.
  ASSERT_EQ(hist_level.max, 1);
  ASSERT_GT(hist_index_and_filter_blocks.max, 0);
  // Maximum number of sst files read from file system in a level.
  ASSERT_EQ(hist_sst.max, 2);

  // Minimun number of blocks read in a level.
  ASSERT_EQ(hist_level.min, 1);
  ASSERT_GT(hist_index_and_filter_blocks.min, 0);
  // Minimun number of sst files read in a level.
  ASSERT_EQ(hist_sst.min, 1);

  for (PinnableSlice& value : values) {
    value.Reset();
  }
  for (Status& status : s) {
    status = Status::OK();
  }
  db_->MultiGet(read_opts, handles_[1], kMultiGetBatchSize, &keys[950],
                values.data(), s.data(), false);
  options.statistics->histogramData(NUM_LEVEL_READ_PER_MULTIGET, &hist_level);
  ASSERT_EQ(hist_level.max, 2);
}

// Test class for batched MultiGet with prefix extractor
// Param bool - If true, use partitioned filters
//              If false, use full filter block
class MultiGetPrefixExtractorTest : public DBBasicTest,
                                    public ::testing::WithParamInterface<bool> {
};

TEST_P(MultiGetPrefixExtractorTest, Batched) {
  Options options = CurrentOptions();
  options.prefix_extractor.reset(NewFixedPrefixTransform(2));
  options.memtable_prefix_bloom_size_ratio = 10;
  BlockBasedTableOptions bbto;
  if (GetParam()) {
    bbto.index_type = BlockBasedTableOptions::IndexType::kTwoLevelIndexSearch;
    bbto.partition_filters = true;
  }
  bbto.filter_policy.reset(NewBloomFilterPolicy(10, false));
  bbto.whole_key_filtering = false;
  bbto.cache_index_and_filter_blocks = false;
  options.table_factory.reset(NewBlockBasedTableFactory(bbto));
  Reopen(options);

  SetPerfLevel(kEnableCount);
  get_perf_context()->Reset();

  ASSERT_OK(Put("k", "v0"));
  ASSERT_OK(Put("kk1", "v1"));
  ASSERT_OK(Put("kk2", "v2"));
  ASSERT_OK(Put("kk3", "v3"));
  ASSERT_OK(Put("kk4", "v4"));
  std::vector<std::string> keys(
      {"k", "kk1", "kk2", "kk3", "kk4", "rofl", "lmho"});
  std::vector<std::string> expected(
      {"v0", "v1", "v2", "v3", "v4", "NOT_FOUND", "NOT_FOUND"});
  std::vector<std::string> values;
  values = MultiGet(keys, nullptr);
  ASSERT_EQ(values, expected);
  // One key ("k") is not queried against the filter because it is outside
  // the prefix_extractor domain, leaving 6 keys with queried prefixes.
  ASSERT_EQ(get_perf_context()->bloom_memtable_miss_count, 2);
  ASSERT_EQ(get_perf_context()->bloom_memtable_hit_count, 4);
  ASSERT_OK(Flush());

  get_perf_context()->Reset();
  values = MultiGet(keys, nullptr);
  ASSERT_EQ(values, expected);
  ASSERT_EQ(get_perf_context()->bloom_sst_miss_count, 2);
  ASSERT_EQ(get_perf_context()->bloom_sst_hit_count, 4);

  // Also check Get stat
  get_perf_context()->Reset();
  for (size_t i = 0; i < keys.size(); ++i) {
    values[i] = Get(keys[i]);
  }
  ASSERT_EQ(values, expected);
  ASSERT_EQ(get_perf_context()->bloom_sst_miss_count, 2);
  ASSERT_EQ(get_perf_context()->bloom_sst_hit_count, 4);
}

INSTANTIATE_TEST_CASE_P(MultiGetPrefix, MultiGetPrefixExtractorTest,
                        ::testing::Bool());

class DBMultiGetRowCacheTest : public DBBasicTest,
                               public ::testing::WithParamInterface<bool> {};

TEST_P(DBMultiGetRowCacheTest, MultiGetBatched) {
  do {
    option_config_ = kRowCache;
    Options options = CurrentOptions();
    options.statistics = ROCKSDB_NAMESPACE::CreateDBStatistics();
    CreateAndReopenWithCF({"pikachu"}, options);
    SetPerfLevel(kEnableCount);
    ASSERT_OK(Put(1, "k1", "v1"));
    ASSERT_OK(Put(1, "k2", "v2"));
    ASSERT_OK(Put(1, "k3", "v3"));
    ASSERT_OK(Put(1, "k4", "v4"));
    ASSERT_OK(Flush(1));
    ASSERT_OK(Put(1, "k5", "v5"));
    const Snapshot* snap1 = dbfull()->GetSnapshot();
    ASSERT_OK(Delete(1, "k4"));
    ASSERT_OK(Flush(1));
    const Snapshot* snap2 = dbfull()->GetSnapshot();

    get_perf_context()->Reset();

    std::vector<Slice> keys({"no_key", "k5", "k4", "k3", "k1"});
    std::vector<PinnableSlice> values(keys.size());
    std::vector<ColumnFamilyHandle*> cfs(keys.size(), handles_[1]);
    std::vector<Status> s(keys.size());

    ReadOptions ro;
    bool use_snapshots = GetParam();
    if (use_snapshots) {
      ro.snapshot = snap2;
    }
    db_->MultiGet(ro, handles_[1], keys.size(), keys.data(), values.data(),
                  s.data(), false);

    ASSERT_EQ(values.size(), keys.size());
    ASSERT_EQ(std::string(values[4].data(), values[4].size()), "v1");
    ASSERT_EQ(std::string(values[3].data(), values[3].size()), "v3");
    ASSERT_EQ(std::string(values[1].data(), values[1].size()), "v5");
    // four kv pairs * two bytes per value
    ASSERT_EQ(6, (int)get_perf_context()->multiget_read_bytes);

    ASSERT_TRUE(s[0].IsNotFound());
    ASSERT_OK(s[1]);
    ASSERT_TRUE(s[2].IsNotFound());
    ASSERT_OK(s[3]);
    ASSERT_OK(s[4]);

    // Call MultiGet() again with some intersection with the previous set of
    // keys. Those should already be in the row cache.
    keys.assign({"no_key", "k5", "k3", "k2"});
    for (size_t i = 0; i < keys.size(); ++i) {
      values[i].Reset();
      s[i] = Status::OK();
    }
    get_perf_context()->Reset();

    if (use_snapshots) {
      ro.snapshot = snap1;
    }
    db_->MultiGet(ReadOptions(), handles_[1], keys.size(), keys.data(),
                  values.data(), s.data(), false);

    ASSERT_EQ(std::string(values[3].data(), values[3].size()), "v2");
    ASSERT_EQ(std::string(values[2].data(), values[2].size()), "v3");
    ASSERT_EQ(std::string(values[1].data(), values[1].size()), "v5");
    // four kv pairs * two bytes per value
    ASSERT_EQ(6, (int)get_perf_context()->multiget_read_bytes);

    ASSERT_TRUE(s[0].IsNotFound());
    ASSERT_OK(s[1]);
    ASSERT_OK(s[2]);
    ASSERT_OK(s[3]);
    if (use_snapshots) {
      // Only reads from the first SST file would have been cached, since
      // snapshot seq no is > fd.largest_seqno
      ASSERT_EQ(1, TestGetTickerCount(options, ROW_CACHE_HIT));
    } else {
      ASSERT_EQ(2, TestGetTickerCount(options, ROW_CACHE_HIT));
    }

    SetPerfLevel(kDisable);
    dbfull()->ReleaseSnapshot(snap1);
    dbfull()->ReleaseSnapshot(snap2);
  } while (ChangeCompactOptions());
}

INSTANTIATE_TEST_CASE_P(DBMultiGetRowCacheTest, DBMultiGetRowCacheTest,
                        testing::Values(true, false));

TEST_F(DBBasicTest, GetAllKeyVersions) {
  Options options = CurrentOptions();
  options.env = env_;
  options.create_if_missing = true;
  options.disable_auto_compactions = true;
  CreateAndReopenWithCF({"pikachu"}, options);
  ASSERT_EQ(2, handles_.size());
  const size_t kNumInserts = 4;
  const size_t kNumDeletes = 4;
  const size_t kNumUpdates = 4;

  // Check default column family
  for (size_t i = 0; i != kNumInserts; ++i) {
    ASSERT_OK(Put(std::to_string(i), "value"));
  }
  for (size_t i = 0; i != kNumUpdates; ++i) {
    ASSERT_OK(Put(std::to_string(i), "value1"));
  }
  for (size_t i = 0; i != kNumDeletes; ++i) {
    ASSERT_OK(Delete(std::to_string(i)));
  }
  std::vector<KeyVersion> key_versions;
  ASSERT_OK(GetAllKeyVersions(db_, Slice(), Slice(),
                              std::numeric_limits<size_t>::max(),
                              &key_versions));
  ASSERT_EQ(kNumInserts + kNumDeletes + kNumUpdates, key_versions.size());
  for (size_t i = 0; i < kNumInserts + kNumDeletes + kNumUpdates; i++) {
    if (i % 3 == 0) {
      ASSERT_EQ(key_versions[i].GetTypeName(), "TypeDeletion");
    } else {
      ASSERT_EQ(key_versions[i].GetTypeName(), "TypeValue");
    }
  }
  ASSERT_OK(GetAllKeyVersions(db_, handles_[0], Slice(), Slice(),
                              std::numeric_limits<size_t>::max(),
                              &key_versions));
  ASSERT_EQ(kNumInserts + kNumDeletes + kNumUpdates, key_versions.size());

  // Check non-default column family
  for (size_t i = 0; i + 1 != kNumInserts; ++i) {
    ASSERT_OK(Put(1, std::to_string(i), "value"));
  }
  for (size_t i = 0; i + 1 != kNumUpdates; ++i) {
    ASSERT_OK(Put(1, std::to_string(i), "value1"));
  }
  for (size_t i = 0; i + 1 != kNumDeletes; ++i) {
    ASSERT_OK(Delete(1, std::to_string(i)));
  }
  ASSERT_OK(GetAllKeyVersions(db_, handles_[1], Slice(), Slice(),
                              std::numeric_limits<size_t>::max(),
                              &key_versions));
  ASSERT_EQ(kNumInserts + kNumDeletes + kNumUpdates - 3, key_versions.size());
}

TEST_F(DBBasicTest, ValueTypeString) {
  KeyVersion key_version;
  // when adding new type, please also update `value_type_string_map`
  for (unsigned char i = ValueType::kTypeDeletion; i < ValueType::kTypeMaxValid;
       i++) {
    key_version.type = i;
    ASSERT_TRUE(key_version.GetTypeName() != "Invalid");
  }
}

TEST_F(DBBasicTest, MultiGetIOBufferOverrun) {
  Options options = CurrentOptions();
  Random rnd(301);
  BlockBasedTableOptions table_options;
  table_options.pin_l0_filter_and_index_blocks_in_cache = true;
  table_options.block_size = 16 * 1024;
  ASSERT_TRUE(table_options.block_size >
              BlockBasedTable::kMultiGetReadStackBufSize);
  options.table_factory.reset(NewBlockBasedTableFactory(table_options));
  Reopen(options);

  std::string zero_str(128, '\0');
  for (int i = 0; i < 100; ++i) {
    // Make the value compressible. A purely random string doesn't compress
    // and the resultant data block will not be compressed
    std::string value(rnd.RandomString(128) + zero_str);
    ASSERT_OK(Put(Key(i), value));
  }
  ASSERT_OK(Flush());

  std::vector<std::string> key_data(10);
  std::vector<Slice> keys;
  // We cannot resize a PinnableSlice vector, so just set initial size to
  // largest we think we will need
  std::vector<PinnableSlice> values(10);
  std::vector<Status> statuses;
  ReadOptions ro;

  // Warm up the cache first
  key_data.emplace_back(Key(0));
  keys.emplace_back(Slice(key_data.back()));
  key_data.emplace_back(Key(50));
  keys.emplace_back(Slice(key_data.back()));
  statuses.resize(keys.size());

  dbfull()->MultiGet(ro, dbfull()->DefaultColumnFamily(), keys.size(),
                     keys.data(), values.data(), statuses.data(), true);
}

TEST_F(DBBasicTest, IncrementalRecoveryNoCorrupt) {
  Options options = CurrentOptions();
  DestroyAndReopen(options);
  CreateAndReopenWithCF({"pikachu", "eevee"}, options);
  size_t num_cfs = handles_.size();
  ASSERT_EQ(3, num_cfs);
  WriteOptions write_opts;
  write_opts.disableWAL = true;
  for (size_t cf = 0; cf != num_cfs; ++cf) {
    for (size_t i = 0; i != 10000; ++i) {
      std::string key_str = Key(static_cast<int>(i));
      std::string value_str = std::to_string(cf) + "_" + std::to_string(i);

      ASSERT_OK(Put(static_cast<int>(cf), key_str, value_str));
      if (0 == (i % 1000)) {
        ASSERT_OK(Flush(static_cast<int>(cf)));
      }
    }
  }
  for (size_t cf = 0; cf != num_cfs; ++cf) {
    ASSERT_OK(Flush(static_cast<int>(cf)));
  }
  Close();
  options.best_efforts_recovery = true;
  ReopenWithColumnFamilies({kDefaultColumnFamilyName, "pikachu", "eevee"},
                           options);
  num_cfs = handles_.size();
  ASSERT_EQ(3, num_cfs);
  for (size_t cf = 0; cf != num_cfs; ++cf) {
    for (int i = 0; i != 10000; ++i) {
      std::string key_str = Key(static_cast<int>(i));
      std::string expected_value_str =
          std::to_string(cf) + "_" + std::to_string(i);
      ASSERT_EQ(expected_value_str, Get(static_cast<int>(cf), key_str));
    }
  }
}

TEST_F(DBBasicTest, BestEffortsRecoveryWithVersionBuildingFailure) {
  Options options = CurrentOptions();
  DestroyAndReopen(options);
  ASSERT_OK(Put("foo", "value"));
  ASSERT_OK(Flush());
  SyncPoint::GetInstance()->DisableProcessing();
  SyncPoint::GetInstance()->ClearAllCallBacks();
  SyncPoint::GetInstance()->SetCallBack(
      "VersionBuilder::CheckConsistencyBeforeReturn", [&](void* arg) {
        ASSERT_NE(nullptr, arg);
        *(reinterpret_cast<Status*>(arg)) =
            Status::Corruption("Inject corruption");
      });
  SyncPoint::GetInstance()->EnableProcessing();

  options.best_efforts_recovery = true;
  Status s = TryReopen(options);
  ASSERT_TRUE(s.IsCorruption());
  SyncPoint::GetInstance()->DisableProcessing();
  SyncPoint::GetInstance()->ClearAllCallBacks();
}

namespace {
class TableFileListener : public EventListener {
 public:
  void OnTableFileCreated(const TableFileCreationInfo& info) override {
    InstrumentedMutexLock lock(&mutex_);
    cf_to_paths_[info.cf_name].push_back(info.file_path);
  }
  std::vector<std::string>& GetFiles(const std::string& cf_name) {
    InstrumentedMutexLock lock(&mutex_);
    return cf_to_paths_[cf_name];
  }

 private:
  InstrumentedMutex mutex_;
  std::unordered_map<std::string, std::vector<std::string>> cf_to_paths_;
};
}  // anonymous namespace

TEST_F(DBBasicTest, LastSstFileNotInManifest) {
  // If the last sst file is not tracked in MANIFEST,
  // or the VersionEdit for the last sst file is not synced,
  // on recovery, the last sst file should be deleted,
  // and new sst files shouldn't reuse its file number.
  Options options = CurrentOptions();
  DestroyAndReopen(options);
  Close();

  // Manually add a sst file.
  constexpr uint64_t kSstFileNumber = 100;
  const std::string kSstFile = MakeTableFileName(dbname_, kSstFileNumber);
  ASSERT_OK(WriteStringToFile(env_, /* data = */ "bad sst file content",
                              /* fname = */ kSstFile,
                              /* should_sync = */ true));
  ASSERT_OK(env_->FileExists(kSstFile));

  TableFileListener* listener = new TableFileListener();
  options.listeners.emplace_back(listener);
  Reopen(options);
  // kSstFile should already be deleted.
  ASSERT_TRUE(env_->FileExists(kSstFile).IsNotFound());

  ASSERT_OK(Put("k", "v"));
  ASSERT_OK(Flush());
  // New sst file should have file number > kSstFileNumber.
  std::vector<std::string>& files =
      listener->GetFiles(kDefaultColumnFamilyName);
  ASSERT_EQ(files.size(), 1);
  const std::string fname = files[0].erase(0, (dbname_ + "/").size());
  uint64_t number = 0;
  FileType type = kTableFile;
  ASSERT_TRUE(ParseFileName(fname, &number, &type));
  ASSERT_EQ(type, kTableFile);
  ASSERT_GT(number, kSstFileNumber);
}

TEST_F(DBBasicTest, RecoverWithMissingFiles) {
  Options options = CurrentOptions();
  DestroyAndReopen(options);
  TableFileListener* listener = new TableFileListener();
  // Disable auto compaction to simplify SST file name tracking.
  options.disable_auto_compactions = true;
  options.listeners.emplace_back(listener);
  CreateAndReopenWithCF({"pikachu", "eevee"}, options);
  std::vector<std::string> all_cf_names = {kDefaultColumnFamilyName, "pikachu",
                                           "eevee"};
  size_t num_cfs = handles_.size();
  ASSERT_EQ(3, num_cfs);
  for (size_t cf = 0; cf != num_cfs; ++cf) {
    ASSERT_OK(Put(static_cast<int>(cf), "a", "0_value"));
    ASSERT_OK(Flush(static_cast<int>(cf)));
    ASSERT_OK(Put(static_cast<int>(cf), "b", "0_value"));
    ASSERT_OK(Flush(static_cast<int>(cf)));
    ASSERT_OK(Put(static_cast<int>(cf), "c", "0_value"));
    ASSERT_OK(Flush(static_cast<int>(cf)));
  }

  // Delete and corrupt files
  for (size_t i = 0; i < all_cf_names.size(); ++i) {
    std::vector<std::string>& files = listener->GetFiles(all_cf_names[i]);
    ASSERT_EQ(3, files.size());
    std::string corrupted_data;
    ASSERT_OK(ReadFileToString(env_, files[files.size() - 1], &corrupted_data));
    ASSERT_OK(WriteStringToFile(
        env_, corrupted_data.substr(0, corrupted_data.size() - 2),
        files[files.size() - 1], /*should_sync=*/true));
    for (int j = static_cast<int>(files.size() - 2); j >= static_cast<int>(i);
         --j) {
      ASSERT_OK(env_->DeleteFile(files[j]));
    }
  }
  options.best_efforts_recovery = true;
  ReopenWithColumnFamilies(all_cf_names, options);
  // Verify data
  ReadOptions read_opts;
  read_opts.total_order_seek = true;
  {
    std::unique_ptr<Iterator> iter(db_->NewIterator(read_opts, handles_[0]));
    iter->SeekToFirst();
    ASSERT_FALSE(iter->Valid());
    ASSERT_OK(iter->status());
    iter.reset(db_->NewIterator(read_opts, handles_[1]));
    iter->SeekToFirst();
    ASSERT_TRUE(iter->Valid());
    ASSERT_EQ("a", iter->key());
    iter->Next();
    ASSERT_FALSE(iter->Valid());
    ASSERT_OK(iter->status());
    iter.reset(db_->NewIterator(read_opts, handles_[2]));
    iter->SeekToFirst();
    ASSERT_TRUE(iter->Valid());
    ASSERT_EQ("a", iter->key());
    iter->Next();
    ASSERT_TRUE(iter->Valid());
    ASSERT_EQ("b", iter->key());
    iter->Next();
    ASSERT_FALSE(iter->Valid());
    ASSERT_OK(iter->status());
  }
}

TEST_F(DBBasicTest, BestEffortsRecoveryTryMultipleManifests) {
  Options options = CurrentOptions();
  options.env = env_;
  DestroyAndReopen(options);
  ASSERT_OK(Put("foo", "value0"));
  ASSERT_OK(Flush());
  Close();
  {
    // Hack by adding a new MANIFEST with high file number
    std::string garbage(10, '\0');
    ASSERT_OK(WriteStringToFile(env_, garbage, dbname_ + "/MANIFEST-001000",
                                /*should_sync=*/true));
  }
  {
    // Hack by adding a corrupted SST not referenced by any MANIFEST
    std::string garbage(10, '\0');
    ASSERT_OK(WriteStringToFile(env_, garbage, dbname_ + "/001001.sst",
                                /*should_sync=*/true));
  }

  options.best_efforts_recovery = true;

  Reopen(options);
  ASSERT_OK(Put("bar", "value"));
}

TEST_F(DBBasicTest, RecoverWithNoCurrentFile) {
  Options options = CurrentOptions();
  options.env = env_;
  DestroyAndReopen(options);
  CreateAndReopenWithCF({"pikachu"}, options);
  options.best_efforts_recovery = true;
  ReopenWithColumnFamilies({kDefaultColumnFamilyName, "pikachu"}, options);
  ASSERT_EQ(2, handles_.size());
  ASSERT_OK(Put("foo", "value"));
  ASSERT_OK(Put(1, "bar", "value"));
  ASSERT_OK(Flush());
  ASSERT_OK(Flush(1));
  Close();
  ASSERT_OK(env_->DeleteFile(CurrentFileName(dbname_)));
  ReopenWithColumnFamilies({kDefaultColumnFamilyName, "pikachu"}, options);
  std::vector<std::string> cf_names;
  ASSERT_OK(DB::ListColumnFamilies(DBOptions(options), dbname_, &cf_names));
  ASSERT_EQ(2, cf_names.size());
  for (const auto& name : cf_names) {
    ASSERT_TRUE(name == kDefaultColumnFamilyName || name == "pikachu");
  }
}

TEST_F(DBBasicTest, RecoverWithNoManifest) {
  Options options = CurrentOptions();
  options.env = env_;
  DestroyAndReopen(options);
  ASSERT_OK(Put("foo", "value"));
  ASSERT_OK(Flush());
  Close();
  {
    // Delete all MANIFEST.
    std::vector<std::string> files;
    ASSERT_OK(env_->GetChildren(dbname_, &files));
    for (const auto& file : files) {
      uint64_t number = 0;
      FileType type = kWalFile;
      if (ParseFileName(file, &number, &type) && type == kDescriptorFile) {
        ASSERT_OK(env_->DeleteFile(dbname_ + "/" + file));
      }
    }
  }
  options.best_efforts_recovery = true;
  options.create_if_missing = false;
  Status s = TryReopen(options);
  ASSERT_TRUE(s.IsInvalidArgument());
  options.create_if_missing = true;
  Reopen(options);
  // Since no MANIFEST exists, best-efforts recovery creates a new, empty db.
  ASSERT_EQ("NOT_FOUND", Get("foo"));
}

TEST_F(DBBasicTest, SkipWALIfMissingTableFiles) {
  Options options = CurrentOptions();
  DestroyAndReopen(options);
  TableFileListener* listener = new TableFileListener();
  options.listeners.emplace_back(listener);
  CreateAndReopenWithCF({"pikachu"}, options);
  std::vector<std::string> kAllCfNames = {kDefaultColumnFamilyName, "pikachu"};
  size_t num_cfs = handles_.size();
  ASSERT_EQ(2, num_cfs);
  for (int cf = 0; cf < static_cast<int>(kAllCfNames.size()); ++cf) {
    ASSERT_OK(Put(cf, "a", "0_value"));
    ASSERT_OK(Flush(cf));
    ASSERT_OK(Put(cf, "b", "0_value"));
  }
  // Delete files
  for (size_t i = 0; i < kAllCfNames.size(); ++i) {
    std::vector<std::string>& files = listener->GetFiles(kAllCfNames[i]);
    ASSERT_EQ(1, files.size());
    for (int j = static_cast<int>(files.size() - 1); j >= static_cast<int>(i);
         --j) {
      ASSERT_OK(env_->DeleteFile(files[j]));
    }
  }
  options.best_efforts_recovery = true;
  ReopenWithColumnFamilies(kAllCfNames, options);
  // Verify WAL is not applied
  ReadOptions read_opts;
  read_opts.total_order_seek = true;
  std::unique_ptr<Iterator> iter(db_->NewIterator(read_opts, handles_[0]));
  iter->SeekToFirst();
  ASSERT_FALSE(iter->Valid());
  ASSERT_OK(iter->status());
  iter.reset(db_->NewIterator(read_opts, handles_[1]));
  iter->SeekToFirst();
  ASSERT_TRUE(iter->Valid());
  ASSERT_EQ("a", iter->key());
  iter->Next();
  ASSERT_FALSE(iter->Valid());
  ASSERT_OK(iter->status());
}

TEST_F(DBBasicTest, DisableTrackWal) {
  // If WAL tracking was enabled, and then disabled during reopen,
  // the previously tracked WALs should be removed from MANIFEST.

  Options options = CurrentOptions();
  options.track_and_verify_wals_in_manifest = true;
  // extremely small write buffer size,
  // so that new WALs are created more frequently.
  options.write_buffer_size = 100;
  options.env = env_;
  DestroyAndReopen(options);
  for (int i = 0; i < 100; i++) {
    ASSERT_OK(Put("foo" + std::to_string(i), "value" + std::to_string(i)));
  }
  ASSERT_OK(dbfull()->TEST_SwitchMemtable());
  ASSERT_OK(db_->SyncWAL());
  // Some WALs are tracked.
  ASSERT_FALSE(dbfull()->GetVersionSet()->GetWalSet().GetWals().empty());
  Close();

  // Disable WAL tracking.
  options.track_and_verify_wals_in_manifest = false;
  options.create_if_missing = false;
  ASSERT_OK(TryReopen(options));
  // Previously tracked WALs are cleared.
  ASSERT_TRUE(dbfull()->GetVersionSet()->GetWalSet().GetWals().empty());
  Close();

  // Re-enable WAL tracking again.
  options.track_and_verify_wals_in_manifest = true;
  options.create_if_missing = false;
  ASSERT_OK(TryReopen(options));
  ASSERT_TRUE(dbfull()->GetVersionSet()->GetWalSet().GetWals().empty());
  Close();
}

TEST_F(DBBasicTest, ManifestChecksumMismatch) {
  Options options = CurrentOptions();
  DestroyAndReopen(options);
  ASSERT_OK(Put("bar", "value"));
  ASSERT_OK(Flush());
  SyncPoint::GetInstance()->DisableProcessing();
  SyncPoint::GetInstance()->ClearAllCallBacks();
  SyncPoint::GetInstance()->SetCallBack(
      "LogWriter::EmitPhysicalRecord:BeforeEncodeChecksum", [&](void* arg) {
        auto* crc = reinterpret_cast<uint32_t*>(arg);
        *crc = *crc + 1;
      });
  SyncPoint::GetInstance()->EnableProcessing();

  WriteOptions write_opts;
  write_opts.disableWAL = true;
  Status s = db_->Put(write_opts, "foo", "value");
  ASSERT_OK(s);
  ASSERT_OK(Flush());
  SyncPoint::GetInstance()->DisableProcessing();
  SyncPoint::GetInstance()->ClearAllCallBacks();
  ASSERT_OK(Put("foo", "value1"));
  ASSERT_OK(Flush());
  s = TryReopen(options);
  ASSERT_TRUE(s.IsCorruption());
}

TEST_F(DBBasicTest, ConcurrentlyCloseDB) {
  Options options = CurrentOptions();
  DestroyAndReopen(options);
  std::vector<std::thread> workers;
  for (int i = 0; i < 10; i++) {
    workers.push_back(std::thread([&]() {
      auto s = db_->Close();
      ASSERT_OK(s);
    }));
  }
  for (auto& w : workers) {
    w.join();
  }
}

class DBBasicTestTrackWal : public DBTestBase,
                            public testing::WithParamInterface<bool> {
 public:
  DBBasicTestTrackWal()
      : DBTestBase("db_basic_test_track_wal", /*env_do_fsync=*/false) {}

  int CountWalFiles() {
    VectorLogPtr log_files;
    EXPECT_OK(dbfull()->GetSortedWalFiles(log_files));
    return static_cast<int>(log_files.size());
  };
};

TEST_P(DBBasicTestTrackWal, DoNotTrackObsoleteWal) {
  // If a WAL becomes obsolete after flushing, but is not deleted from disk yet,
  // then if SyncWAL is called afterwards, the obsolete WAL should not be
  // tracked in MANIFEST.

  Options options = CurrentOptions();
  options.create_if_missing = true;
  options.track_and_verify_wals_in_manifest = true;
  options.atomic_flush = GetParam();

  DestroyAndReopen(options);
  CreateAndReopenWithCF({"cf"}, options);
  ASSERT_EQ(handles_.size(), 2);  // default, cf
  // Do not delete WALs.
  ASSERT_OK(db_->DisableFileDeletions());
  constexpr int n = 10;
  std::vector<std::unique_ptr<LogFile>> wals(n);
  for (size_t i = 0; i < n; i++) {
    // Generate a new WAL for each key-value.
    const int cf = i % 2;
    ASSERT_OK(db_->GetCurrentWalFile(&wals[i]));
    ASSERT_OK(Put(cf, "k" + std::to_string(i), "v" + std::to_string(i)));
    ASSERT_OK(Flush({0, 1}));
  }
  ASSERT_EQ(CountWalFiles(), n);
  // Since all WALs are obsolete, no WAL should be tracked in MANIFEST.
  ASSERT_OK(db_->SyncWAL());

  // Manually delete all WALs.
  Close();
  for (const auto& wal : wals) {
    ASSERT_OK(env_->DeleteFile(LogFileName(dbname_, wal->LogNumber())));
  }

  // If SyncWAL tracks the obsolete WALs in MANIFEST,
  // reopen will fail because the WALs are missing from disk.
  ASSERT_OK(TryReopenWithColumnFamilies({"default", "cf"}, options));
  Destroy(options);
}

INSTANTIATE_TEST_CASE_P(DBBasicTestTrackWal, DBBasicTestTrackWal,
                        testing::Bool());

class DBBasicTestMultiGet : public DBTestBase {
 public:
  DBBasicTestMultiGet(std::string test_dir, int num_cfs,
                      bool uncompressed_cache, bool _compression_enabled,
                      bool _fill_cache, uint32_t compression_parallel_threads)
      : DBTestBase(test_dir, /*env_do_fsync=*/false) {
    compression_enabled_ = _compression_enabled;
    fill_cache_ = _fill_cache;

    if (uncompressed_cache) {
      std::shared_ptr<Cache> cache = NewLRUCache(1048576);
      uncompressed_cache_ = std::make_shared<MyBlockCache>(cache);
    }

    env_->count_random_reads_ = true;

    Options options = CurrentOptions();
    Random rnd(301);
    BlockBasedTableOptions table_options;

    if (compression_enabled_) {
      std::vector<CompressionType> compression_types;
      compression_types = GetSupportedCompressions();
      // Not every platform may have compression libraries available, so
      // dynamically pick based on what's available
      CompressionType tmp_type = kNoCompression;
      for (auto c_type : compression_types) {
        if (c_type != kNoCompression) {
          tmp_type = c_type;
          break;
        }
      }
      if (tmp_type != kNoCompression) {
        options.compression = tmp_type;
      } else {
        compression_enabled_ = false;
      }
    }

    table_options.block_cache = uncompressed_cache_;
    if (table_options.block_cache == nullptr) {
      table_options.no_block_cache = true;
    } else {
      table_options.pin_l0_filter_and_index_blocks_in_cache = true;
    }
    table_options.flush_block_policy_factory.reset(
        new MyFlushBlockPolicyFactory());
    options.table_factory.reset(NewBlockBasedTableFactory(table_options));
    if (!compression_enabled_) {
      options.compression = kNoCompression;
    } else {
      options.compression_opts.parallel_threads = compression_parallel_threads;
    }
    options_ = options;
    Reopen(options);

    if (num_cfs > 1) {
      for (int cf = 0; cf < num_cfs; ++cf) {
        cf_names_.emplace_back("cf" + std::to_string(cf));
      }
      CreateColumnFamilies(cf_names_, options);
      cf_names_.emplace_back("default");
    }

    std::string zero_str(128, '\0');
    for (int cf = 0; cf < num_cfs; ++cf) {
      for (int i = 0; i < 100; ++i) {
        // Make the value compressible. A purely random string doesn't compress
        // and the resultant data block will not be compressed
        values_.emplace_back(rnd.RandomString(128) + zero_str);
        if (num_cfs == 1) {
          assert(Put(Key(i), values_[i]).ok());
        } else {
          assert(Put(cf, Key(i), values_[i]).ok());
        }
      }
      if (num_cfs == 1) {
        EXPECT_OK(Flush());
      } else {
        EXPECT_OK(dbfull()->Flush(FlushOptions(), handles_[cf]));
      }

      for (int i = 0; i < 100; ++i) {
        // block cannot gain space by compression
        uncompressable_values_.emplace_back(rnd.RandomString(256) + '\0');
        std::string tmp_key = "a" + Key(i);
        if (num_cfs == 1) {
          assert(Put(tmp_key, uncompressable_values_[i]).ok());
        } else {
          assert(Put(cf, tmp_key, uncompressable_values_[i]).ok());
        }
      }
      if (num_cfs == 1) {
        EXPECT_OK(Flush());
      } else {
        EXPECT_OK(dbfull()->Flush(FlushOptions(), handles_[cf]));
      }
    }
    // Clear compressed cache, which is always pre-populated
    if (compressed_cache_) {
      compressed_cache_->SetCapacity(0);
      compressed_cache_->SetCapacity(1048576);
    }
  }

  bool CheckValue(int i, const std::string& value) {
    if (values_[i].compare(value) == 0) {
      return true;
    }
    return false;
  }

  bool CheckUncompressableValue(int i, const std::string& value) {
    if (uncompressable_values_[i].compare(value) == 0) {
      return true;
    }
    return false;
  }

  const std::vector<std::string>& GetCFNames() const { return cf_names_; }

  int num_lookups() { return uncompressed_cache_->num_lookups(); }
  int num_found() { return uncompressed_cache_->num_found(); }
  int num_inserts() { return uncompressed_cache_->num_inserts(); }

  int num_lookups_compressed() { return compressed_cache_->num_lookups(); }
  int num_found_compressed() { return compressed_cache_->num_found(); }
  int num_inserts_compressed() { return compressed_cache_->num_inserts(); }

  bool fill_cache() { return fill_cache_; }
  bool compression_enabled() { return compression_enabled_; }
  bool has_compressed_cache() { return compressed_cache_ != nullptr; }
  bool has_uncompressed_cache() { return uncompressed_cache_ != nullptr; }
  Options get_options() { return options_; }

  static void SetUpTestCase() {}
  static void TearDownTestCase() {}

 protected:
  class MyFlushBlockPolicyFactory : public FlushBlockPolicyFactory {
   public:
    MyFlushBlockPolicyFactory() {}

    virtual const char* Name() const override {
      return "MyFlushBlockPolicyFactory";
    }

    virtual FlushBlockPolicy* NewFlushBlockPolicy(
        const BlockBasedTableOptions& /*table_options*/,
        const BlockBuilder& data_block_builder) const override {
      return new MyFlushBlockPolicy(data_block_builder);
    }
  };

  class MyFlushBlockPolicy : public FlushBlockPolicy {
   public:
    explicit MyFlushBlockPolicy(const BlockBuilder& data_block_builder)
        : num_keys_(0), data_block_builder_(data_block_builder) {}

    bool Update(const Slice& /*key*/, const Slice& /*value*/) override {
      if (data_block_builder_.empty()) {
        // First key in this block
        num_keys_ = 1;
        return false;
      }
      // Flush every 10 keys
      if (num_keys_ == 10) {
        num_keys_ = 1;
        return true;
      }
      num_keys_++;
      return false;
    }

   private:
    int num_keys_;
    const BlockBuilder& data_block_builder_;
  };

  class MyBlockCache : public CacheWrapper {
   public:
    explicit MyBlockCache(std::shared_ptr<Cache> target)
        : CacheWrapper(target),
          num_lookups_(0),
          num_found_(0),
          num_inserts_(0) {}

    const char* Name() const override { return "MyBlockCache"; }

<<<<<<< HEAD
    using Cache::Insert;
    Status Insert(
        const Slice& key, void* value, size_t charge,
        void (*deleter)(const Slice& key, void* value),
        Handle** handle = nullptr, Priority priority = Priority::LOW,
        Cache::ItemOwnerId item_owner_id = Cache::kUnknownItemId) override {
      num_inserts_++;
      return target_->Insert(key, value, charge, deleter, handle, priority,
                             item_owner_id);
=======
    Status Insert(const Slice& key, Cache::ObjectPtr value,
                  const CacheItemHelper* helper, size_t charge,
                  Handle** handle = nullptr,
                  Priority priority = Priority::LOW) override {
      num_inserts_++;
      return target_->Insert(key, value, helper, charge, handle, priority);
>>>>>>> 335c4242
    }

    Handle* Lookup(const Slice& key, const CacheItemHelper* helper,
                   CreateContext* create_context,
                   Priority priority = Priority::LOW,
                   Statistics* stats = nullptr) override {
      num_lookups_++;
      Handle* handle =
          target_->Lookup(key, helper, create_context, priority, stats);
      if (handle != nullptr) {
        num_found_++;
      }
      return handle;
    }

    int num_lookups() { return num_lookups_; }

    int num_found() { return num_found_; }

    int num_inserts() { return num_inserts_; }

   private:
    int num_lookups_;
    int num_found_;
    int num_inserts_;
  };

  std::shared_ptr<MyBlockCache> compressed_cache_;
  std::shared_ptr<MyBlockCache> uncompressed_cache_;
  Options options_;
  bool compression_enabled_;
  std::vector<std::string> values_;
  std::vector<std::string> uncompressable_values_;
  bool fill_cache_;
  std::vector<std::string> cf_names_;
};

class DBBasicTestWithParallelIO : public DBBasicTestMultiGet,
                                  public testing::WithParamInterface<
                                      std::tuple<bool, bool, bool, uint32_t>> {
 public:
  DBBasicTestWithParallelIO()
      : DBBasicTestMultiGet("/db_basic_test_with_parallel_io", 1,
                            std::get<0>(GetParam()), std::get<1>(GetParam()),
                            std::get<2>(GetParam()), std::get<3>(GetParam())) {}
};

TEST_P(DBBasicTestWithParallelIO, MultiGet) {
  std::vector<std::string> key_data(10);
  std::vector<Slice> keys;
  // We cannot resize a PinnableSlice vector, so just set initial size to
  // largest we think we will need
  std::vector<PinnableSlice> values(10);
  std::vector<Status> statuses;
  ReadOptions ro;
  ro.fill_cache = fill_cache();

  // Warm up the cache first
  key_data.emplace_back(Key(0));
  keys.emplace_back(Slice(key_data.back()));
  key_data.emplace_back(Key(50));
  keys.emplace_back(Slice(key_data.back()));
  statuses.resize(keys.size());

  dbfull()->MultiGet(ro, dbfull()->DefaultColumnFamily(), keys.size(),
                     keys.data(), values.data(), statuses.data(), true);
  ASSERT_TRUE(CheckValue(0, values[0].ToString()));
  ASSERT_TRUE(CheckValue(50, values[1].ToString()));

  int random_reads = env_->random_read_counter_.Read();
  key_data[0] = Key(1);
  key_data[1] = Key(51);
  keys[0] = Slice(key_data[0]);
  keys[1] = Slice(key_data[1]);
  values[0].Reset();
  values[1].Reset();
  dbfull()->MultiGet(ro, dbfull()->DefaultColumnFamily(), keys.size(),
                     keys.data(), values.data(), statuses.data(), true);
  ASSERT_TRUE(CheckValue(1, values[0].ToString()));
  ASSERT_TRUE(CheckValue(51, values[1].ToString()));

  bool read_from_cache = false;
  if (fill_cache()) {
    if (has_uncompressed_cache()) {
      read_from_cache = true;
    } else if (has_compressed_cache() && compression_enabled()) {
      read_from_cache = true;
    }
  }

  int expected_reads = random_reads + (read_from_cache ? 0 : 2);
  ASSERT_EQ(env_->random_read_counter_.Read(), expected_reads);

  keys.resize(10);
  statuses.resize(10);
  std::vector<int> key_ints{1, 2, 15, 16, 55, 81, 82, 83, 84, 85};
  for (size_t i = 0; i < key_ints.size(); ++i) {
    key_data[i] = Key(key_ints[i]);
    keys[i] = Slice(key_data[i]);
    statuses[i] = Status::OK();
    values[i].Reset();
  }
  dbfull()->MultiGet(ro, dbfull()->DefaultColumnFamily(), keys.size(),
                     keys.data(), values.data(), statuses.data(), true);
  for (size_t i = 0; i < key_ints.size(); ++i) {
    ASSERT_OK(statuses[i]);
    ASSERT_TRUE(CheckValue(key_ints[i], values[i].ToString()));
  }
  if (compression_enabled() && !has_compressed_cache()) {
    expected_reads += (read_from_cache ? 2 : 3);
  } else {
    expected_reads += (read_from_cache ? 2 : 4);
  }
  ASSERT_EQ(env_->random_read_counter_.Read(), expected_reads);

  keys.resize(10);
  statuses.resize(10);
  std::vector<int> key_uncmp{1, 2, 15, 16, 55, 81, 82, 83, 84, 85};
  for (size_t i = 0; i < key_uncmp.size(); ++i) {
    key_data[i] = "a" + Key(key_uncmp[i]);
    keys[i] = Slice(key_data[i]);
    statuses[i] = Status::OK();
    values[i].Reset();
  }
  dbfull()->MultiGet(ro, dbfull()->DefaultColumnFamily(), keys.size(),
                     keys.data(), values.data(), statuses.data(), true);
  for (size_t i = 0; i < key_uncmp.size(); ++i) {
    ASSERT_OK(statuses[i]);
    ASSERT_TRUE(CheckUncompressableValue(key_uncmp[i], values[i].ToString()));
  }
  if (compression_enabled() && !has_compressed_cache()) {
    expected_reads += (read_from_cache ? 3 : 3);
  } else {
    expected_reads += (read_from_cache ? 4 : 4);
  }
  ASSERT_EQ(env_->random_read_counter_.Read(), expected_reads);

  keys.resize(5);
  statuses.resize(5);
  std::vector<int> key_tr{1, 2, 15, 16, 55};
  for (size_t i = 0; i < key_tr.size(); ++i) {
    key_data[i] = "a" + Key(key_tr[i]);
    keys[i] = Slice(key_data[i]);
    statuses[i] = Status::OK();
    values[i].Reset();
  }
  dbfull()->MultiGet(ro, dbfull()->DefaultColumnFamily(), keys.size(),
                     keys.data(), values.data(), statuses.data(), true);
  for (size_t i = 0; i < key_tr.size(); ++i) {
    ASSERT_OK(statuses[i]);
    ASSERT_TRUE(CheckUncompressableValue(key_tr[i], values[i].ToString()));
  }
  if (compression_enabled() && !has_compressed_cache()) {
    expected_reads += (read_from_cache ? 0 : 2);
    ASSERT_EQ(env_->random_read_counter_.Read(), expected_reads);
  } else {
    if (has_uncompressed_cache()) {
      expected_reads += (read_from_cache ? 0 : 3);
      ASSERT_EQ(env_->random_read_counter_.Read(), expected_reads);
    } else {
      // A rare case, even we enable the block compression but some of data
      // blocks are not compressed due to content. If user only enable the
      // compressed cache, the uncompressed blocks will not tbe cached, and
      // block reads will be triggered. The number of reads is related to
      // the compression algorithm.
      ASSERT_TRUE(env_->random_read_counter_.Read() >= expected_reads);
    }
  }
}

TEST_P(DBBasicTestWithParallelIO, MultiGetDirectIO) {
  class FakeDirectIOEnv : public EnvWrapper {
    class FakeDirectIOSequentialFile;
    class FakeDirectIORandomAccessFile;

   public:
    FakeDirectIOEnv(Env* env) : EnvWrapper(env) {}
    static const char* kClassName() { return "FakeDirectIOEnv"; }
    const char* Name() const override { return kClassName(); }

    Status NewRandomAccessFile(const std::string& fname,
                               std::unique_ptr<RandomAccessFile>* result,
                               const EnvOptions& options) override {
      std::unique_ptr<RandomAccessFile> file;
      assert(options.use_direct_reads);
      EnvOptions opts = options;
      opts.use_direct_reads = false;
      Status s = target()->NewRandomAccessFile(fname, &file, opts);
      if (!s.ok()) {
        return s;
      }
      result->reset(new FakeDirectIORandomAccessFile(std::move(file)));
      return s;
    }

   private:
    class FakeDirectIOSequentialFile : public SequentialFileWrapper {
     public:
      FakeDirectIOSequentialFile(std::unique_ptr<SequentialFile>&& file)
          : SequentialFileWrapper(file.get()), file_(std::move(file)) {}
      ~FakeDirectIOSequentialFile() {}

      bool use_direct_io() const override { return true; }
      size_t GetRequiredBufferAlignment() const override { return 1; }

     private:
      std::unique_ptr<SequentialFile> file_;
    };

    class FakeDirectIORandomAccessFile : public RandomAccessFileWrapper {
     public:
      FakeDirectIORandomAccessFile(std::unique_ptr<RandomAccessFile>&& file)
          : RandomAccessFileWrapper(file.get()), file_(std::move(file)) {}
      ~FakeDirectIORandomAccessFile() {}

      bool use_direct_io() const override { return true; }
      size_t GetRequiredBufferAlignment() const override { return 1; }

     private:
      std::unique_ptr<RandomAccessFile> file_;
    };
  };

  std::unique_ptr<FakeDirectIOEnv> env(new FakeDirectIOEnv(env_));
  Options opts = get_options();
  opts.env = env.get();
  opts.use_direct_reads = true;
  Reopen(opts);

  std::vector<std::string> key_data(10);
  std::vector<Slice> keys;
  // We cannot resize a PinnableSlice vector, so just set initial size to
  // largest we think we will need
  std::vector<PinnableSlice> values(10);
  std::vector<Status> statuses;
  ReadOptions ro;
  ro.fill_cache = fill_cache();

  // Warm up the cache first
  key_data.emplace_back(Key(0));
  keys.emplace_back(Slice(key_data.back()));
  key_data.emplace_back(Key(50));
  keys.emplace_back(Slice(key_data.back()));
  statuses.resize(keys.size());

  dbfull()->MultiGet(ro, dbfull()->DefaultColumnFamily(), keys.size(),
                     keys.data(), values.data(), statuses.data(), true);
  ASSERT_TRUE(CheckValue(0, values[0].ToString()));
  ASSERT_TRUE(CheckValue(50, values[1].ToString()));

  int random_reads = env_->random_read_counter_.Read();
  key_data[0] = Key(1);
  key_data[1] = Key(51);
  keys[0] = Slice(key_data[0]);
  keys[1] = Slice(key_data[1]);
  values[0].Reset();
  values[1].Reset();
  if (uncompressed_cache_) {
    uncompressed_cache_->SetCapacity(0);
    uncompressed_cache_->SetCapacity(1048576);
  }
  dbfull()->MultiGet(ro, dbfull()->DefaultColumnFamily(), keys.size(),
                     keys.data(), values.data(), statuses.data(), true);
  ASSERT_TRUE(CheckValue(1, values[0].ToString()));
  ASSERT_TRUE(CheckValue(51, values[1].ToString()));

  bool read_from_cache = false;
  if (fill_cache()) {
    if (has_uncompressed_cache()) {
      read_from_cache = true;
    } else if (has_compressed_cache() && compression_enabled()) {
      read_from_cache = true;
    }
  }

  int expected_reads = random_reads;
  if (!compression_enabled() || !has_compressed_cache()) {
    expected_reads += 2;
  } else {
    expected_reads += (read_from_cache ? 0 : 2);
  }
  if (env_->random_read_counter_.Read() != expected_reads) {
    ASSERT_EQ(env_->random_read_counter_.Read(), expected_reads);
  }
  Close();
}

TEST_P(DBBasicTestWithParallelIO, MultiGetWithChecksumMismatch) {
  std::vector<std::string> key_data(10);
  std::vector<Slice> keys;
  // We cannot resize a PinnableSlice vector, so just set initial size to
  // largest we think we will need
  std::vector<PinnableSlice> values(10);
  std::vector<Status> statuses;
  int read_count = 0;
  ReadOptions ro;
  ro.fill_cache = fill_cache();

  SyncPoint::GetInstance()->SetCallBack(
      "RetrieveMultipleBlocks:VerifyChecksum", [&](void* status) {
        Status* s = static_cast<Status*>(status);
        read_count++;
        if (read_count == 2) {
          *s = Status::Corruption();
        }
      });
  SyncPoint::GetInstance()->EnableProcessing();

  // Warm up the cache first
  key_data.emplace_back(Key(0));
  keys.emplace_back(Slice(key_data.back()));
  key_data.emplace_back(Key(50));
  keys.emplace_back(Slice(key_data.back()));
  statuses.resize(keys.size());

  dbfull()->MultiGet(ro, dbfull()->DefaultColumnFamily(), keys.size(),
                     keys.data(), values.data(), statuses.data(), true);
  ASSERT_TRUE(CheckValue(0, values[0].ToString()));
  // ASSERT_TRUE(CheckValue(50, values[1].ToString()));
  ASSERT_OK(statuses[0]);
  ASSERT_TRUE(statuses[1].IsCorruption());

  SyncPoint::GetInstance()->DisableProcessing();
}

TEST_P(DBBasicTestWithParallelIO, MultiGetWithMissingFile) {
  std::vector<std::string> key_data(10);
  std::vector<Slice> keys;
  // We cannot resize a PinnableSlice vector, so just set initial size to
  // largest we think we will need
  std::vector<PinnableSlice> values(10);
  std::vector<Status> statuses;
  ReadOptions ro;
  ro.fill_cache = fill_cache();

  SyncPoint::GetInstance()->SetCallBack(
      "TableCache::MultiGet:FindTable", [&](void* status) {
        Status* s = static_cast<Status*>(status);
        *s = Status::IOError();
      });
  // DB open will create table readers unless we reduce the table cache
  // capacity.
  // SanitizeOptions will set max_open_files to minimum of 20. Table cache
  // is allocated with max_open_files - 10 as capacity. So override
  // max_open_files to 11 so table cache capacity will become 1. This will
  // prevent file open during DB open and force the file to be opened
  // during MultiGet
  SyncPoint::GetInstance()->SetCallBack(
      "SanitizeOptions::AfterChangeMaxOpenFiles", [&](void* arg) {
        int* max_open_files = (int*)arg;
        *max_open_files = 11;
      });
  SyncPoint::GetInstance()->EnableProcessing();

  Reopen(CurrentOptions());

  // Warm up the cache first
  key_data.emplace_back(Key(0));
  keys.emplace_back(Slice(key_data.back()));
  key_data.emplace_back(Key(50));
  keys.emplace_back(Slice(key_data.back()));
  statuses.resize(keys.size());

  dbfull()->MultiGet(ro, dbfull()->DefaultColumnFamily(), keys.size(),
                     keys.data(), values.data(), statuses.data(), true);
  ASSERT_TRUE(statuses[0].IsIOError());
  ASSERT_TRUE(statuses[1].IsIOError());

  SyncPoint::GetInstance()->DisableProcessing();
}

INSTANTIATE_TEST_CASE_P(ParallelIO, DBBasicTestWithParallelIO,
                        // Params are as follows -
                        // Param 0 - Uncompressed cache enabled
                        // Param 1 - Data compression enabled
                        // Param 2 - ReadOptions::fill_cache
                        // Param 3 - CompressionOptions::parallel_threads
                        ::testing::Combine(::testing::Bool(), ::testing::Bool(),
                                           ::testing::Bool(),
                                           ::testing::Values(1, 4)));

// Forward declaration
class DeadlineFS;

class DeadlineRandomAccessFile : public FSRandomAccessFileOwnerWrapper {
 public:
  DeadlineRandomAccessFile(DeadlineFS& fs,
                           std::unique_ptr<FSRandomAccessFile>& file)
      : FSRandomAccessFileOwnerWrapper(std::move(file)), fs_(fs) {}

  IOStatus Read(uint64_t offset, size_t len, const IOOptions& opts,
                Slice* result, char* scratch,
                IODebugContext* dbg) const override;

  IOStatus MultiRead(FSReadRequest* reqs, size_t num_reqs,
                     const IOOptions& options, IODebugContext* dbg) override;

  IOStatus ReadAsync(FSReadRequest& req, const IOOptions& opts,
                     std::function<void(const FSReadRequest&, void*)> cb,
                     void* cb_arg, void** io_handle, IOHandleDeleter* del_fn,
                     IODebugContext* dbg) override;

 private:
  DeadlineFS& fs_;
  std::unique_ptr<FSRandomAccessFile> file_;
};

class DeadlineFS : public FileSystemWrapper {
 public:
  // The error_on_delay parameter specifies whether a IOStatus::TimedOut()
  // status should be returned after delaying the IO to exceed the timeout,
  // or to simply delay but return success anyway. The latter mimics the
  // behavior of PosixFileSystem, which does not enforce any timeout
  explicit DeadlineFS(SpecialEnv* env, bool error_on_delay)
      : FileSystemWrapper(env->GetFileSystem()),
        deadline_(std::chrono::microseconds::zero()),
        io_timeout_(std::chrono::microseconds::zero()),
        env_(env),
        timedout_(false),
        ignore_deadline_(false),
        error_on_delay_(error_on_delay) {}

  static const char* kClassName() { return "DeadlineFileSystem"; }
  const char* Name() const override { return kClassName(); }

  IOStatus NewRandomAccessFile(const std::string& fname,
                               const FileOptions& opts,
                               std::unique_ptr<FSRandomAccessFile>* result,
                               IODebugContext* dbg) override {
    std::unique_ptr<FSRandomAccessFile> file;
    IOStatus s = target()->NewRandomAccessFile(fname, opts, &file, dbg);
    EXPECT_OK(s);
    result->reset(new DeadlineRandomAccessFile(*this, file));

    const std::chrono::microseconds deadline = GetDeadline();
    const std::chrono::microseconds io_timeout = GetIOTimeout();
    if (deadline.count() || io_timeout.count()) {
      AssertDeadline(deadline, io_timeout, opts.io_options);
    }
    return ShouldDelay(opts.io_options);
  }

  // Set a vector of {IO counter, delay in microseconds, return status} tuples
  // that control when to inject a delay and duration of the delay
  void SetDelayTrigger(const std::chrono::microseconds deadline,
                       const std::chrono::microseconds io_timeout,
                       const int trigger) {
    delay_trigger_ = trigger;
    io_count_ = 0;
    deadline_ = deadline;
    io_timeout_ = io_timeout;
    timedout_ = false;
  }

  // Increment the IO counter and return a delay in microseconds
  IOStatus ShouldDelay(const IOOptions& opts) {
    if (timedout_) {
      return IOStatus::TimedOut();
    } else if (!deadline_.count() && !io_timeout_.count()) {
      return IOStatus::OK();
    }
    if (!ignore_deadline_ && delay_trigger_ == io_count_++) {
      env_->SleepForMicroseconds(static_cast<int>(opts.timeout.count() + 1));
      timedout_ = true;
      if (error_on_delay_) {
        return IOStatus::TimedOut();
      }
    }
    return IOStatus::OK();
  }

  const std::chrono::microseconds GetDeadline() {
    return ignore_deadline_ ? std::chrono::microseconds::zero() : deadline_;
  }

  const std::chrono::microseconds GetIOTimeout() {
    return ignore_deadline_ ? std::chrono::microseconds::zero() : io_timeout_;
  }

  bool TimedOut() { return timedout_; }

  void IgnoreDeadline(bool ignore) { ignore_deadline_ = ignore; }

  void AssertDeadline(const std::chrono::microseconds deadline,
                      const std::chrono::microseconds io_timeout,
                      const IOOptions& opts) const {
    // Give a leeway of +- 10us as it can take some time for the Get/
    // MultiGet call to reach here, in order to avoid false alarms
    std::chrono::microseconds now =
        std::chrono::microseconds(env_->NowMicros());
    std::chrono::microseconds timeout;
    if (deadline.count()) {
      timeout = deadline - now;
      if (io_timeout.count()) {
        timeout = std::min(timeout, io_timeout);
      }
    } else {
      timeout = io_timeout;
    }
    if (opts.timeout != timeout) {
      ASSERT_EQ(timeout, opts.timeout);
    }
  }

 private:
  // The number of IOs to trigger the delay after
  int delay_trigger_;
  // Current IO count
  int io_count_;
  // ReadOptions deadline for the Get/MultiGet/Iterator
  std::chrono::microseconds deadline_;
  // ReadOptions io_timeout for the Get/MultiGet/Iterator
  std::chrono::microseconds io_timeout_;
  SpecialEnv* env_;
  // Flag to indicate whether we injected a delay
  bool timedout_;
  // Temporarily ignore deadlines/timeouts
  bool ignore_deadline_;
  // Return IOStatus::TimedOut() or IOStatus::OK()
  bool error_on_delay_;
};

IOStatus DeadlineRandomAccessFile::Read(uint64_t offset, size_t len,
                                        const IOOptions& opts, Slice* result,
                                        char* scratch,
                                        IODebugContext* dbg) const {
  const std::chrono::microseconds deadline = fs_.GetDeadline();
  const std::chrono::microseconds io_timeout = fs_.GetIOTimeout();
  IOStatus s;
  if (deadline.count() || io_timeout.count()) {
    fs_.AssertDeadline(deadline, io_timeout, opts);
  }
  if (s.ok()) {
    s = FSRandomAccessFileWrapper::Read(offset, len, opts, result, scratch,
                                        dbg);
  }
  if (s.ok()) {
    s = fs_.ShouldDelay(opts);
  }
  return s;
}

IOStatus DeadlineRandomAccessFile::ReadAsync(
    FSReadRequest& req, const IOOptions& opts,
    std::function<void(const FSReadRequest&, void*)> cb, void* cb_arg,
    void** io_handle, IOHandleDeleter* del_fn, IODebugContext* dbg) {
  const std::chrono::microseconds deadline = fs_.GetDeadline();
  const std::chrono::microseconds io_timeout = fs_.GetIOTimeout();
  IOStatus s;
  if (deadline.count() || io_timeout.count()) {
    fs_.AssertDeadline(deadline, io_timeout, opts);
  }
  if (s.ok()) {
    s = FSRandomAccessFileWrapper::ReadAsync(req, opts, cb, cb_arg, io_handle,
                                             del_fn, dbg);
  }
  if (s.ok()) {
    s = fs_.ShouldDelay(opts);
  }
  return s;
}

IOStatus DeadlineRandomAccessFile::MultiRead(FSReadRequest* reqs,
                                             size_t num_reqs,
                                             const IOOptions& options,
                                             IODebugContext* dbg) {
  const std::chrono::microseconds deadline = fs_.GetDeadline();
  const std::chrono::microseconds io_timeout = fs_.GetIOTimeout();
  IOStatus s;
  if (deadline.count() || io_timeout.count()) {
    fs_.AssertDeadline(deadline, io_timeout, options);
  }
  if (s.ok()) {
    s = FSRandomAccessFileWrapper::MultiRead(reqs, num_reqs, options, dbg);
  }
  if (s.ok()) {
    s = fs_.ShouldDelay(options);
  }
  return s;
}

// A test class for intercepting random reads and injecting artificial
// delays. Used for testing the MultiGet deadline feature
class DBBasicTestMultiGetDeadline : public DBBasicTestMultiGet,
                                    public testing::WithParamInterface<bool> {
 public:
  DBBasicTestMultiGetDeadline()
      : DBBasicTestMultiGet(
            "db_basic_test_multiget_deadline" /*Test dir*/,
            10 /*# of column families*/, true /*uncompressed cache enabled*/,
            true /*compression enabled*/, true /*ReadOptions.fill_cache*/,
            1 /*# of parallel compression threads*/) {}

  inline void CheckStatus(std::vector<Status>& statuses, size_t num_ok) {
    for (size_t i = 0; i < statuses.size(); ++i) {
      if (i < num_ok) {
        EXPECT_OK(statuses[i]);
      } else {
        EXPECT_TRUE(statuses[i].IsTimedOut());
      }
    }
  }
};

TEST_P(DBBasicTestMultiGetDeadline, MultiGetDeadlineExceeded) {
#ifndef USE_COROUTINES
  if (GetParam()) {
    ROCKSDB_GTEST_SKIP("This test requires coroutine support");
    return;
  }
#endif  // USE_COROUTINES
  std::shared_ptr<DeadlineFS> fs = std::make_shared<DeadlineFS>(env_, false);
  std::unique_ptr<Env> env(new CompositeEnvWrapper(env_, fs));
  Options options = CurrentOptions();

  std::shared_ptr<Cache> cache = NewLRUCache(1048576);
  BlockBasedTableOptions table_options;
  table_options.block_cache = cache;
  options.table_factory.reset(NewBlockBasedTableFactory(table_options));
  options.env = env.get();
  SetTimeElapseOnlySleepOnReopen(&options);
  ReopenWithColumnFamilies(GetCFNames(), options);

  // Test the non-batched version of MultiGet with multiple column
  // families
  std::vector<std::string> key_str;
  size_t i;
  for (i = 0; i < 5; ++i) {
    key_str.emplace_back(Key(static_cast<int>(i)));
  }
  std::vector<ColumnFamilyHandle*> cfs(key_str.size());
  ;
  std::vector<Slice> keys(key_str.size());
  std::vector<std::string> values(key_str.size());
  for (i = 0; i < key_str.size(); ++i) {
    cfs[i] = handles_[i];
    keys[i] = Slice(key_str[i].data(), key_str[i].size());
  }

  ReadOptions ro;
  ro.deadline = std::chrono::microseconds{env->NowMicros() + 10000};
  ro.async_io = GetParam();
  // Delay the first IO
  fs->SetDelayTrigger(ro.deadline, ro.io_timeout, 0);

  std::vector<Status> statuses = dbfull()->MultiGet(ro, cfs, keys, &values);
  // The first key is successful because we check after the lookup, but
  // subsequent keys fail due to deadline exceeded
  CheckStatus(statuses, 1);

  // Clear the cache
  cache->SetCapacity(0);
  cache->SetCapacity(1048576);
  // Test non-batched Multiget with multiple column families and
  // introducing an IO delay in one of the middle CFs
  key_str.clear();
  for (i = 0; i < 10; ++i) {
    key_str.emplace_back(Key(static_cast<int>(i)));
  }
  cfs.resize(key_str.size());
  keys.resize(key_str.size());
  values.resize(key_str.size());
  for (i = 0; i < key_str.size(); ++i) {
    // 2 keys per CF
    cfs[i] = handles_[i / 2];
    keys[i] = Slice(key_str[i].data(), key_str[i].size());
  }
  ro.deadline = std::chrono::microseconds{env->NowMicros() + 10000};
  fs->SetDelayTrigger(ro.deadline, ro.io_timeout, 1);
  statuses = dbfull()->MultiGet(ro, cfs, keys, &values);
  CheckStatus(statuses, 3);

  // Test batched MultiGet with an IO delay in the first data block read.
  // Both keys in the first CF should succeed as they're in the same data
  // block and would form one batch, and we check for deadline between
  // batches.
  std::vector<PinnableSlice> pin_values(keys.size());
  cache->SetCapacity(0);
  cache->SetCapacity(1048576);
  statuses.clear();
  statuses.resize(keys.size());
  ro.deadline = std::chrono::microseconds{env->NowMicros() + 10000};
  fs->SetDelayTrigger(ro.deadline, ro.io_timeout, 0);
  dbfull()->MultiGet(ro, keys.size(), cfs.data(), keys.data(),
                     pin_values.data(), statuses.data());
  CheckStatus(statuses, 2);

  // Similar to the previous one, but an IO delay in the third CF data block
  // read
  for (PinnableSlice& value : pin_values) {
    value.Reset();
  }
  cache->SetCapacity(0);
  cache->SetCapacity(1048576);
  statuses.clear();
  statuses.resize(keys.size());
  ro.deadline = std::chrono::microseconds{env->NowMicros() + 10000};
  fs->SetDelayTrigger(ro.deadline, ro.io_timeout, 2);
  dbfull()->MultiGet(ro, keys.size(), cfs.data(), keys.data(),
                     pin_values.data(), statuses.data());
  CheckStatus(statuses, 6);

  // Similar to the previous one, but an IO delay in the last but one CF
  for (PinnableSlice& value : pin_values) {
    value.Reset();
  }
  cache->SetCapacity(0);
  cache->SetCapacity(1048576);
  statuses.clear();
  statuses.resize(keys.size());
  ro.deadline = std::chrono::microseconds{env->NowMicros() + 10000};
  fs->SetDelayTrigger(ro.deadline, ro.io_timeout, 3);
  dbfull()->MultiGet(ro, keys.size(), cfs.data(), keys.data(),
                     pin_values.data(), statuses.data());
  CheckStatus(statuses, 8);

  // Test batched MultiGet with single CF and lots of keys. Inject delay
  // into the second batch of keys. As each batch is 32, the first 64 keys,
  // i.e first two batches, should succeed and the rest should time out
  for (PinnableSlice& value : pin_values) {
    value.Reset();
  }
  cache->SetCapacity(0);
  cache->SetCapacity(1048576);
  key_str.clear();
  for (i = 0; i < 100; ++i) {
    key_str.emplace_back(Key(static_cast<int>(i)));
  }
  keys.resize(key_str.size());
  pin_values.clear();
  pin_values.resize(key_str.size());
  for (i = 0; i < key_str.size(); ++i) {
    keys[i] = Slice(key_str[i].data(), key_str[i].size());
  }
  statuses.clear();
  statuses.resize(keys.size());
  ro.deadline = std::chrono::microseconds{env->NowMicros() + 10000};
  fs->SetDelayTrigger(ro.deadline, ro.io_timeout, 1);
  dbfull()->MultiGet(ro, handles_[0], keys.size(), keys.data(),
                     pin_values.data(), statuses.data());
  CheckStatus(statuses, 64);
  Close();
}

INSTANTIATE_TEST_CASE_P(DeadlineIO, DBBasicTestMultiGetDeadline,
                        ::testing::Bool());

TEST_F(DBBasicTest, ManifestWriteFailure) {
  Options options = GetDefaultOptions();
  options.create_if_missing = true;
  options.disable_auto_compactions = true;
  options.env = env_;
  DestroyAndReopen(options);
  ASSERT_OK(Put("foo", "bar"));
  ASSERT_OK(Flush());
  SyncPoint::GetInstance()->DisableProcessing();
  SyncPoint::GetInstance()->ClearAllCallBacks();
  SyncPoint::GetInstance()->SetCallBack(
      "VersionSet::ProcessManifestWrites:AfterSyncManifest", [&](void* arg) {
        ASSERT_NE(nullptr, arg);
        auto* s = reinterpret_cast<Status*>(arg);
        ASSERT_OK(*s);
        // Manually overwrite return status
        *s = Status::IOError();
      });
  SyncPoint::GetInstance()->EnableProcessing();
  ASSERT_OK(Put("key", "value"));
  ASSERT_NOK(Flush());
  SyncPoint::GetInstance()->DisableProcessing();
  SyncPoint::GetInstance()->ClearAllCallBacks();
  SyncPoint::GetInstance()->EnableProcessing();
  Reopen(options);
}

TEST_F(DBBasicTest, DestroyDefaultCfHandle) {
  Options options = GetDefaultOptions();
  options.create_if_missing = true;
  DestroyAndReopen(options);
  CreateAndReopenWithCF({"pikachu"}, options);
  for (const auto* h : handles_) {
    ASSERT_NE(db_->DefaultColumnFamily(), h);
  }

  // We have two handles to the default column family. The two handles point to
  // different ColumnFamilyHandle objects.
  assert(db_->DefaultColumnFamily());
  ASSERT_EQ(0U, db_->DefaultColumnFamily()->GetID());
  assert(handles_[0]);
  ASSERT_EQ(0U, handles_[0]->GetID());

  // You can destroy handles_[...].
  for (auto* h : handles_) {
    ASSERT_OK(db_->DestroyColumnFamilyHandle(h));
  }
  handles_.clear();

  // But you should not destroy db_->DefaultColumnFamily(), since it's going to
  // be deleted in `DBImpl::CloseHelper()`. Before that, it may be used
  // elsewhere internally too.
  ColumnFamilyHandle* default_cf = db_->DefaultColumnFamily();
  ASSERT_TRUE(db_->DestroyColumnFamilyHandle(default_cf).IsInvalidArgument());
}

TEST_F(DBBasicTest, FailOpenIfLoggerCreationFail) {
  Options options = GetDefaultOptions();
  options.create_if_missing = true;
  SyncPoint::GetInstance()->DisableProcessing();
  SyncPoint::GetInstance()->ClearAllCallBacks();
  SyncPoint::GetInstance()->SetCallBack(
      "rocksdb::CreateLoggerFromOptions:AfterGetPath", [&](void* arg) {
        auto* s = reinterpret_cast<Status*>(arg);
        assert(s);
        *s = Status::IOError("Injected");
      });
  SyncPoint::GetInstance()->EnableProcessing();

  Status s = TryReopen(options);
  ASSERT_EQ(nullptr, options.info_log);
  ASSERT_TRUE(s.IsIOError());

  SyncPoint::GetInstance()->DisableProcessing();
  SyncPoint::GetInstance()->ClearAllCallBacks();
}

TEST_F(DBBasicTest, VerifyFileChecksums) {
  Options options = GetDefaultOptions();
  options.create_if_missing = true;
  options.env = env_;
  DestroyAndReopen(options);
  ASSERT_OK(Put("a", "value"));
  ASSERT_OK(Flush());
  ASSERT_TRUE(db_->VerifyFileChecksums(ReadOptions()).IsInvalidArgument());

  options.file_checksum_gen_factory = GetFileChecksumGenCrc32cFactory();
  Reopen(options);
  ASSERT_OK(db_->VerifyFileChecksums(ReadOptions()));

  // Write an L0 with checksum computed.
  ASSERT_OK(Put("b", "value"));
  ASSERT_OK(Flush());

  ASSERT_OK(db_->VerifyFileChecksums(ReadOptions()));

  // Does the right thing but with the wrong name -- using it should lead to an
  // error.
  class MisnamedFileChecksumGenerator : public FileChecksumGenCrc32c {
   public:
    MisnamedFileChecksumGenerator(const FileChecksumGenContext& context)
        : FileChecksumGenCrc32c(context) {}

    const char* Name() const override { return "sha1"; }
  };

  class MisnamedFileChecksumGenFactory : public FileChecksumGenCrc32cFactory {
   public:
    std::unique_ptr<FileChecksumGenerator> CreateFileChecksumGenerator(
        const FileChecksumGenContext& context) override {
      return std::unique_ptr<FileChecksumGenerator>(
          new MisnamedFileChecksumGenerator(context));
    }
  };

  options.file_checksum_gen_factory.reset(new MisnamedFileChecksumGenFactory());
  Reopen(options);
  ASSERT_TRUE(db_->VerifyFileChecksums(ReadOptions()).IsInvalidArgument());
}

TEST_F(DBBasicTest, VerifyFileChecksumsReadahead) {
  Options options = GetDefaultOptions();
  options.create_if_missing = true;
  options.env = env_;
  options.file_checksum_gen_factory = GetFileChecksumGenCrc32cFactory();
  DestroyAndReopen(options);

  Random rnd(301);
  int alignment = 256 * 1024;
  for (int i = 0; i < 16; ++i) {
    ASSERT_OK(Put("key" + std::to_string(i), rnd.RandomString(alignment)));
  }
  ASSERT_OK(Flush());

  std::vector<std::string> filenames;
  int sst_cnt = 0;
  std::string sst_name;
  uint64_t sst_size;
  uint64_t number;
  FileType type;
  ASSERT_OK(env_->GetChildren(dbname_, &filenames));
  for (auto name : filenames) {
    if (ParseFileName(name, &number, &type)) {
      if (type == kTableFile) {
        sst_cnt++;
        sst_name = name;
      }
    }
  }
  ASSERT_EQ(sst_cnt, 1);
  ASSERT_OK(env_->GetFileSize(dbname_ + '/' + sst_name, &sst_size));

  bool last_read = false;
  ROCKSDB_NAMESPACE::SyncPoint::GetInstance()->SetCallBack(
      "GenerateOneFileChecksum::Chunk:0", [&](void* /*arg*/) {
        if (env_->random_read_bytes_counter_.load() == sst_size) {
          EXPECT_FALSE(last_read);
          last_read = true;
        } else {
          ASSERT_EQ(env_->random_read_bytes_counter_.load() & (alignment - 1),
                    0);
        }
      });
  ROCKSDB_NAMESPACE::SyncPoint::GetInstance()->EnableProcessing();
  env_->count_random_reads_ = true;
  env_->random_read_bytes_counter_ = 0;
  env_->random_read_counter_.Reset();

  ReadOptions ro;
  ro.readahead_size = alignment;
  ASSERT_OK(db_->VerifyFileChecksums(ro));
  ROCKSDB_NAMESPACE::SyncPoint::GetInstance()->DisableProcessing();
  ASSERT_TRUE(last_read);
  ASSERT_EQ(env_->random_read_counter_.Read(),
            (sst_size + alignment - 1) / (alignment));
}

// TODO: re-enable after we provide finer-grained control for WAL tracking to
// meet the needs of different use cases, durability levels and recovery modes.
TEST_F(DBBasicTest, DISABLED_ManualWalSync) {
  Options options = CurrentOptions();
  options.track_and_verify_wals_in_manifest = true;
  options.wal_recovery_mode = WALRecoveryMode::kAbsoluteConsistency;
  DestroyAndReopen(options);

  ASSERT_OK(Put("x", "y"));
  // This does not create a new WAL.
  ASSERT_OK(db_->SyncWAL());
  EXPECT_FALSE(dbfull()->GetVersionSet()->GetWalSet().GetWals().empty());

  std::unique_ptr<LogFile> wal;
  Status s = db_->GetCurrentWalFile(&wal);
  ASSERT_OK(s);
  Close();

  EXPECT_OK(env_->DeleteFile(LogFileName(dbname_, wal->LogNumber())));

  ASSERT_TRUE(TryReopen(options).IsCorruption());
}

// A test class for intercepting random reads and injecting artificial
// delays. Used for testing the deadline/timeout feature
class DBBasicTestDeadline
    : public DBBasicTest,
      public testing::WithParamInterface<std::tuple<bool, bool>> {};

TEST_P(DBBasicTestDeadline, PointLookupDeadline) {
  std::shared_ptr<DeadlineFS> fs = std::make_shared<DeadlineFS>(env_, true);
  std::unique_ptr<Env> env(new CompositeEnvWrapper(env_, fs));
  bool set_deadline = std::get<0>(GetParam());
  bool set_timeout = std::get<1>(GetParam());

  for (int option_config = kDefault; option_config < kEnd; ++option_config) {
    if (ShouldSkipOptions(option_config, kSkipPlainTable | kSkipMmapReads)) {
      continue;
    }
    option_config_ = option_config;
    Options options = CurrentOptions();
    if (options.use_direct_reads) {
      continue;
    }
    options.env = env.get();
    options.disable_auto_compactions = true;
    Cache* block_cache = nullptr;
    // Fileter block reads currently don't cause the request to get
    // aborted on a read timeout, so its possible those block reads
    // may get issued even if the deadline is past
    SyncPoint::GetInstance()->SetCallBack(
        "BlockBasedTable::Get:BeforeFilterMatch",
        [&](void* /*arg*/) { fs->IgnoreDeadline(true); });
    SyncPoint::GetInstance()->SetCallBack(
        "BlockBasedTable::Get:AfterFilterMatch",
        [&](void* /*arg*/) { fs->IgnoreDeadline(false); });
    // DB open will create table readers unless we reduce the table cache
    // capacity.
    // SanitizeOptions will set max_open_files to minimum of 20. Table cache
    // is allocated with max_open_files - 10 as capacity. So override
    // max_open_files to 11 so table cache capacity will become 1. This will
    // prevent file open during DB open and force the file to be opened
    // during MultiGet
    SyncPoint::GetInstance()->SetCallBack(
        "SanitizeOptions::AfterChangeMaxOpenFiles", [&](void* arg) {
          int* max_open_files = (int*)arg;
          *max_open_files = 11;
        });
    SyncPoint::GetInstance()->EnableProcessing();

    SetTimeElapseOnlySleepOnReopen(&options);
    Reopen(options);

    if (options.table_factory) {
      block_cache = options.table_factory->GetOptions<Cache>(
          TableFactory::kBlockCacheOpts());
    }

    Random rnd(301);
    for (int i = 0; i < 400; ++i) {
      std::string key = "k" + std::to_string(i);
      ASSERT_OK(Put(key, rnd.RandomString(100)));
    }
    ASSERT_OK(Flush());

    bool timedout = true;
    // A timeout will be forced when the IO counter reaches this value
    int io_deadline_trigger = 0;
    // Keep incrementing io_deadline_trigger and call Get() until there is an
    // iteration that doesn't cause a timeout. This ensures that we cover
    // all file reads in the point lookup path that can potentially timeout
    // and cause the Get() to fail.
    while (timedout) {
      ReadOptions ro;
      if (set_deadline) {
        ro.deadline = std::chrono::microseconds{env->NowMicros() + 10000};
      }
      if (set_timeout) {
        ro.io_timeout = std::chrono::microseconds{5000};
      }
      fs->SetDelayTrigger(ro.deadline, ro.io_timeout, io_deadline_trigger);

      block_cache->SetCapacity(0);
      block_cache->SetCapacity(1048576);

      std::string value;
      Status s = dbfull()->Get(ro, "k50", &value);
      if (fs->TimedOut()) {
        ASSERT_TRUE(s.IsTimedOut());
      } else {
        timedout = false;
        ASSERT_OK(s);
      }
      io_deadline_trigger++;
    }
    // Reset the delay sequence in order to avoid false alarms during Reopen
    fs->SetDelayTrigger(std::chrono::microseconds::zero(),
                        std::chrono::microseconds::zero(), 0);
  }
  Close();
}

TEST_P(DBBasicTestDeadline, IteratorDeadline) {
  std::shared_ptr<DeadlineFS> fs = std::make_shared<DeadlineFS>(env_, true);
  std::unique_ptr<Env> env(new CompositeEnvWrapper(env_, fs));
  bool set_deadline = std::get<0>(GetParam());
  bool set_timeout = std::get<1>(GetParam());

  for (int option_config = kDefault; option_config < kEnd; ++option_config) {
    if (ShouldSkipOptions(option_config, kSkipPlainTable | kSkipMmapReads)) {
      continue;
    }
    Options options = CurrentOptions();
    if (options.use_direct_reads) {
      continue;
    }
    options.env = env.get();
    options.disable_auto_compactions = true;
    Cache* block_cache = nullptr;
    // DB open will create table readers unless we reduce the table cache
    // capacity.
    // SanitizeOptions will set max_open_files to minimum of 20. Table cache
    // is allocated with max_open_files - 10 as capacity. So override
    // max_open_files to 11 so table cache capacity will become 1. This will
    // prevent file open during DB open and force the file to be opened
    // during MultiGet
    SyncPoint::GetInstance()->SetCallBack(
        "SanitizeOptions::AfterChangeMaxOpenFiles", [&](void* arg) {
          int* max_open_files = (int*)arg;
          *max_open_files = 11;
        });
    SyncPoint::GetInstance()->EnableProcessing();

    SetTimeElapseOnlySleepOnReopen(&options);
    Reopen(options);

    if (options.table_factory) {
      block_cache = options.table_factory->GetOptions<Cache>(
          TableFactory::kBlockCacheOpts());
    }

    Random rnd(301);
    for (int i = 0; i < 400; ++i) {
      std::string key = "k" + std::to_string(i);
      ASSERT_OK(Put(key, rnd.RandomString(100)));
    }
    ASSERT_OK(Flush());

    bool timedout = true;
    // A timeout will be forced when the IO counter reaches this value
    int io_deadline_trigger = 0;
    // Keep incrementing io_deadline_trigger and call Get() until there is an
    // iteration that doesn't cause a timeout. This ensures that we cover
    // all file reads in the point lookup path that can potentially timeout
    while (timedout) {
      ReadOptions ro;
      if (set_deadline) {
        ro.deadline = std::chrono::microseconds{env->NowMicros() + 10000};
      }
      if (set_timeout) {
        ro.io_timeout = std::chrono::microseconds{5000};
      }
      fs->SetDelayTrigger(ro.deadline, ro.io_timeout, io_deadline_trigger);

      block_cache->SetCapacity(0);
      block_cache->SetCapacity(1048576);

      Iterator* iter = dbfull()->NewIterator(ro);
      int count = 0;
      iter->Seek("k50");
      while (iter->Valid() && count++ < 100) {
        iter->Next();
      }
      if (fs->TimedOut()) {
        ASSERT_FALSE(iter->Valid());
        ASSERT_TRUE(iter->status().IsTimedOut());
      } else {
        timedout = false;
        ASSERT_OK(iter->status());
      }
      delete iter;
      io_deadline_trigger++;
    }
    // Reset the delay sequence in order to avoid false alarms during Reopen
    fs->SetDelayTrigger(std::chrono::microseconds::zero(),
                        std::chrono::microseconds::zero(), 0);
  }
  Close();
}

// Param 0: If true, set read_options.deadline
// Param 1: If true, set read_options.io_timeout
INSTANTIATE_TEST_CASE_P(DBBasicTestDeadline, DBBasicTestDeadline,
                        ::testing::Values(std::make_tuple(true, false),
                                          std::make_tuple(false, true),
                                          std::make_tuple(true, true)));
}  // namespace ROCKSDB_NAMESPACE

int main(int argc, char** argv) {
  ROCKSDB_NAMESPACE::port::InstallStackTraceHandler();
  ::testing::InitGoogleTest(&argc, argv);
  RegisterCustomObjects(argc, argv);
  return RUN_ALL_TESTS();
}<|MERGE_RESOLUTION|>--- conflicted
+++ resolved
@@ -3624,24 +3624,12 @@
 
     const char* Name() const override { return "MyBlockCache"; }
 
-<<<<<<< HEAD
-    using Cache::Insert;
-    Status Insert(
-        const Slice& key, void* value, size_t charge,
-        void (*deleter)(const Slice& key, void* value),
-        Handle** handle = nullptr, Priority priority = Priority::LOW,
-        Cache::ItemOwnerId item_owner_id = Cache::kUnknownItemId) override {
-      num_inserts_++;
-      return target_->Insert(key, value, charge, deleter, handle, priority,
-                             item_owner_id);
-=======
     Status Insert(const Slice& key, Cache::ObjectPtr value,
                   const CacheItemHelper* helper, size_t charge,
                   Handle** handle = nullptr,
                   Priority priority = Priority::LOW) override {
       num_inserts_++;
       return target_->Insert(key, value, helper, charge, handle, priority);
->>>>>>> 335c4242
     }
 
     Handle* Lookup(const Slice& key, const CacheItemHelper* helper,
