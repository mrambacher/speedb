//  Copyright (c) 2011-present, Facebook, Inc.  All rights reserved.
//  This source code is licensed under both the GPLv2 (found in the
//  COPYING file in the root directory) and Apache 2.0 License
//  (found in the LICENSE.Apache file in the root directory).
//
// Copyright (c) 2011 The LevelDB Authors. All rights reserved.
// Use of this source code is governed by a BSD-style license that can be
// found in the LICENSE file. See the AUTHORS file for names of contributors.
#pragma once

#include <atomic>
#include <deque>
#include <functional>
#include <limits>
#include <list>
#include <map>
#include <set>
#include <string>
#include <unordered_map>
#include <utility>
#include <vector>

#include "db/column_family.h"
#include "db/compaction/compaction_iterator.h"
#include "db/compaction/compaction_job.h"
#include "db/db_impl/db_spdb_impl_write.h"
#include "db/error_handler.h"
#include "db/event_helpers.h"
#include "db/external_sst_file_ingestion_job.h"
#include "db/flush_job.h"
#include "db/flush_scheduler.h"
#include "db/import_column_family_job.h"
#include "db/internal_stats.h"
#include "db/log_writer.h"
#include "db/logs_with_prep_tracker.h"
#include "db/memtable_list.h"
#include "db/periodic_task_scheduler.h"
#include "db/post_memtable_callback.h"
#include "db/pre_release_callback.h"
#include "db/range_del_aggregator.h"
#include "db/read_callback.h"
#include "db/seqno_to_time_mapping.h"
#include "db/snapshot_checker.h"
#include "db/snapshot_impl.h"
#include "db/trim_history_scheduler.h"
#include "db/version_edit.h"
#include "db/wal_manager.h"
#include "db/write_thread.h"
#include "logging/event_logger.h"
#include "monitoring/instrumented_mutex.h"
#include "options/db_options.h"
#include "port/port.h"
#include "rocksdb/db.h"
#include "rocksdb/env.h"
#include "rocksdb/memtablerep.h"
#include "rocksdb/status.h"
#include "rocksdb/trace_reader_writer.h"
#include "rocksdb/transaction_log.h"
#include "rocksdb/utilities/replayer.h"
#include "rocksdb/write_buffer_manager.h"
#include "rocksdb/write_controller.h"
#include "table/merging_iterator.h"
#include "table/scoped_arena_iterator.h"
#include "util/autovector.h"
#include "util/hash.h"
#include "util/repeatable_thread.h"
#include "util/stop_watch.h"
#include "util/thread_local.h"

namespace ROCKSDB_NAMESPACE {

class Arena;
class ArenaWrappedDBIter;
class InMemoryStatsHistoryIterator;
class MemTable;
class PersistentStatsHistoryIterator;
class TableCache;
class TaskLimiterToken;
class Version;
class VersionEdit;
class VersionSet;
class WriteCallback;
struct JobContext;
struct ExternalSstFileInfo;
struct MemTableInfo;

// Class to maintain directories for all database paths other than main one.
class Directories {
 public:
  IOStatus SetDirectories(FileSystem* fs, const std::string& dbname,
                          const std::string& wal_dir,
                          const std::vector<DbPath>& data_paths);

  FSDirectory* GetDataDir(size_t path_id) const {
    assert(path_id < data_dirs_.size());
    FSDirectory* ret_dir = data_dirs_[path_id].get();
    if (ret_dir == nullptr) {
      // Should use db_dir_
      return db_dir_.get();
    }
    return ret_dir;
  }

  FSDirectory* GetWalDir() {
    if (wal_dir_) {
      return wal_dir_.get();
    }
    return db_dir_.get();
  }

  FSDirectory* GetDbDir() { return db_dir_.get(); }

  IOStatus Close(const IOOptions& options, IODebugContext* dbg) {
    // close all directories for all database paths
    IOStatus s = IOStatus::OK();

    // The default implementation for Close() in Directory/FSDirectory class
    // "NotSupported" status, the upper level interface should be able to
    // handle this error so that Close() does not fail after upgrading when
    // run on FileSystems that have not implemented `Directory::Close()` or
    // `FSDirectory::Close()` yet

    if (db_dir_) {
      IOStatus temp_s = db_dir_->Close(options, dbg);
      if (!temp_s.ok() && !temp_s.IsNotSupported() && s.ok()) {
        s = std::move(temp_s);
      }
    }

    // Attempt to close everything even if one fails
    s.PermitUncheckedError();

    if (wal_dir_) {
      IOStatus temp_s = wal_dir_->Close(options, dbg);
      if (!temp_s.ok() && !temp_s.IsNotSupported() && s.ok()) {
        s = std::move(temp_s);
      }
    }

    s.PermitUncheckedError();

    for (auto& data_dir_ptr : data_dirs_) {
      if (data_dir_ptr) {
        IOStatus temp_s = data_dir_ptr->Close(options, dbg);
        if (!temp_s.ok() && !temp_s.IsNotSupported() && s.ok()) {
          s = std::move(temp_s);
        }
      }
    }

    // Ready for caller
    s.MustCheck();
    return s;
  }

 private:
  std::unique_ptr<FSDirectory> db_dir_;
  std::vector<std::unique_ptr<FSDirectory>> data_dirs_;
  std::unique_ptr<FSDirectory> wal_dir_;
};

// While DB is the public interface of RocksDB, and DBImpl is the actual
// class implementing it. It's the entrance of the core RocksdB engine.
// All other DB implementations, e.g. TransactionDB, BlobDB, etc, wrap a
// DBImpl internally.
// Other than functions implementing the DB interface, some public
// functions are there for other internal components to call. For
// example, TransactionDB directly calls DBImpl::WriteImpl() and
// BlobDB directly calls DBImpl::GetImpl(). Some other functions
// are for sub-components to call. For example, ColumnFamilyHandleImpl
// calls DBImpl::FindObsoleteFiles().
//
// Since it's a very large class, the definition of the functions is
// divided in several db_impl_*.cc files, besides db_impl.cc.
class DBImpl : public DB {
 public:
  DBImpl(const DBOptions& options, const std::string& dbname,
         const bool seq_per_batch = false, const bool batch_per_txn = true,
         bool read_only = false);
  // No copying allowed
  DBImpl(const DBImpl&) = delete;
  void operator=(const DBImpl&) = delete;

  virtual ~DBImpl();

  // ---- Implementations of the DB interface ----

  using DB::Resume;
  Status Resume() override;

  using DB::Put;
  Status Put(const WriteOptions& options, ColumnFamilyHandle* column_family,
             const Slice& key, const Slice& value) override;
  Status Put(const WriteOptions& options, ColumnFamilyHandle* column_family,
             const Slice& key, const Slice& ts, const Slice& value) override;

  using DB::PutEntity;
  Status PutEntity(const WriteOptions& options,
                   ColumnFamilyHandle* column_family, const Slice& key,
                   const WideColumns& columns) override;

  using DB::Merge;
  Status Merge(const WriteOptions& options, ColumnFamilyHandle* column_family,
               const Slice& key, const Slice& value) override;
  Status Merge(const WriteOptions& options, ColumnFamilyHandle* column_family,
               const Slice& key, const Slice& ts, const Slice& value) override;

  using DB::Delete;
  Status Delete(const WriteOptions& options, ColumnFamilyHandle* column_family,
                const Slice& key) override;
  Status Delete(const WriteOptions& options, ColumnFamilyHandle* column_family,
                const Slice& key, const Slice& ts) override;

  using DB::SingleDelete;
  Status SingleDelete(const WriteOptions& options,
                      ColumnFamilyHandle* column_family,
                      const Slice& key) override;
  Status SingleDelete(const WriteOptions& options,
                      ColumnFamilyHandle* column_family, const Slice& key,
                      const Slice& ts) override;

  using DB::DeleteRange;
  Status DeleteRange(const WriteOptions& options,
                     ColumnFamilyHandle* column_family, const Slice& begin_key,
                     const Slice& end_key) override;
  Status DeleteRange(const WriteOptions& options,
                     ColumnFamilyHandle* column_family, const Slice& begin_key,
                     const Slice& end_key, const Slice& ts) override;

  using DB::Write;
  virtual Status Write(const WriteOptions& options,
                       WriteBatch* updates) override;

  using DB::Get;
  virtual Status Get(const ReadOptions& options,
                     ColumnFamilyHandle* column_family, const Slice& key,
                     PinnableSlice* value) override;
  virtual Status Get(const ReadOptions& options,
                     ColumnFamilyHandle* column_family, const Slice& key,
                     PinnableSlice* value, std::string* timestamp) override;

  using DB::GetEntity;
  Status GetEntity(const ReadOptions& options,
                   ColumnFamilyHandle* column_family, const Slice& key,
                   PinnableWideColumns* columns) override;

  using DB::GetMergeOperands;
  Status GetMergeOperands(const ReadOptions& options,
                          ColumnFamilyHandle* column_family, const Slice& key,
                          PinnableSlice* merge_operands,
                          GetMergeOperandsOptions* get_merge_operands_options,
                          int* number_of_operands) override {
    GetImplOptions get_impl_options;
    get_impl_options.column_family = column_family;
    get_impl_options.merge_operands = merge_operands;
    get_impl_options.get_merge_operands_options = get_merge_operands_options;
    get_impl_options.number_of_operands = number_of_operands;
    get_impl_options.get_value = false;
    return GetImpl(options, key, get_impl_options);
  }

  using DB::MultiGet;
  virtual std::vector<Status> MultiGet(
      const ReadOptions& options,
      const std::vector<ColumnFamilyHandle*>& column_family,
      const std::vector<Slice>& keys,
      std::vector<std::string>* values) override;
  virtual std::vector<Status> MultiGet(
      const ReadOptions& options,
      const std::vector<ColumnFamilyHandle*>& column_family,
      const std::vector<Slice>& keys, std::vector<std::string>* values,
      std::vector<std::string>* timestamps) override;

  // This MultiGet is a batched version, which may be faster than calling Get
  // multiple times, especially if the keys have some spatial locality that
  // enables them to be queried in the same SST files/set of files. The larger
  // the batch size, the more scope for batching and performance improvement
  // The values and statuses parameters are arrays with number of elements
  // equal to keys.size(). This allows the storage for those to be alloacted
  // by the caller on the stack for small batches
  void MultiGet(const ReadOptions& options, ColumnFamilyHandle* column_family,
                const size_t num_keys, const Slice* keys, PinnableSlice* values,
                Status* statuses, const bool sorted_input = false) override;
  void MultiGet(const ReadOptions& options, ColumnFamilyHandle* column_family,
                const size_t num_keys, const Slice* keys, PinnableSlice* values,
                std::string* timestamps, Status* statuses,
                const bool sorted_input = false) override;

  void MultiGet(const ReadOptions& options, const size_t num_keys,
                ColumnFamilyHandle** column_families, const Slice* keys,
                PinnableSlice* values, Status* statuses,
                const bool sorted_input = false) override;
  void MultiGet(const ReadOptions& options, const size_t num_keys,
                ColumnFamilyHandle** column_families, const Slice* keys,
                PinnableSlice* values, std::string* timestamps,
                Status* statuses, const bool sorted_input = false) override;

  void MultiGetWithCallback(
      const ReadOptions& options, ColumnFamilyHandle* column_family,
      ReadCallback* callback,
      autovector<KeyContext*, MultiGetContext::MAX_BATCH_SIZE>* sorted_keys);

  using DB::MultiGetEntity;

  void MultiGetEntity(const ReadOptions& options,
                      ColumnFamilyHandle* column_family, size_t num_keys,
                      const Slice* keys, PinnableWideColumns* results,
                      Status* statuses, bool sorted_input) override;

  void MultiGetEntity(const ReadOptions& options, size_t num_keys,
                      ColumnFamilyHandle** column_families, const Slice* keys,
                      PinnableWideColumns* results, Status* statuses,
                      bool sorted_input) override;

  virtual Status CreateColumnFamily(const ColumnFamilyOptions& cf_options,
                                    const std::string& column_family,
                                    ColumnFamilyHandle** handle) override;
  virtual Status CreateColumnFamilies(
      const ColumnFamilyOptions& cf_options,
      const std::vector<std::string>& column_family_names,
      std::vector<ColumnFamilyHandle*>* handles) override;
  virtual Status CreateColumnFamilies(
      const std::vector<ColumnFamilyDescriptor>& column_families,
      std::vector<ColumnFamilyHandle*>* handles) override;
  virtual Status DropColumnFamily(ColumnFamilyHandle* column_family) override;
  virtual Status DropColumnFamilies(
      const std::vector<ColumnFamilyHandle*>& column_families) override;

  // Returns false if key doesn't exist in the database and true if it may.
  // If value_found is not passed in as null, then return the value if found in
  // memory. On return, if value was found, then value_found will be set to true
  // , otherwise false.
  using DB::KeyMayExist;
  virtual bool KeyMayExist(const ReadOptions& options,
                           ColumnFamilyHandle* column_family, const Slice& key,
                           std::string* value, std::string* timestamp,
                           bool* value_found = nullptr) override;

  using DB::NewIterator;
  virtual Iterator* NewIterator(const ReadOptions& options,
                                ColumnFamilyHandle* column_family) override;
  virtual Status NewIterators(
      const ReadOptions& options,
      const std::vector<ColumnFamilyHandle*>& column_families,
      std::vector<Iterator*>* iterators) override;

  virtual const Snapshot* GetSnapshot() override;
  // Will unref a snapshot copy
  // Returns true if the snapshot has not been deleted from SnapshotList
  bool UnRefSnapshot(const SnapshotImpl* snapshot, bool& is_cached_snapshot);
  // true if the snapshot provided has been referenced, otherwise false
  bool RefSnapshot(bool is_write_conflict_boundary, SnapshotImpl* snapshot);
  virtual void ReleaseSnapshot(const Snapshot* snapshot) override;
  // Create a timestamped snapshot. This snapshot can be shared by multiple
  // readers. If any of them uses it for write conflict checking, then
  // is_write_conflict_boundary is true. For simplicity, set it to true by
  // default.
  std::pair<Status, std::shared_ptr<const Snapshot>> CreateTimestampedSnapshot(
      SequenceNumber snapshot_seq, uint64_t ts);
  std::shared_ptr<const SnapshotImpl> GetTimestampedSnapshot(uint64_t ts) const;
  void ReleaseTimestampedSnapshotsOlderThan(
      uint64_t ts, size_t* remaining_total_ss = nullptr);
  Status GetTimestampedSnapshots(uint64_t ts_lb, uint64_t ts_ub,
                                 std::vector<std::shared_ptr<const Snapshot>>&
                                     timestamped_snapshots) const;

  using DB::GetProperty;
  virtual bool GetProperty(ColumnFamilyHandle* column_family,
                           const Slice& property, std::string* value) override;
  using DB::GetMapProperty;
  virtual bool GetMapProperty(
      ColumnFamilyHandle* column_family, const Slice& property,
      std::map<std::string, std::string>* value) override;
  using DB::GetIntProperty;
  virtual bool GetIntProperty(ColumnFamilyHandle* column_family,
                              const Slice& property, uint64_t* value) override;
  using DB::GetAggregatedIntProperty;
  virtual bool GetAggregatedIntProperty(const Slice& property,
                                        uint64_t* aggregated_value) override;
  using DB::GetApproximateSizes;
  virtual Status GetApproximateSizes(const SizeApproximationOptions& options,
                                     ColumnFamilyHandle* column_family,
                                     const Range* range, int n,
                                     uint64_t* sizes) override;
  using DB::GetApproximateMemTableStats;
  virtual void GetApproximateMemTableStats(ColumnFamilyHandle* column_family,
                                           const Range& range,
                                           uint64_t* const count,
                                           uint64_t* const size) override;
  using DB::CompactRange;
  virtual Status CompactRange(const CompactRangeOptions& options,
                              ColumnFamilyHandle* column_family,
                              const Slice* begin, const Slice* end) override;

  using DB::CompactFiles;
  virtual Status CompactFiles(
      const CompactionOptions& compact_options,
      ColumnFamilyHandle* column_family,
      const std::vector<std::string>& input_file_names, const int output_level,
      const int output_path_id = -1,
      std::vector<std::string>* const output_file_names = nullptr,
      CompactionJobInfo* compaction_job_info = nullptr) override;

  virtual Status PauseBackgroundWork() override;
  virtual Status ContinueBackgroundWork() override;

  virtual Status EnableAutoCompaction(
      const std::vector<ColumnFamilyHandle*>& column_family_handles) override;

  virtual void EnableManualCompaction() override;
  virtual void DisableManualCompaction() override;

  using DB::SetOptions;
  Status SetOptions(
      ColumnFamilyHandle* column_family,
      const std::unordered_map<std::string, std::string>& options_map) override;

  virtual Status SetDBOptions(
      const std::unordered_map<std::string, std::string>& options_map) override;

  using DB::NumberLevels;
  virtual int NumberLevels(ColumnFamilyHandle* column_family) override;
  using DB::MaxMemCompactionLevel;
  virtual int MaxMemCompactionLevel(ColumnFamilyHandle* column_family) override;
  using DB::Level0StopWriteTrigger;
  virtual int Level0StopWriteTrigger(
      ColumnFamilyHandle* column_family) override;
  virtual const std::string& GetName() const override;
  virtual Env* GetEnv() const override;
  virtual FileSystem* GetFileSystem() const override;
  using DB::GetOptions;
  virtual Options GetOptions(ColumnFamilyHandle* column_family) const override;
  using DB::GetDBOptions;
  virtual DBOptions GetDBOptions() const override;
  using DB::Flush;
  virtual Status Flush(const FlushOptions& options,
                       ColumnFamilyHandle* column_family) override;
  virtual Status Flush(
      const FlushOptions& options,
      const std::vector<ColumnFamilyHandle*>& column_families) override;
  virtual Status FlushWAL(bool sync) override;
  bool WALBufferIsEmpty();
  virtual Status SyncWAL() override;
  virtual Status LockWAL() override;
  virtual Status UnlockWAL() override;

  // flush initiated by the write buffer manager to free some space
  bool InitiateMemoryManagerFlushRequest(size_t min_size_to_flush);
  bool InitiateMemoryManagerFlushRequestAtomicFlush(
      size_t min_size_to_flush, const FlushOptions& flush_options);
  bool InitiateMemoryManagerFlushRequestNonAtomicFlush(
      size_t min_size_to_flush, const FlushOptions& flush_options);

  virtual SequenceNumber GetLatestSequenceNumber() const override;

  // IncreaseFullHistoryTsLow(ColumnFamilyHandle*, std::string) will acquire
  // and release db_mutex
  Status IncreaseFullHistoryTsLow(ColumnFamilyHandle* column_family,
                                  std::string ts_low) override;

  // GetFullHistoryTsLow(ColumnFamilyHandle*, std::string*) will acquire and
  // release db_mutex
  Status GetFullHistoryTsLow(ColumnFamilyHandle* column_family,
                             std::string* ts_low) override;

  virtual Status GetDbIdentity(std::string& identity) const override;

  virtual Status GetDbIdentityFromIdentityFile(std::string* identity) const;

  virtual Status GetDbSessionId(std::string& session_id) const override;

  ColumnFamilyHandle* DefaultColumnFamily() const override;

  ColumnFamilyHandle* PersistentStatsColumnFamily() const;

  virtual Status Close() override;

  virtual Status DisableFileDeletions() override;

  virtual Status EnableFileDeletions(bool force) override;

  virtual bool IsFileDeletionsEnabled() const;

  Status GetStatsHistory(
      uint64_t start_time, uint64_t end_time,
      std::unique_ptr<StatsHistoryIterator>* stats_iterator) override;

  using DB::ResetStats;
  virtual Status ResetStats() override;
  // All the returned filenames start with "/"
  virtual Status GetLiveFiles(std::vector<std::string>&,
                              uint64_t* manifest_file_size,
                              bool flush_memtable = true) override;
  virtual Status GetSortedWalFiles(VectorLogPtr& files) override;
  virtual Status GetCurrentWalFile(
      std::unique_ptr<LogFile>* current_log_file) override;
  virtual Status GetCreationTimeOfOldestFile(
      uint64_t* creation_time) override;

  virtual Status GetUpdatesSince(
      SequenceNumber seq_number, std::unique_ptr<TransactionLogIterator>* iter,
      const TransactionLogIterator::ReadOptions& read_options =
          TransactionLogIterator::ReadOptions()) override;
  virtual Status DeleteFile(std::string name) override;
  Status DeleteFilesInRanges(ColumnFamilyHandle* column_family,
                             const RangePtr* ranges, size_t n,
                             bool include_end = true);

  virtual void GetLiveFilesMetaData(
      std::vector<LiveFileMetaData>* metadata) override;

  virtual Status GetLiveFilesChecksumInfo(
      FileChecksumList* checksum_list) override;

  virtual Status GetLiveFilesStorageInfo(
      const LiveFilesStorageInfoOptions& opts,
      std::vector<LiveFileStorageInfo>* files) override;

  // Obtains the meta data of the specified column family of the DB.
  // TODO(yhchiang): output parameter is placed in the end in this codebase.
  virtual void GetColumnFamilyMetaData(ColumnFamilyHandle* column_family,
                                       ColumnFamilyMetaData* metadata) override;

  void GetAllColumnFamilyMetaData(
      std::vector<ColumnFamilyMetaData>* metadata) override;

  Status SuggestCompactRange(ColumnFamilyHandle* column_family,
                             const Slice* begin, const Slice* end) override;

  Status PromoteL0(ColumnFamilyHandle* column_family,
                   int target_level) override;

  using DB::IngestExternalFile;
  virtual Status IngestExternalFile(
      ColumnFamilyHandle* column_family,
      const std::vector<std::string>& external_files,
      const IngestExternalFileOptions& ingestion_options) override;

  using DB::IngestExternalFiles;
  virtual Status IngestExternalFiles(
      const std::vector<IngestExternalFileArg>& args) override;

  using DB::CreateColumnFamilyWithImport;
  virtual Status CreateColumnFamilyWithImport(
      const ColumnFamilyOptions& options, const std::string& column_family_name,
      const ImportColumnFamilyOptions& import_options,
      const ExportImportFilesMetaData& metadata,
      ColumnFamilyHandle** handle) override;

  using DB::VerifyFileChecksums;
  Status VerifyFileChecksums(const ReadOptions& read_options) override;

  using DB::VerifyChecksum;
  virtual Status VerifyChecksum(const ReadOptions& /*read_options*/) override;
  // Verify the checksums of files in db. Currently only tables are checked.
  //
  // read_options: controls file I/O behavior, e.g. read ahead size while
  //               reading all the live table files.
  //
  // use_file_checksum: if false, verify the block checksums of all live table
  //                    in db. Otherwise, obtain the file checksums and compare
  //                    with the MANIFEST. Currently, file checksums are
  //                    recomputed by reading all table files.
  //
  // Returns: OK if there is no file whose file or block checksum mismatches.
  Status VerifyChecksumInternal(const ReadOptions& read_options,
                                bool use_file_checksum);

  Status VerifyFullFileChecksum(const std::string& file_checksum_expected,
                                const std::string& func_name_expected,
                                const std::string& fpath,
                                const ReadOptions& read_options);

  using DB::StartTrace;
  virtual Status StartTrace(
      const TraceOptions& options,
      std::unique_ptr<TraceWriter>&& trace_writer) override;

  using DB::EndTrace;
  virtual Status EndTrace() override;

  using DB::NewDefaultReplayer;
  virtual Status NewDefaultReplayer(
      const std::vector<ColumnFamilyHandle*>& handles,
      std::unique_ptr<TraceReader>&& reader,
      std::unique_ptr<Replayer>* replayer) override;

  using DB::StartBlockCacheTrace;
  Status StartBlockCacheTrace(
      const TraceOptions& trace_options,
      std::unique_ptr<TraceWriter>&& trace_writer) override;

  Status StartBlockCacheTrace(
      const BlockCacheTraceOptions& options,
      std::unique_ptr<BlockCacheTraceWriter>&& trace_writer) override;

  using DB::EndBlockCacheTrace;
  Status EndBlockCacheTrace() override;

  using DB::StartIOTrace;
  Status StartIOTrace(const TraceOptions& options,
                      std::unique_ptr<TraceWriter>&& trace_writer) override;

  using DB::EndIOTrace;
  Status EndIOTrace() override;

  using DB::GetPropertiesOfAllTables;
  virtual Status GetPropertiesOfAllTables(
      ColumnFamilyHandle* column_family,
      TablePropertiesCollection* props) override;
  virtual Status GetPropertiesOfTablesInRange(
      ColumnFamilyHandle* column_family, const Range* range, std::size_t n,
      TablePropertiesCollection* props) override;


  // ---- End of implementations of the DB interface ----
  SystemClock* GetSystemClock() const;

  struct GetImplOptions {
    ColumnFamilyHandle* column_family = nullptr;
    PinnableSlice* value = nullptr;
    PinnableWideColumns* columns = nullptr;
    std::string* timestamp = nullptr;
    bool* value_found = nullptr;
    ReadCallback* callback = nullptr;
    bool* is_blob_index = nullptr;
    // If true return value associated with key via value pointer else return
    // all merge operands for key via merge_operands pointer
    bool get_value = true;
    // Pointer to an array of size
    // get_merge_operands_options.expected_max_number_of_operands allocated by
    // user
    PinnableSlice* merge_operands = nullptr;
    GetMergeOperandsOptions* get_merge_operands_options = nullptr;
    int* number_of_operands = nullptr;
  };

  // Function that Get and KeyMayExist call with no_io true or false
  // Note: 'value_found' from KeyMayExist propagates here
  // This function is also called by GetMergeOperands
  // If get_impl_options.get_value = true get value associated with
  // get_impl_options.key via get_impl_options.value
  // If get_impl_options.get_value = false get merge operands associated with
  // get_impl_options.key via get_impl_options.merge_operands
  Status GetImpl(const ReadOptions& options, const Slice& key,
                 GetImplOptions& get_impl_options);

  // If `snapshot` == kMaxSequenceNumber, set a recent one inside the file.
  ArenaWrappedDBIter* NewIteratorImpl(const ReadOptions& options,
                                      ColumnFamilyData* cfd,
                                      SequenceNumber snapshot,
                                      ReadCallback* read_callback,
                                      bool expose_blob_index = false,
                                      bool allow_refresh = true);

  virtual SequenceNumber GetLastPublishedSequence() const {
    if (last_seq_same_as_publish_seq_) {
      return versions_->LastSequence();
    } else {
      return versions_->LastPublishedSequence();
    }
  }

  // REQUIRES: joined the main write queue if two_write_queues is disabled, and
  // the second write queue otherwise.
  virtual void SetLastPublishedSequence(SequenceNumber seq);
  // Returns LastSequence in last_seq_same_as_publish_seq_
  // mode and LastAllocatedSequence otherwise. This is useful when visiblility
  // depends also on data written to the WAL but not to the memtable.
  SequenceNumber TEST_GetLastVisibleSequence() const;

  // Similar to Write() but will call the callback once on the single write
  // thread to determine whether it is safe to perform the write.
  virtual Status WriteWithCallback(const WriteOptions& write_options,
                                   WriteBatch* my_batch,
                                   WriteCallback* callback);

  // Returns the sequence number that is guaranteed to be smaller than or equal
  // to the sequence number of any key that could be inserted into the current
  // memtables. It can then be assumed that any write with a larger(or equal)
  // sequence number will be present in this memtable or a later memtable.
  //
  // If the earliest sequence number could not be determined,
  // kMaxSequenceNumber will be returned.
  //
  // If include_history=true, will also search Memtables in MemTableList
  // History.
  SequenceNumber GetEarliestMemTableSequenceNumber(SuperVersion* sv,
                                                   bool include_history);

  // For a given key, check to see if there are any records for this key
  // in the memtables, including memtable history.  If cache_only is false,
  // SST files will also be checked.
  //
  // `key` should NOT have user-defined timestamp appended to user key even if
  // timestamp is enabled.
  //
  // If a key is found, *found_record_for_key will be set to true and
  // *seq will be set to the stored sequence number for the latest
  // operation on this key or kMaxSequenceNumber if unknown. If user-defined
  // timestamp is enabled for this column family and timestamp is not nullptr,
  // then *timestamp will be set to the stored timestamp for the latest
  // operation on this key.
  // If no key is found, *found_record_for_key will be set to false.
  //
  // Note: If cache_only=false, it is possible for *seq to be set to 0 if
  // the sequence number has been cleared from the record.  If the caller is
  // holding an active db snapshot, we know the missing sequence must be less
  // than the snapshot's sequence number (sequence numbers are only cleared
  // when there are no earlier active snapshots).
  //
  // If NotFound is returned and found_record_for_key is set to false, then no
  // record for this key was found.  If the caller is holding an active db
  // snapshot, we know that no key could have existing after this snapshot
  // (since we do not compact keys that have an earlier snapshot).
  //
  // Only records newer than or at `lower_bound_seq` are guaranteed to be
  // returned. Memtables and files may not be checked if it only contains data
  // older than `lower_bound_seq`.
  //
  // Returns OK or NotFound on success,
  // other status on unexpected error.
  // TODO(andrewkr): this API need to be aware of range deletion operations
  Status GetLatestSequenceForKey(SuperVersion* sv, const Slice& key,
                                 bool cache_only,
                                 SequenceNumber lower_bound_seq,
                                 SequenceNumber* seq, std::string* timestamp,
                                 bool* found_record_for_key,
                                 bool* is_blob_index);

  Status TraceIteratorSeek(const uint32_t& cf_id, const Slice& key,
                           const Slice& lower_bound, const Slice upper_bound);
  Status TraceIteratorSeekForPrev(const uint32_t& cf_id, const Slice& key,
                                  const Slice& lower_bound,
                                  const Slice upper_bound);

  // Similar to GetSnapshot(), but also lets the db know that this snapshot
  // will be used for transaction write-conflict checking.  The DB can then
  // make sure not to compact any keys that would prevent a write-conflict from
  // being detected.
  const Snapshot* GetSnapshotForWriteConflictBoundary();

  // checks if all live files exist on file system and that their file sizes
  // match to our in-memory records
  virtual Status CheckConsistency();

  // max_file_num_to_ignore allows bottom level compaction to filter out newly
  // compacted SST files. Setting max_file_num_to_ignore to kMaxUint64 will
  // disable the filtering
  Status RunManualCompaction(ColumnFamilyData* cfd, int input_level,
                             int output_level,
                             const CompactRangeOptions& compact_range_options,
                             const Slice* begin, const Slice* end,
                             bool exclusive, bool disallow_trivial_move,
                             uint64_t max_file_num_to_ignore,
                             const std::string& trim_ts);

  // Return an internal iterator over the current state of the database.
  // The keys of this iterator are internal keys (see format.h).
  // The returned iterator should be deleted when no longer needed.
  // If allow_unprepared_value is true, the returned iterator may defer reading
  // the value and so will require PrepareValue() to be called before value();
  // allow_unprepared_value = false is convenient when this optimization is not
  // useful, e.g. when reading the whole column family.
  //
  // read_options.ignore_range_deletions determines whether range tombstones are
  // processed in the returned interator internally, i.e., whether range
  // tombstone covered keys are in this iterator's output.
  // @param read_options Must outlive the returned iterator.
  InternalIterator* NewInternalIterator(
      const ReadOptions& read_options, Arena* arena, SequenceNumber sequence,
      ColumnFamilyHandle* column_family = nullptr,
      bool allow_unprepared_value = false);

  // Note: to support DB iterator refresh, memtable range tombstones in the
  // underlying merging iterator needs to be refreshed. If db_iter is not
  // nullptr, db_iter->SetMemtableRangetombstoneIter() is called with the
  // memtable range tombstone iterator used by the underlying merging iterator.
  // This range tombstone iterator can be refreshed later by db_iter.
  // @param read_options Must outlive the returned iterator.
  InternalIterator* NewInternalIterator(const ReadOptions& read_options,
                                        ColumnFamilyData* cfd,
                                        SuperVersion* super_version,
                                        Arena* arena, SequenceNumber sequence,
                                        bool allow_unprepared_value,
                                        ArenaWrappedDBIter* db_iter = nullptr);

  LogsWithPrepTracker* logs_with_prep_tracker() {
    return &logs_with_prep_tracker_;
  }

  struct BGJobLimits {
    int max_flushes;
    int max_compactions;
  };
  // Returns maximum background flushes and compactions allowed to be scheduled
  BGJobLimits GetBGJobLimits() const;
  // Need a static version that can be called during SanitizeOptions().
  static BGJobLimits GetBGJobLimits(int max_background_flushes,
                                    int max_background_compactions,
                                    int max_background_jobs,
                                    bool parallelize_compactions);

  // move logs pending closing from job_context to the DB queue and
  // schedule a purge
  void ScheduleBgLogWriterClose(JobContext* job_context);

  uint64_t MinLogNumberToKeep();

  // Returns the lower bound file number for SSTs that won't be deleted, even if
  // they're obsolete. This lower bound is used internally to prevent newly
  // created flush/compaction output files from being deleted before they're
  // installed. This technique avoids the need for tracking the exact numbers of
  // files pending creation, although it prevents more files than necessary from
  // being deleted.
  uint64_t MinObsoleteSstNumberToKeep();

  // Returns the list of live files in 'live' and the list
  // of all files in the filesystem in 'candidate_files'.
  // If force == false and the last call was less than
  // db_options_.delete_obsolete_files_period_micros microseconds ago,
  // it will not fill up the job_context
  void FindObsoleteFiles(JobContext* job_context, bool force,
                         bool no_full_scan = false);

  // Diffs the files listed in filenames and those that do not
  // belong to live files are possibly removed. Also, removes all the
  // files in sst_delete_files and log_delete_files.
  // It is not necessary to hold the mutex when invoking this method.
  // If FindObsoleteFiles() was run, we need to also run
  // PurgeObsoleteFiles(), even if disable_delete_obsolete_files_ is true
  void PurgeObsoleteFiles(JobContext& background_contet,
                          bool schedule_only = false);

  // Schedule a background job to actually delete obsolete files.
  void SchedulePurge();

  const SnapshotList& snapshots() const { return snapshots_; }

  // load list of snapshots to `snap_vector` that is no newer than `max_seq`
  // in ascending order.
  // `oldest_write_conflict_snapshot` is filled with the oldest snapshot
  // which satisfies SnapshotImpl.is_write_conflict_boundary_ = true.
  void LoadSnapshots(std::vector<SequenceNumber>* snap_vector,
                     SequenceNumber* oldest_write_conflict_snapshot,
                     const SequenceNumber& max_seq) const {
    InstrumentedMutexLock l(mutex());
    snapshots().GetAll(snap_vector, oldest_write_conflict_snapshot, max_seq);
  }

  const ImmutableDBOptions& immutable_db_options() const {
    return immutable_db_options_;
  }

  // Cancel all background jobs, including flush, compaction, background
  // purging, stats dumping threads, etc. If `wait` = true, wait for the
  // running jobs to abort or finish before returning. Otherwise, only
  // sends the signals.
  void CancelAllBackgroundWork(bool wait);

  // Find Super version and reference it. Based on options, it might return
  // the thread local cached one.
  // Call ReturnAndCleanupSuperVersion() when it is no longer needed.
  SuperVersion* GetAndRefSuperVersion(ColumnFamilyData* cfd);

  // Similar to the previous function but looks up based on a column family id.
  // nullptr will be returned if this column family no longer exists.
  // REQUIRED: this function should only be called on the write thread or if the
  // mutex is held.
  SuperVersion* GetAndRefSuperVersion(uint32_t column_family_id);

  // Un-reference the super version and clean it up if it is the last reference.
  void CleanupSuperVersion(SuperVersion* sv);

  // Un-reference the super version and return it to thread local cache if
  // needed. If it is the last reference of the super version. Clean it up
  // after un-referencing it.
  void ReturnAndCleanupSuperVersion(ColumnFamilyData* cfd, SuperVersion* sv);

  // Similar to the previous function but looks up based on a column family id.
  // nullptr will be returned if this column family no longer exists.
  // REQUIRED: this function should only be called on the write thread.
  void ReturnAndCleanupSuperVersion(uint32_t colun_family_id, SuperVersion* sv);

  // REQUIRED: this function should only be called on the write thread or if the
  // mutex is held.  Return value only valid until next call to this function or
  // mutex is released.
  ColumnFamilyHandle* GetColumnFamilyHandle(uint32_t column_family_id);

  // Same as above, should called without mutex held and not on write thread.
  std::unique_ptr<ColumnFamilyHandle> GetColumnFamilyHandleUnlocked(
      uint32_t column_family_id);

  // Returns the number of currently running flushes.
  // REQUIREMENT: mutex_ must be held when calling this function.
  int num_running_flushes() {
    mutex_.AssertHeld();
    return num_running_flushes_;
  }

  // Returns the number of currently running compactions.
  // REQUIREMENT: mutex_ must be held when calling this function.
  int num_running_compactions() {
    mutex_.AssertHeld();
    return num_running_compactions_;
  }

<<<<<<< HEAD
  const std::shared_ptr<WriteController>& write_controller() const {
=======
  std::shared_ptr<WriteController> write_controller() const {
>>>>>>> 335c4242
    return write_controller_;
  }

  WriteController* write_controller_ptr() { return write_controller_.get(); }
<<<<<<< HEAD
=======

  const WriteController* write_controller_ptr() const {
    return write_controller_.get();
  }

  WriteBufferManager* write_buffer_manager() { return write_buffer_manager_; }
>>>>>>> 335c4242

  // hollow transactions shell used for recovery.
  // these will then be passed to TransactionDB so that
  // locks can be reacquired before writing can resume.
  struct RecoveredTransaction {
    std::string name_;
    bool unprepared_;

    struct BatchInfo {
      uint64_t log_number_;
      // TODO(lth): For unprepared, the memory usage here can be big for
      // unprepared transactions. This is only useful for rollbacks, and we
      // can in theory just keep keyset for that.
      WriteBatch* batch_;
      // Number of sub-batches. A new sub-batch is created if txn attempts to
      // insert a duplicate key,seq to memtable. This is currently used in
      // WritePreparedTxn/WriteUnpreparedTxn.
      size_t batch_cnt_;
    };

    // This maps the seq of the first key in the batch to BatchInfo, which
    // contains WriteBatch and other information relevant to the batch.
    //
    // For WriteUnprepared, batches_ can have size greater than 1, but for
    // other write policies, it must be of size 1.
    std::map<SequenceNumber, BatchInfo> batches_;

    explicit RecoveredTransaction(const uint64_t log, const std::string& name,
                                  WriteBatch* batch, SequenceNumber seq,
                                  size_t batch_cnt, bool unprepared)
        : name_(name), unprepared_(unprepared) {
      batches_[seq] = {log, batch, batch_cnt};
    }

    ~RecoveredTransaction() {
      for (auto& it : batches_) {
        delete it.second.batch_;
      }
    }

    void AddBatch(SequenceNumber seq, uint64_t log_number, WriteBatch* batch,
                  size_t batch_cnt, bool unprepared) {
      assert(batches_.count(seq) == 0);
      batches_[seq] = {log_number, batch, batch_cnt};
      // Prior state must be unprepared, since the prepare batch must be the
      // last batch.
      assert(unprepared_);
      unprepared_ = unprepared;
    }
  };

  bool allow_2pc() const { return immutable_db_options_.allow_2pc; }

  std::unordered_map<std::string, RecoveredTransaction*>
  recovered_transactions() {
    return recovered_transactions_;
  }

  RecoveredTransaction* GetRecoveredTransaction(const std::string& name) {
    auto it = recovered_transactions_.find(name);
    if (it == recovered_transactions_.end()) {
      return nullptr;
    } else {
      return it->second;
    }
  }

  void InsertRecoveredTransaction(const uint64_t log, const std::string& name,
                                  WriteBatch* batch, SequenceNumber seq,
                                  size_t batch_cnt, bool unprepared_batch) {
    // For WriteUnpreparedTxn, InsertRecoveredTransaction is called multiple
    // times for every unprepared batch encountered during recovery.
    //
    // If the transaction is prepared, then the last call to
    // InsertRecoveredTransaction will have unprepared_batch = false.
    auto rtxn = recovered_transactions_.find(name);
    if (rtxn == recovered_transactions_.end()) {
      recovered_transactions_[name] = new RecoveredTransaction(
          log, name, batch, seq, batch_cnt, unprepared_batch);
    } else {
      rtxn->second->AddBatch(seq, log, batch, batch_cnt, unprepared_batch);
    }
    logs_with_prep_tracker_.MarkLogAsContainingPrepSection(log);
  }

  void DeleteRecoveredTransaction(const std::string& name) {
    auto it = recovered_transactions_.find(name);
    assert(it != recovered_transactions_.end());
    auto* trx = it->second;
    recovered_transactions_.erase(it);
    for (const auto& info : trx->batches_) {
      logs_with_prep_tracker_.MarkLogAsHavingPrepSectionFlushed(
          info.second.log_number_);
    }
    delete trx;
  }

  void DeleteAllRecoveredTransactions() {
    for (auto it = recovered_transactions_.begin();
         it != recovered_transactions_.end(); ++it) {
      delete it->second;
    }
    recovered_transactions_.clear();
  }

  void AddToLogsToFreeQueue(log::Writer* log_writer) {
    mutex_.AssertHeld();
    logs_to_free_queue_.push_back(log_writer);
  }

  void AddSuperVersionsToFreeQueue(SuperVersion* sv) {
    superversions_to_free_queue_.push_back(sv);
  }

  void SetSnapshotChecker(SnapshotChecker* snapshot_checker);

  // Fill JobContext with snapshot information needed by flush and compaction.
  void GetSnapshotContext(JobContext* job_context,
                          std::vector<SequenceNumber>* snapshot_seqs,
                          SequenceNumber* earliest_write_conflict_snapshot,
                          SnapshotChecker** snapshot_checker);

  // Not thread-safe.
  void SetRecoverableStatePreReleaseCallback(PreReleaseCallback* callback);

  InstrumentedMutex* mutex() const { return &mutex_; }

  // Initialize a brand new DB. The DB directory is expected to be empty before
  // calling it. Push new manifest file name into `new_filenames`.
  Status NewDB(std::vector<std::string>* new_filenames);

  // This is to be used only by internal rocksdb classes.
  static Status Open(const DBOptions& db_options, const std::string& name,
                     const std::vector<ColumnFamilyDescriptor>& column_families,
                     std::vector<ColumnFamilyHandle*>* handles, DB** dbptr,
                     const bool seq_per_batch, const bool batch_per_txn);

  static IOStatus CreateAndNewDirectory(
      FileSystem* fs, const std::string& dirname,
      std::unique_ptr<FSDirectory>* directory);

  // find stats map from stats_history_ with smallest timestamp in
  // the range of [start_time, end_time)
  bool FindStatsByTime(uint64_t start_time, uint64_t end_time,
                       uint64_t* new_time,
                       std::map<std::string, uint64_t>* stats_map);

  // Print information of all tombstones of all iterators to the std::string
  // This is only used by ldb. The output might be capped. Tombstones
  // printed out are not guaranteed to be in any order.
  Status TablesRangeTombstoneSummary(ColumnFamilyHandle* column_family,
                                     int max_entries_to_print,
                                     std::string* out_str);

  VersionSet* GetVersionSet() const { return versions_.get(); }

  // Wait for any compaction
  // We add a bool parameter to wait for unscheduledCompactions_ == 0, but this
  // is only for the special test of CancelledCompactions
  Status WaitForCompact(bool waitUnscheduled = false);

#ifndef NDEBUG
  // Compact any files in the named level that overlap [*begin, *end]
  Status TEST_CompactRange(int level, const Slice* begin, const Slice* end,
                           ColumnFamilyHandle* column_family = nullptr,
                           bool disallow_trivial_move = false);

  Status TEST_SwitchWAL();

  bool TEST_UnableToReleaseOldestLog() { return unable_to_release_oldest_log_; }

  bool TEST_IsLogGettingFlushed() {
    return alive_log_files_.begin()->getting_flushed;
  }

  Status TEST_SwitchMemtable(ColumnFamilyData* cfd = nullptr);

  // Force current memtable contents to be flushed.
  Status TEST_FlushMemTable(bool wait = true, bool allow_write_stall = false,
                            ColumnFamilyHandle* cfh = nullptr);

  Status TEST_FlushMemTable(ColumnFamilyData* cfd,
                            const FlushOptions& flush_opts);

  // Flush (multiple) ColumnFamilyData without using ColumnFamilyHandle. This
  // is because in certain cases, we can flush column families, wait for the
  // flush to complete, but delete the column family handle before the wait
  // finishes. For example in CompactRange.
  Status TEST_AtomicFlushMemTables(
      const autovector<ColumnFamilyData*>& provided_candidate_cfds,
      const FlushOptions& flush_opts);

  // Wait for background threads to complete scheduled work.
  Status TEST_WaitForBackgroundWork();

  // Wait for memtable compaction
  Status TEST_WaitForFlushMemTable(ColumnFamilyHandle* column_family = nullptr);

  // Wait for any compaction
  // We add a bool parameter to wait for unscheduledCompactions_ == 0, but this
  // is only for the special test of CancelledCompactions
  Status TEST_WaitForCompact(bool waitUnscheduled = false);

  // Wait for any background purge
  Status TEST_WaitForPurge();

  // Get the background error status
  Status TEST_GetBGError();

  // Return the maximum overlapping data (in bytes) at next level for any
  // file at a level >= 1.
  uint64_t TEST_MaxNextLevelOverlappingBytes(
      ColumnFamilyHandle* column_family = nullptr);

  // Return the current manifest file no.
  uint64_t TEST_Current_Manifest_FileNo();

  // Returns the number that'll be assigned to the next file that's created.
  uint64_t TEST_Current_Next_FileNo();

  // get total level0 file size. Only for testing.
  uint64_t TEST_GetLevel0TotalSize();

  void TEST_GetFilesMetaData(
      ColumnFamilyHandle* column_family,
      std::vector<std::vector<FileMetaData>>* metadata,
      std::vector<std::shared_ptr<BlobFileMetaData>>* blob_metadata = nullptr);

  void TEST_LockMutex();

  void TEST_UnlockMutex();

  void TEST_SignalAllBgCv();

  // REQUIRES: mutex locked
  void* TEST_BeginWrite();

  // REQUIRES: mutex locked
  // pass the pointer that you got from TEST_BeginWrite()
  void TEST_EndWrite(void* w);

  uint64_t TEST_MaxTotalInMemoryState() const {
    return max_total_in_memory_state_;
  }

  size_t TEST_LogsToFreeSize();

  uint64_t TEST_LogfileNumber();

  uint64_t TEST_total_log_size() const { return total_log_size_; }

  // Returns column family name to ImmutableCFOptions map.
  Status TEST_GetAllImmutableCFOptions(
      std::unordered_map<std::string, const ImmutableCFOptions*>* iopts_map);

  // Return the lastest MutableCFOptions of a column family
  Status TEST_GetLatestMutableCFOptions(ColumnFamilyHandle* column_family,
                                        MutableCFOptions* mutable_cf_options);

  Cache* TEST_table_cache() { return table_cache_.get(); }

<<<<<<< HEAD
  const std::shared_ptr<WriteController>& TEST_write_controler() {
    return write_controller_;
  }

=======
>>>>>>> 335c4242
  uint64_t TEST_FindMinLogContainingOutstandingPrep();
  uint64_t TEST_FindMinPrepLogReferencedByMemTable();
  size_t TEST_PreparedSectionCompletedSize();
  size_t TEST_LogsWithPrepSize();

  int TEST_BGCompactionsAllowed() const;
  int TEST_BGFlushesAllowed() const;
  size_t TEST_GetWalPreallocateBlockSize(uint64_t write_buffer_size) const;
  void TEST_WaitForPeriodicTaskRun(std::function<void()> callback) const;
  SeqnoToTimeMapping TEST_GetSeqnoToTimeMapping() const;
  size_t TEST_EstimateInMemoryStatsHistorySize() const;

  uint64_t TEST_GetCurrentLogNumber() const {
    InstrumentedMutexLock l(mutex());
    assert(!logs_.empty());
    return logs_.back().number;
  }

  const std::unordered_set<uint64_t>& TEST_GetFilesGrabbedForPurge() const {
    return files_grabbed_for_purge_;
  }

  const PeriodicTaskScheduler& TEST_GetPeriodicTaskScheduler() const;

#endif  // NDEBUG

  // persist stats to column family "_persistent_stats"
  void PersistStats();

  // dump rocksdb.stats to LOG
  void DumpStats();

  // flush LOG out of application buffer
  void FlushInfoLog();

  // record current sequence number to time mapping
  void RecordSeqnoToTimeMapping();

<<<<<<< HEAD
#ifndef ROCKSDB_LITE
  // Checks if the options should be updated
  void RefreshOptions();
#endif  // ROCKSDB_LITE
=======
  // Checks if the options should be updated
  void RefreshOptions();
>>>>>>> 335c4242

  // Interface to block and signal the DB in case of stalling writes by
  // WriteBufferManager. Each DBImpl object contains ptr to WBMStallInterface.
  // When DB needs to be blocked or signalled by WriteBufferManager,
  // state_ is changed accordingly.
  class WBMStallInterface : public StallInterface {
   public:
    enum State {
      BLOCKED = 0,
      RUNNING,
    };

    WBMStallInterface() : state_cv_(&state_mutex_) {
      MutexLock lock(&state_mutex_);
      state_ = State::RUNNING;
    }

    void SetState(State state) {
      MutexLock lock(&state_mutex_);
      state_ = state;
    }

    // Change the state_ to State::BLOCKED and wait until its state is
    // changed by WriteBufferManager. When stall is cleared, Signal() is
    // called to change the state and unblock the DB.
    void Block() override {
      MutexLock lock(&state_mutex_);
      while (state_ == State::BLOCKED) {
        TEST_SYNC_POINT("WBMStallInterface::BlockDB");
        state_cv_.Wait();
      }
    }

    // Called from WriteBufferManager. This function changes the state_
    // to State::RUNNING indicating the stall is cleared and DB can proceed.
    void Signal() override {
      {
        MutexLock lock(&state_mutex_);
        state_ = State::RUNNING;
      }
      state_cv_.Signal();
    }

   private:
    // Conditional variable and mutex to block and
    // signal the DB during stalling process.
    port::Mutex state_mutex_;
    port::CondVar state_cv_;
    // state represting whether DB is running or blocked because of stall by
    // WriteBufferManager.
    State state_;
  };

  static void TEST_ResetDbSessionIdGen();
  static std::string GenerateDbSessionId(Env* env);

 public:
  // SPDB write
  bool CheckIfActionNeeded();
  Status RegisterFlushOrTrim();
  void SetLastSequence(uint64_t seq_inc) {
    versions_->SetLastSequence(seq_inc);
  }
  uint64_t FetchAddLastAllocatedSequence(uint64_t batch_count) {
    return versions_->FetchAddLastAllocatedSequence(batch_count);
  }
  Status SpdbWrite(const WriteOptions& write_options, WriteBatch* my_batch,
                   bool disable_memtable);
  IOStatus SpdbWriteToWAL(WriteBatch* merged_batch, size_t write_with_wal,
                          const WriteBatch* to_be_cached_state, bool do_flush,
                          uint64_t* offset, uint64_t* size);
  IOStatus SpdbSyncWAL(uint64_t offset, uint64_t size);

  void SuspendSpdbWrites();
  void ResumeSpdbWrites();
  bool seq_per_batch() const { return seq_per_batch_; }

 protected:
  const std::string dbname_;
  // TODO(peterd): unify with VersionSet::db_id_
  std::string db_id_;
  // db_session_id_ is an identifier that gets reset
  // every time the DB is opened
  std::string db_session_id_;
  std::unique_ptr<VersionSet> versions_;
  // Flag to check whether we allocated and own the info log file
  bool own_info_log_;
  Status init_logger_creation_s_;
  const DBOptions initial_db_options_;
  Env* const env_;
  std::shared_ptr<IOTracer> io_tracer_;
  const ImmutableDBOptions immutable_db_options_;
  FileSystemPtr fs_;
  MutableDBOptions mutable_db_options_;
  Statistics* stats_;
  std::unordered_map<std::string, RecoveredTransaction*>
      recovered_transactions_;
  std::unique_ptr<Tracer> tracer_;
  InstrumentedMutex trace_mutex_;
  BlockCacheTracer block_cache_tracer_;

  // constant false canceled flag, used when the compaction is not manual
  const std::atomic<bool> kManualCompactionCanceledFalse_{false};

  // State below is protected by mutex_
  // With two_write_queues enabled, some of the variables that accessed during
  // WriteToWAL need different synchronization: log_empty_, alive_log_files_,
  // logs_, logfile_number_. Refer to the definition of each variable below for
  // more description.
  //
  // `mutex_` can be a hot lock in some workloads, so it deserves dedicated
  // cachelines.
  mutable CacheAlignedInstrumentedMutex mutex_;

  ColumnFamilyHandleImpl* default_cf_handle_;
  InternalStats* default_cf_internal_stats_;

  // table_cache_ provides its own synchronization
  std::shared_ptr<Cache> table_cache_;

  ErrorHandler error_handler_;

  // Unified interface for logging events
  EventLogger event_logger_;

  // only used for dynamically adjusting max_total_wal_size. it is a sum of
  // [write_buffer_size * max_write_buffer_number] over all column families
  std::atomic<uint64_t> max_total_in_memory_state_;

  // The options to access storage files
  const FileOptions file_options_;

  // Additonal options for compaction and flush
  FileOptions file_options_for_compaction_;

  std::unique_ptr<ColumnFamilyMemTablesImpl> column_family_memtables_;

  // Increase the sequence number after writing each batch, whether memtable is
  // disabled for that or not. Otherwise the sequence number is increased after
  // writing each key into memtable. This implies that when disable_memtable is
  // set, the seq is not increased at all.
  //
  // Default: false
  const bool seq_per_batch_;
  // This determines during recovery whether we expect one writebatch per
  // recovered transaction, or potentially multiple writebatches per
  // transaction. For WriteUnprepared, this is set to false, since multiple
  // batches can exist per transaction.
  //
  // Default: true
  const bool batch_per_txn_;

  // Each flush or compaction gets its own job id. this counter makes sure
  // they're unique
  std::atomic<int> next_job_id_;

  std::atomic<bool> shutting_down_;

  // RecoveryContext struct stores the context about version edits along
  // with corresponding column_family_data and column_family_options.
  class RecoveryContext {
   public:
    ~RecoveryContext() {
      for (auto& edit_list : edit_lists_) {
        for (auto* edit : edit_list) {
          delete edit;
        }
      }
    }

    void UpdateVersionEdits(ColumnFamilyData* cfd, const VersionEdit& edit) {
      assert(cfd != nullptr);
      if (map_.find(cfd->GetID()) == map_.end()) {
        uint32_t size = static_cast<uint32_t>(map_.size());
        map_.emplace(cfd->GetID(), size);
        cfds_.emplace_back(cfd);
        mutable_cf_opts_.emplace_back(cfd->GetLatestMutableCFOptions());
        edit_lists_.emplace_back(autovector<VersionEdit*>());
      }
      uint32_t i = map_[cfd->GetID()];
      edit_lists_[i].emplace_back(new VersionEdit(edit));
    }

    std::unordered_map<uint32_t, uint32_t> map_;  // cf_id to index;
    autovector<ColumnFamilyData*> cfds_;
    autovector<const MutableCFOptions*> mutable_cf_opts_;
    autovector<autovector<VersionEdit*>> edit_lists_;
    // files_to_delete_ contains sst files
    std::unordered_set<std::string> files_to_delete_;
  };

  // Except in DB::Open(), WriteOptionsFile can only be called when:
  // Persist options to options file.
  // If need_mutex_lock = false, the method will lock DB mutex.
  // If need_enter_write_thread = false, the method will enter write thread.
  Status WriteOptionsFile(bool need_mutex_lock, bool need_enter_write_thread);

  Status CompactRangeInternal(const CompactRangeOptions& options,
                              ColumnFamilyHandle* column_family,
                              const Slice* begin, const Slice* end,
                              const std::string& trim_ts);

  // The following two functions can only be called when:
  // 1. WriteThread::Writer::EnterUnbatched() is used.
  // 2. db_mutex is NOT held
  Status RenameTempFileToOptionsFile(const std::string& file_name);
  Status DeleteObsoleteOptionsFiles();

  void NotifyOnFlushBegin(ColumnFamilyData* cfd, FileMetaData* file_meta,
                          const MutableCFOptions& mutable_cf_options,
                          int job_id, FlushReason flush_reason);

  void NotifyOnFlushCompleted(
      ColumnFamilyData* cfd, const MutableCFOptions& mutable_cf_options,
      std::list<std::unique_ptr<FlushJobInfo>>* flush_jobs_info);

  void NotifyOnCompactionBegin(ColumnFamilyData* cfd, Compaction* c,
                               const Status& st,
                               const CompactionJobStats& job_stats, int job_id);

  void NotifyOnCompactionCompleted(ColumnFamilyData* cfd, Compaction* c,
                                   const Status& st,
                                   const CompactionJobStats& job_stats,
                                   int job_id);
  void NotifyOnMemTableSealed(ColumnFamilyData* cfd,
                              const MemTableInfo& mem_table_info);

  void NotifyOnExternalFileIngested(
      ColumnFamilyData* cfd, const ExternalSstFileIngestionJob& ingestion_job);

  virtual Status FlushForGetLiveFiles();

  void NewThreadStatusCfInfo(ColumnFamilyData* cfd) const;

  void EraseThreadStatusCfInfo(ColumnFamilyData* cfd) const;

  void EraseThreadStatusDbInfo() const;

  // If disable_memtable is set the application logic must guarantee that the
  // batch will still be skipped from memtable during the recovery. An excption
  // to this is seq_per_batch_ mode, in which since each batch already takes one
  // seq, it is ok for the batch to write to memtable during recovery as long as
  // it only takes one sequence number: i.e., no duplicate keys.
  // In WriteCommitted it is guarnateed since disable_memtable is used for
  // prepare batch which will be written to memtable later during the commit,
  // and in WritePrepared it is guaranteed since it will be used only for WAL
  // markers which will never be written to memtable. If the commit marker is
  // accompanied with CommitTimeWriteBatch that is not written to memtable as
  // long as it has no duplicate keys, it does not violate the one-seq-per-batch
  // policy.
  // batch_cnt is expected to be non-zero in seq_per_batch mode and
  // indicates the number of sub-patches. A sub-patch is a subset of the write
  // batch that does not have duplicate keys.
  Status WriteImpl(const WriteOptions& options, WriteBatch* updates,
                   WriteCallback* callback = nullptr,
                   uint64_t* log_used = nullptr, uint64_t log_ref = 0,
                   bool disable_memtable = false, uint64_t* seq_used = nullptr,
                   size_t batch_cnt = 0,
                   PreReleaseCallback* pre_release_callback = nullptr,
                   PostMemTableCallback* post_memtable_callback = nullptr);

  Status PipelinedWriteImpl(const WriteOptions& options, WriteBatch* updates,
                            WriteCallback* callback = nullptr,
                            uint64_t* log_used = nullptr, uint64_t log_ref = 0,
                            bool disable_memtable = false,
                            uint64_t* seq_used = nullptr);

  // Write only to memtables without joining any write queue
  Status UnorderedWriteMemtable(const WriteOptions& write_options,
                                WriteBatch* my_batch, WriteCallback* callback,
                                uint64_t log_ref, SequenceNumber seq,
                                const size_t sub_batch_cnt);

  // Whether the batch requires to be assigned with an order
  enum AssignOrder : bool { kDontAssignOrder, kDoAssignOrder };
  // Whether it requires publishing last sequence or not
  enum PublishLastSeq : bool { kDontPublishLastSeq, kDoPublishLastSeq };

  // Join the write_thread to write the batch only to the WAL. It is the
  // responsibility of the caller to also write the write batch to the memtable
  // if it required.
  //
  // sub_batch_cnt is expected to be non-zero when assign_order = kDoAssignOrder
  // indicating the number of sub-batches in my_batch. A sub-patch is a subset
  // of the write batch that does not have duplicate keys. When seq_per_batch is
  // not set, each key is a separate sub_batch. Otherwise each duplicate key
  // marks start of a new sub-batch.
  Status WriteImplWALOnly(
      WriteThread* write_thread, const WriteOptions& options,
      WriteBatch* updates, WriteCallback* callback, uint64_t* log_used,
      const uint64_t log_ref, uint64_t* seq_used, const size_t sub_batch_cnt,
      PreReleaseCallback* pre_release_callback, const AssignOrder assign_order,
      const PublishLastSeq publish_last_seq, const bool disable_memtable);

  // write cached_recoverable_state_ to memtable if it is not empty
  // The writer must be the leader in write_thread_ and holding mutex_
  Status WriteRecoverableState();

  // Actual implementation of Close()
  Status CloseImpl();

  // Recover the descriptor from persistent storage.  May do a significant
  // amount of work to recover recently logged updates.  Any changes to
  // be made to the descriptor are added to *edit.
  // recovered_seq is set to less than kMaxSequenceNumber if the log's tail is
  // skipped.
  // recovery_ctx stores the context about version edits and all those
  // edits are persisted to new Manifest after successfully syncing the new WAL.
  virtual Status Recover(
      const std::vector<ColumnFamilyDescriptor>& column_families,
      bool read_only = false, bool error_if_wal_file_exists = false,
      bool error_if_data_exists_in_wals = false,
      uint64_t* recovered_seq = nullptr,
      RecoveryContext* recovery_ctx = nullptr);

  virtual bool OwnTablesAndLogs() const { return true; }

  // Setup DB identity file, and write DB ID to manifest if necessary.
  Status SetupDBId(bool read_only, RecoveryContext* recovery_ctx);
  // Assign db_id_ and write DB ID to manifest if necessary.
  void SetDBId(std::string&& id, bool read_only, RecoveryContext* recovery_ctx);

  // REQUIRES: db mutex held when calling this function, but the db mutex can
  // be released and re-acquired. Db mutex will be held when the function
  // returns.
  // After recovery, there may be SST files in db/cf paths that are
  // not referenced in the MANIFEST (e.g.
  // 1. It's best effort recovery;
  // 2. The VersionEdits referencing the SST files are appended to
  // RecoveryContext, DB crashes when syncing the MANIFEST, the VersionEdits are
  // still not synced to MANIFEST during recovery.)
  // It stores the SST files to be deleted in RecoveryContext. In the
  // meantime, we find out the largest file number present in the paths, and
  // bump up the version set's next_file_number_ to be 1 + largest_file_number.
  // recovery_ctx stores the context about version edits and files to be
  // deleted. All those edits are persisted to new Manifest after successfully
  // syncing the new WAL.
  Status DeleteUnreferencedSstFiles(RecoveryContext* recovery_ctx);

  // SetDbSessionId() should be called in the constuctor DBImpl()
  // to ensure that db_session_id_ gets updated every time the DB is opened
  void SetDbSessionId();

  Status FailIfCfHasTs(const ColumnFamilyHandle* column_family) const;
  Status FailIfTsMismatchCf(ColumnFamilyHandle* column_family, const Slice& ts,
                            bool ts_for_read) const;

  // recovery_ctx stores the context about version edits and
  // LogAndApplyForRecovery persist all those edits to new Manifest after
  // successfully syncing new WAL.
  // LogAndApplyForRecovery should be called only once during recovery and it
  // should be called when RocksDB writes to a first new MANIFEST since this
  // recovery.
  Status LogAndApplyForRecovery(const RecoveryContext& recovery_ctx);

  void InvokeWalFilterIfNeededOnColumnFamilyToWalNumberMap();

  // Return true to proceed with current WAL record whose content is stored in
  // `batch`. Return false to skip current WAL record.
  bool InvokeWalFilterIfNeededOnWalRecord(uint64_t wal_number,
                                          const std::string& wal_fname,
                                          log::Reader::Reporter& reporter,
                                          Status& status, bool& stop_replay,
                                          WriteBatch& batch);

 private:
  friend class DB;
  friend class ErrorHandler;
  friend class InternalStats;
  friend class PessimisticTransaction;
  friend class TransactionBaseImpl;
  friend class WriteCommittedTxn;
  friend class WritePreparedTxn;
  friend class WritePreparedTxnDB;
  friend class WriteBatchWithIndex;
  friend class WriteUnpreparedTxnDB;
  friend class WriteUnpreparedTxn;

  friend class ForwardIterator;
  friend struct SuperVersion;
  friend class CompactedDBImpl;
  friend class DBTest_ConcurrentFlushWAL_Test;
  friend class DBTest_MixedSlowdownOptionsStop_Test;
  friend class DBCompactionTest_CompactBottomLevelFilesWithDeletions_Test;
  friend class DBCompactionTest_CompactionDuringShutdown_Test;
  friend class StatsHistoryTest_PersistentStatsCreateColumnFamilies_Test;
#ifndef NDEBUG
  friend class DBTest2_ReadCallbackTest_Test;
  friend class WriteCallbackPTest_WriteWithCallbackTest_Test;
  friend class XFTransactionWriteHandler;
  friend class DBBlobIndexTest;
  friend class WriteUnpreparedTransactionTest_RecoveryTest_Test;
#endif

  struct CompactionState;
  struct PrepickedCompaction;
  struct PurgeFileInfo;

  struct WriteContext {
    SuperVersionContext superversion_context;
    autovector<MemTable*> memtables_to_free_;

    explicit WriteContext(bool create_superversion = false)
        : superversion_context(create_superversion) {}

    ~WriteContext() {
      superversion_context.Clean();
      for (auto& m : memtables_to_free_) {
        delete m;
      }
    }
  };

  struct LogFileNumberSize {
    explicit LogFileNumberSize(uint64_t _number) : number(_number) {}
    LogFileNumberSize() {}
    void AddSize(uint64_t new_size) { size += new_size; }
    uint64_t number;
    uint64_t size = 0;
    bool getting_flushed = false;
  };

  struct LogWriterNumber {
    // pass ownership of _writer
    LogWriterNumber(uint64_t _number, log::Writer* _writer)
        : number(_number), writer(_writer) {}

    log::Writer* ReleaseWriter() {
      auto* w = writer;
      writer = nullptr;
      return w;
    }
    Status ClearWriter() {
      Status s = writer->WriteBuffer();
      delete writer;
      writer = nullptr;
      return s;
    }

    bool IsSyncing() { return getting_synced; }

    uint64_t GetPreSyncSize() {
      assert(getting_synced);
      return pre_sync_size;
    }

    void PrepareForSync() {
      assert(!getting_synced);
      // Size is expected to be monotonically increasing.
      assert(writer->file()->GetFlushedSize() >= pre_sync_size);
      getting_synced = true;
      pre_sync_size = writer->file()->GetFlushedSize();
    }

    void FinishSync() {
      assert(getting_synced);
      getting_synced = false;
    }

    uint64_t number;
    // Visual Studio doesn't support deque's member to be noncopyable because
    // of a std::unique_ptr as a member.
    log::Writer* writer;  // own

   private:
    // true for some prefix of logs_
    bool getting_synced = false;
    // The size of the file before the sync happens. This amount is guaranteed
    // to be persisted even if appends happen during sync so it can be used for
    // tracking the synced size in MANIFEST.
    uint64_t pre_sync_size = 0;
  };

  struct LogContext {
    explicit LogContext(bool need_sync = false)
        : need_log_sync(need_sync), need_log_dir_sync(need_sync) {}
    bool need_log_sync = false;
    bool need_log_dir_sync = false;
    log::Writer* writer = nullptr;
    LogFileNumberSize* log_file_number_size = nullptr;
  };

  // PurgeFileInfo is a structure to hold information of files to be deleted in
  // purge_files_
  struct PurgeFileInfo {
    std::string fname;
    std::string dir_to_sync;
    FileType type;
    uint64_t number;
    int job_id;
    PurgeFileInfo(std::string fn, std::string d, FileType t, uint64_t num,
                  int jid)
        : fname(fn), dir_to_sync(d), type(t), number(num), job_id(jid) {}
  };

  // Argument required by background flush thread.
  struct BGFlushArg {
    BGFlushArg()
        : cfd_(nullptr),
          max_memtable_id_(0),
          superversion_context_(nullptr),
          flush_reason_(FlushReason::kOthers) {}
    BGFlushArg(ColumnFamilyData* cfd, uint64_t max_memtable_id,
               SuperVersionContext* superversion_context,
               FlushReason flush_reason)
        : cfd_(cfd),
          max_memtable_id_(max_memtable_id),
          superversion_context_(superversion_context),
          flush_reason_(flush_reason) {}

    // Column family to flush.
    ColumnFamilyData* cfd_;
    // Maximum ID of memtable to flush. In this column family, memtables with
    // IDs smaller than this value must be flushed before this flush completes.
    uint64_t max_memtable_id_;
    // Pointer to a SuperVersionContext object. After flush completes, RocksDB
    // installs a new superversion for the column family. This operation
    // requires a SuperVersionContext object (currently embedded in JobContext).
    SuperVersionContext* superversion_context_;
    FlushReason flush_reason_;
  };

  // Argument passed to flush thread.
  struct FlushThreadArg {
    DBImpl* db_;

    Env::Priority thread_pri_;
  };

  // Information for a manual compaction
  struct ManualCompactionState {
    ManualCompactionState(ColumnFamilyData* _cfd, int _input_level,
                          int _output_level, uint32_t _output_path_id,
                          bool _exclusive, bool _disallow_trivial_move,
                          std::atomic<bool>* _canceled)
        : cfd(_cfd),
          input_level(_input_level),
          output_level(_output_level),
          output_path_id(_output_path_id),
          exclusive(_exclusive),
          disallow_trivial_move(_disallow_trivial_move),
          canceled(_canceled ? *_canceled : canceled_internal_storage) {}
    // When _canceled is not provided by ther user, we assign the reference of
    // canceled_internal_storage to it to consolidate canceled and
    // manual_compaction_paused since DisableManualCompaction() might be
    // called

    ColumnFamilyData* cfd;
    int input_level;
    int output_level;
    uint32_t output_path_id;
    Status status;
    bool done = false;
    bool in_progress = false;    // compaction request being processed?
    bool incomplete = false;     // only part of requested range compacted
    bool exclusive;              // current behavior of only one manual
    bool disallow_trivial_move;  // Force actual compaction to run
    const InternalKey* begin = nullptr;  // nullptr means beginning of key range
    const InternalKey* end = nullptr;    // nullptr means end of key range
    InternalKey* manual_end = nullptr;   // how far we are compacting
    InternalKey tmp_storage;      // Used to keep track of compaction progress
    InternalKey tmp_storage1;     // Used to keep track of compaction progress

    // When the user provides a canceled pointer in CompactRangeOptions, the
    // above varaibe is the reference of the user-provided
    // `canceled`, otherwise, it is the reference of canceled_internal_storage
    std::atomic<bool> canceled_internal_storage = false;
    std::atomic<bool>& canceled;  // Compaction canceled pointer reference
  };
  struct PrepickedCompaction {
    // background compaction takes ownership of `compaction`.
    Compaction* compaction;
    // caller retains ownership of `manual_compaction_state` as it is reused
    // across background compactions.
    ManualCompactionState* manual_compaction_state;  // nullptr if non-manual
    // task limiter token is requested during compaction picking.
    std::unique_ptr<TaskLimiterToken> task_token;
  };

  struct CompactionArg {
    // caller retains ownership of `db`.
    DBImpl* db;
    // background compaction takes ownership of `prepicked_compaction`.
    PrepickedCompaction* prepicked_compaction;
    Env::Priority compaction_pri_;
  };

  // Initialize the built-in column family for persistent stats. Depending on
  // whether on-disk persistent stats have been enabled before, it may either
  // create a new column family and column family handle or just a column family
  // handle.
  // Required: DB mutex held
  Status InitPersistStatsColumnFamily();

  // Persistent Stats column family has two format version key which are used
  // for compatibility check. Write format version if it's created for the
  // first time, read format version and check compatibility if recovering
  // from disk. This function requires DB mutex held at entrance but may
  // release and re-acquire DB mutex in the process.
  // Required: DB mutex held
  Status PersistentStatsProcessFormatVersion();

  Status ResumeImpl(DBRecoverContext context);

  void MaybeIgnoreError(Status* s) const;

  const Status CreateArchivalDirectory();

  Status CreateColumnFamilyImpl(const ColumnFamilyOptions& cf_options,
                                const std::string& cf_name,
                                ColumnFamilyHandle** handle);

  Status DropColumnFamilyImpl(ColumnFamilyHandle* column_family);
<<<<<<< HEAD
#ifndef ROCKSDB_LITE
  Status SetCFOptionsImpl(
      ColumnFamilyData* cfd,
      const std::unordered_map<std::string, std::string>& options_map);
#endif  // ROCKSDB_LITE
=======

  Status SetCFOptionsImpl(
      ColumnFamilyData* cfd,
      const std::unordered_map<std::string, std::string>& options_map);

>>>>>>> 335c4242
  // Delete any unneeded files and stale in-memory entries.
  void DeleteObsoleteFiles();
  // Delete obsolete files and log status and information of file deletion
  void DeleteObsoleteFileImpl(int job_id, const std::string& fname,
                              const std::string& path_to_sync, FileType type,
                              uint64_t number);

  // Background process needs to call
  //     auto x = CaptureCurrentFileNumberInPendingOutputs()
  //     auto file_num = versions_->NewFileNumber();
  //     <do something>
  //     ReleaseFileNumberFromPendingOutputs(x)
  // This will protect any file with number `file_num` or greater from being
  // deleted while <do something> is running.
  // -----------
  // This function will capture current file number and append it to
  // pending_outputs_. This will prevent any background process to delete any
  // file created after this point.
  std::list<uint64_t>::iterator CaptureCurrentFileNumberInPendingOutputs();
  // This function should be called with the result of
  // CaptureCurrentFileNumberInPendingOutputs(). It then marks that any file
  // created between the calls CaptureCurrentFileNumberInPendingOutputs() and
  // ReleaseFileNumberFromPendingOutputs() can now be deleted (if it's not live
  // and blocked by any other pending_outputs_ calls)
  void ReleaseFileNumberFromPendingOutputs(
      std::unique_ptr<std::list<uint64_t>::iterator>& v);

  IOStatus SyncClosedLogs(JobContext* job_context, VersionEdit* synced_wals);

  // Flush the in-memory write buffer to storage.  Switches to a new
  // log-file/memtable and writes a new descriptor iff successful. Then
  // installs a new super version for the column family.
  Status FlushMemTableToOutputFile(
      ColumnFamilyData* cfd, const MutableCFOptions& mutable_cf_options,
      bool* madeProgress, JobContext* job_context, FlushReason flush_reason,
      SuperVersionContext* superversion_context,
      std::vector<SequenceNumber>& snapshot_seqs,
      SequenceNumber earliest_write_conflict_snapshot,
      SnapshotChecker* snapshot_checker, LogBuffer* log_buffer,
      Env::Priority thread_pri);

  // Flush the memtables of (multiple) column families to multiple files on
  // persistent storage.
  Status FlushMemTablesToOutputFiles(
      const autovector<BGFlushArg>& bg_flush_args, bool* made_progress,
      JobContext* job_context, LogBuffer* log_buffer, Env::Priority thread_pri);

  Status AtomicFlushMemTablesToOutputFiles(
      const autovector<BGFlushArg>& bg_flush_args, bool* made_progress,
      JobContext* job_context, LogBuffer* log_buffer, Env::Priority thread_pri);

  // REQUIRES: log_numbers are sorted in ascending order
  // corrupted_log_found is set to true if we recover from a corrupted log file.
  Status RecoverLogFiles(const std::vector<uint64_t>& log_numbers,
                         SequenceNumber* next_sequence, bool read_only,
                         bool* corrupted_log_found,
                         RecoveryContext* recovery_ctx);

  // The following two methods are used to flush a memtable to
  // storage. The first one is used at database RecoveryTime (when the
  // database is opened) and is heavyweight because it holds the mutex
  // for the entire period. The second method WriteLevel0Table supports
  // concurrent flush memtables to storage.
  Status WriteLevel0TableForRecovery(int job_id, ColumnFamilyData* cfd,
                                     MemTable* mem, VersionEdit* edit);

  // Get the size of a log file and, if truncate is true, truncate the
  // log file to its actual size, thereby freeing preallocated space.
  // Return success even if truncate fails
  Status GetLogSizeAndMaybeTruncate(uint64_t wal_number, bool truncate,
                                    LogFileNumberSize* log);

  // Restore alive_log_files_ and total_log_size_ after recovery.
  // It needs to run only when there's no flush during recovery
  // (e.g. avoid_flush_during_recovery=true). May also trigger flush
  // in case total_log_size > max_total_wal_size.
  Status RestoreAliveLogFiles(const std::vector<uint64_t>& log_numbers);

  // num_bytes: for slowdown case, delay time is calculated based on
  //            `num_bytes` going through.
  Status DelayWrite(uint64_t num_bytes, WriteThread& write_thread,
                    const WriteOptions& write_options);

  // Begin stalling of writes when memory usage increases beyond a certain
  // threshold.
  void WriteBufferManagerStallWrites();

  Status ThrottleLowPriWritesIfNeeded(const WriteOptions& write_options,
                                      WriteBatch* my_batch);

  // REQUIRES: mutex locked and in write thread.
  Status ScheduleFlushes(WriteContext* context);

  void MaybeFlushStatsCF(autovector<ColumnFamilyData*>* cfds);

  Status TrimMemtableHistory(WriteContext* context);

  Status SwitchMemtable(ColumnFamilyData* cfd, WriteContext* context);

  // Select and output column families qualified for atomic flush in
  // `selected_cfds`. If `provided_candidate_cfds` is non-empty, it will be used
  // as candidate CFs to select qualified ones from. Otherwise, all column
  // families are used as candidate to select from.
  //
  // REQUIRES: mutex held
  void SelectColumnFamiliesForAtomicFlush(
      autovector<ColumnFamilyData*>* selected_cfds,
      const autovector<ColumnFamilyData*>& provided_candidate_cfds = {});

  // Force current memtable contents to be flushed.
  Status FlushMemTable(ColumnFamilyData* cfd, const FlushOptions& options,
                       FlushReason flush_reason,
                       bool entered_write_thread = false);

  // Atomic-flush memtables from quanlified CFs among `provided_candidate_cfds`
  // (if non-empty) or amomg all column families and atomically record the
  // result to the MANIFEST.
  Status AtomicFlushMemTables(
      const FlushOptions& options, FlushReason flush_reason,
      const autovector<ColumnFamilyData*>& provided_candidate_cfds = {},
      bool entered_write_thread = false);

  // Wait until flushing this column family won't stall writes
  Status WaitUntilFlushWouldNotStallWrites(ColumnFamilyData* cfd,
                                           bool* flush_needed);

  // Wait for memtable flushed.
  // If flush_memtable_id is non-null, wait until the memtable with the ID
  // gets flush. Otherwise, wait until the column family don't have any
  // memtable pending flush.
  // resuming_from_bg_err indicates whether the caller is attempting to resume
  // from background error.
  Status WaitForFlushMemTable(ColumnFamilyData* cfd,
                              const uint64_t* flush_memtable_id = nullptr,
                              bool resuming_from_bg_err = false) {
    return WaitForFlushMemTables({cfd}, {flush_memtable_id},
                                 resuming_from_bg_err);
  }
  // Wait for memtables to be flushed for multiple column families.
  Status WaitForFlushMemTables(
      const autovector<ColumnFamilyData*>& cfds,
      const autovector<const uint64_t*>& flush_memtable_ids,
      bool resuming_from_bg_err);

  inline void WaitForPendingWrites() {
    mutex_.AssertHeld();
    TEST_SYNC_POINT("DBImpl::WaitForPendingWrites:BeforeBlock");
    // In case of pipelined write is enabled, wait for all pending memtable
    // writers.
    if (immutable_db_options_.enable_pipelined_write) {
      // Memtable writers may call DB::Get in case max_successive_merges > 0,
      // which may lock mutex. Unlocking mutex here to avoid deadlock.
      mutex_.Unlock();
      write_thread_.WaitForMemTableWriters();
      mutex_.Lock();
    }

    if (!immutable_db_options_.unordered_write) {
      // Then the writes are finished before the next write group starts
      return;
    }

    // Wait for the ones who already wrote to the WAL to finish their
    // memtable write.
    if (pending_memtable_writes_.load() != 0) {
      std::unique_lock<std::mutex> guard(switch_mutex_);
      switch_cv_.wait(guard,
                      [&] { return pending_memtable_writes_.load() == 0; });
    }
  }

  // TaskType is used to identify tasks in thread-pool, currently only
  // differentiate manual compaction, which could be unscheduled from the
  // thread-pool.
  enum class TaskType : uint8_t {
    kDefault = 0,
    kManualCompaction = 1,
    kCount = 2,
  };

  // Task tag is used to identity tasks in thread-pool, which is
  // dbImpl obj address + type
  inline void* GetTaskTag(TaskType type) {
    return GetTaskTag(static_cast<uint8_t>(type));
  }

  inline void* GetTaskTag(uint8_t type) {
    return static_cast<uint8_t*>(static_cast<void*>(this)) + type;
  }

  // REQUIRES: mutex locked and in write thread.
  void AssignAtomicFlushSeq(const autovector<ColumnFamilyData*>& cfds);

  // REQUIRES: mutex locked and in write thread.
  Status SwitchWAL(WriteContext* write_context);

  // REQUIRES: mutex locked and in write thread.
  Status HandleWriteBufferManagerFlush(WriteContext* write_context);

  // REQUIRES: mutex locked
  Status PreprocessWrite(const WriteOptions& write_options,
                         LogContext* log_context, WriteContext* write_context);

  // Merge write batches in the write group into merged_batch.
  // Returns OK if merge is successful.
  // Returns Corruption if corruption in write batch is detected.
  Status MergeBatch(const WriteThread::WriteGroup& write_group,
                    WriteBatch* tmp_batch, WriteBatch** merged_batch,
                    size_t* write_with_wal, WriteBatch** to_be_cached_state);

  // rate_limiter_priority is used to charge `DBOptions::rate_limiter`
  // for automatic WAL flush (`Options::manual_wal_flush` == false)
  // associated with this WriteToWAL
  IOStatus WriteToWAL(const WriteBatch& merged_batch, log::Writer* log_writer,
                      uint64_t* log_used, uint64_t* log_size,
                      Env::IOPriority rate_limiter_priority,
                      LogFileNumberSize& log_file_number_size);

  IOStatus WriteToWAL(const WriteThread::WriteGroup& write_group,
                      log::Writer* log_writer, uint64_t* log_used,
                      bool need_log_sync, bool need_log_dir_sync,
                      SequenceNumber sequence,
                      LogFileNumberSize& log_file_number_size);

  IOStatus ConcurrentWriteToWAL(const WriteThread::WriteGroup& write_group,
                                uint64_t* log_used,
                                SequenceNumber* last_sequence, size_t seq_inc);

  // Used by WriteImpl to update bg_error_ if paranoid check is enabled.
  // Caller must hold mutex_.
  void WriteStatusCheckOnLocked(const Status& status);

  // Used by WriteImpl to update bg_error_ if paranoid check is enabled.
  void WriteStatusCheck(const Status& status);

  // Used by WriteImpl to update bg_error_ when IO error happens, e.g., write
  // WAL, sync WAL fails, if paranoid check is enabled.
  void IOStatusCheck(const IOStatus& status);

  // Used by WriteImpl to update bg_error_ in case of memtable insert error.
  void MemTableInsertStatusCheck(const Status& memtable_insert_status);

  Status CompactFilesImpl(const CompactionOptions& compact_options,
                          ColumnFamilyData* cfd, Version* version,
                          const std::vector<std::string>& input_file_names,
                          std::vector<std::string>* const output_file_names,
                          const int output_level, int output_path_id,
                          JobContext* job_context, LogBuffer* log_buffer,
                          CompactionJobInfo* compaction_job_info);

  ColumnFamilyData* GetColumnFamilyDataByName(const std::string& cf_name);

  void MaybeScheduleFlushOrCompaction();

  struct FlushRequest {
    FlushReason flush_reason;
    // A map from column family to flush to largest memtable id to persist for
    // each column family. Once all the memtables whose IDs are smaller than or
    // equal to this per-column-family specified value, this flush request is
    // considered to have completed its work of flushing this column family.
    // After completing the work for all column families in this request, this
    // flush is considered complete.
    std::unordered_map<ColumnFamilyData*, uint64_t>
        cfd_to_max_mem_id_to_persist;
  };

  void GenerateFlushRequest(const autovector<ColumnFamilyData*>& cfds,
                            FlushReason flush_reason, FlushRequest* req);

  void SchedulePendingFlush(const FlushRequest& req);

  void SchedulePendingCompaction(ColumnFamilyData* cfd);
  void SchedulePendingPurge(std::string fname, std::string dir_to_sync,
                            FileType type, uint64_t number, int job_id);
  static void BGWorkCompaction(void* arg);
  // Runs a pre-chosen universal compaction involving bottom level in a
  // separate, bottom-pri thread pool.
  static void BGWorkBottomCompaction(void* arg);
  static void BGWorkFlush(void* arg);
  static void BGWorkPurge(void* arg);
  static void UnscheduleCompactionCallback(void* arg);
  static void UnscheduleFlushCallback(void* arg);
  void BackgroundCallCompaction(PrepickedCompaction* prepicked_compaction,
                                Env::Priority thread_pri);
  void BackgroundCallFlush(Env::Priority thread_pri);
  void BackgroundCallPurge();
  Status BackgroundCompaction(bool* madeProgress, JobContext* job_context,
                              LogBuffer* log_buffer,
                              PrepickedCompaction* prepicked_compaction,
                              Env::Priority thread_pri);
  Status BackgroundFlush(bool* madeProgress, JobContext* job_context,
                         LogBuffer* log_buffer, FlushReason* reason,
                         Env::Priority thread_pri);

  bool EnoughRoomForCompaction(ColumnFamilyData* cfd,
                               const std::vector<CompactionInputFiles>& inputs,
                               bool* sfm_bookkeeping, LogBuffer* log_buffer);

  // Request compaction tasks token from compaction thread limiter.
  // It always succeeds if force = true or limiter is disable.
  bool RequestCompactionToken(ColumnFamilyData* cfd, bool force,
                              std::unique_ptr<TaskLimiterToken>* token,
                              LogBuffer* log_buffer);

  // Schedule background tasks
  Status StartPeriodicTaskScheduler();

  Status RegisterRecordSeqnoTimeWorker();

  void PrintStatistics();

  size_t EstimateInMemoryStatsHistorySize() const;

  // Return the minimum empty level that could hold the total data in the
  // input level. Return the input level, if such level could not be found.
  int FindMinimumEmptyLevelFitting(ColumnFamilyData* cfd,
                                   const MutableCFOptions& mutable_cf_options,
                                   int level);

  // Move the files in the input level to the target level.
  // If target_level < 0, automatically calculate the minimum level that could
  // hold the data set.
  Status ReFitLevel(ColumnFamilyData* cfd, int level, int target_level = -1);

  // helper functions for adding and removing from flush & compaction queues
  void AddToCompactionQueue(ColumnFamilyData* cfd);
  ColumnFamilyData* PopFirstFromCompactionQueue();
  FlushRequest PopFirstFromFlushQueue();

  // Pick the first unthrottled compaction with task token from queue.
  ColumnFamilyData* PickCompactionFromQueue(
      std::unique_ptr<TaskLimiterToken>* token, LogBuffer* log_buffer);

  // helper function to call after some of the logs_ were synced
  void MarkLogsSynced(uint64_t up_to, bool synced_dir, VersionEdit* edit);
  Status ApplyWALToManifest(VersionEdit* edit);
  // WALs with log number up to up_to are not synced successfully.
  void MarkLogsNotSynced(uint64_t up_to);

  SnapshotImpl* GetSnapshotImpl(bool is_write_conflict_boundary,
                                bool lock = true);

  // If snapshot_seq != kMaxSequenceNumber, then this function can only be
  // called from the write thread that publishes sequence numbers to readers.
  // For 1) write-committed, or 2) write-prepared + one-write-queue, this will
  // be the write thread performing memtable writes. For write-prepared with
  // two write queues, this will be the write thread writing commit marker to
  // the WAL.
  // If snapshot_seq == kMaxSequenceNumber, this function is called by a caller
  // ensuring no writes to the database.
  std::pair<Status, std::shared_ptr<const SnapshotImpl>>
  CreateTimestampedSnapshotImpl(SequenceNumber snapshot_seq, uint64_t ts,
                                bool lock = true);

  uint64_t GetMaxTotalWalSize() const;

  FSDirectory* GetDataDir(ColumnFamilyData* cfd, size_t path_id) const;

  Status MaybeReleaseTimestampedSnapshotsAndCheck();

  Status CloseHelper();

  void WaitForBackgroundWork();

  // Background threads call this function, which is just a wrapper around
  // the InstallSuperVersion() function. Background threads carry
  // sv_context which can have new_superversion already
  // allocated.
  // All ColumnFamily state changes go through this function. Here we analyze
  // the new state and we schedule background work if we detect that the new
  // state needs flush or compaction.
  void InstallSuperVersionAndScheduleWork(
      ColumnFamilyData* cfd, SuperVersionContext* sv_context,
      const MutableCFOptions& mutable_cf_options);

  bool GetIntPropertyInternal(ColumnFamilyData* cfd,
                              const DBPropertyInfo& property_info,
                              bool is_locked, uint64_t* value);
  bool GetPropertyHandleOptionsStatistics(std::string* value);

  bool HasPendingManualCompaction();
  bool HasExclusiveManualCompaction();
  void AddManualCompaction(ManualCompactionState* m);
  void RemoveManualCompaction(ManualCompactionState* m);
  bool ShouldntRunManualCompaction(ManualCompactionState* m);
  bool HaveManualCompaction(ColumnFamilyData* cfd);
  bool MCOverlap(ManualCompactionState* m, ManualCompactionState* m1);
  void BuildCompactionJobInfo(const ColumnFamilyData* cfd, Compaction* c,
                              const Status& st,
                              const CompactionJobStats& compaction_job_stats,
                              const int job_id, const Version* current,
                              CompactionJobInfo* compaction_job_info) const;
  // Reserve the next 'num' file numbers for to-be-ingested external SST files,
  // and return the current file_number in 'next_file_number'.
  // Write a version edit to the MANIFEST.
  Status ReserveFileNumbersBeforeIngestion(
      ColumnFamilyData* cfd, uint64_t num,
      std::unique_ptr<std::list<uint64_t>::iterator>& pending_output_elem,
      uint64_t* next_file_number);

  bool ShouldPurge(uint64_t file_number) const;
  void MarkAsGrabbedForPurge(uint64_t file_number);

  size_t GetWalPreallocateBlockSize(uint64_t write_buffer_size) const;
  Env::WriteLifeTimeHint CalculateWALWriteHint() { return Env::WLTH_SHORT; }

  IOStatus CreateWAL(uint64_t log_file_num, uint64_t recycle_log_number,
                     size_t preallocate_block_size, log::Writer** new_log);

  // Validate self-consistency of DB options
  static Status ValidateOptions(const DBOptions& db_options);
  // Validate self-consistency of DB options and its consistency with cf options
  static Status ValidateOptions(
      const DBOptions& db_options,
      const std::vector<ColumnFamilyDescriptor>& column_families);

  // Utility function to do some debug validation and sort the given vector
  // of MultiGet keys
  void PrepareMultiGetKeys(
      const size_t num_keys, bool sorted,
      autovector<KeyContext*, MultiGetContext::MAX_BATCH_SIZE>* key_ptrs);

  void MultiGetCommon(const ReadOptions& options,
                      ColumnFamilyHandle* column_family, const size_t num_keys,
                      const Slice* keys, PinnableSlice* values,
                      PinnableWideColumns* columns, std::string* timestamps,
                      Status* statuses, bool sorted_input);

  void MultiGetCommon(const ReadOptions& options, const size_t num_keys,
                      ColumnFamilyHandle** column_families, const Slice* keys,
                      PinnableSlice* values, PinnableWideColumns* columns,
                      std::string* timestamps, Status* statuses,
                      bool sorted_input);

  // A structure to hold the information required to process MultiGet of keys
  // belonging to one column family. For a multi column family MultiGet, there
  // will be a container of these objects.
  struct MultiGetColumnFamilyData {
    ColumnFamilyHandle* cf;
    ColumnFamilyData* cfd;

    // For the batched MultiGet which relies on sorted keys, start specifies
    // the index of first key belonging to this column family in the sorted
    // list.
    size_t start;

    // For the batched MultiGet case, num_keys specifies the number of keys
    // belonging to this column family in the sorted list
    size_t num_keys;

    // SuperVersion for the column family obtained in a manner that ensures a
    // consistent view across all column families in the DB
    SuperVersion* super_version;
    MultiGetColumnFamilyData(ColumnFamilyHandle* column_family,
                             SuperVersion* sv)
        : cf(column_family),
          cfd(static_cast<ColumnFamilyHandleImpl*>(cf)->cfd()),
          start(0),
          num_keys(0),
          super_version(sv) {}

    MultiGetColumnFamilyData(ColumnFamilyHandle* column_family, size_t first,
                             size_t count, SuperVersion* sv)
        : cf(column_family),
          cfd(static_cast<ColumnFamilyHandleImpl*>(cf)->cfd()),
          start(first),
          num_keys(count),
          super_version(sv) {}

    MultiGetColumnFamilyData() = default;
  };

  // A common function to obtain a consistent snapshot, which can be implicit
  // if the user doesn't specify a snapshot in read_options, across
  // multiple column families for MultiGet. It will attempt to get an implicit
  // snapshot without acquiring the db_mutes, but will give up after a few
  // tries and acquire the mutex if a memtable flush happens. The template
  // allows both the batched and non-batched MultiGet to call this with
  // either an std::unordered_map or autovector of column families.
  //
  // If callback is non-null, the callback is refreshed with the snapshot
  // sequence number
  //
  // A return value of true indicates that the SuperVersions were obtained
  // from the ColumnFamilyData, whereas false indicates they are thread
  // local
  template <class T>
  bool MultiCFSnapshot(
      const ReadOptions& read_options, ReadCallback* callback,
      std::function<MultiGetColumnFamilyData*(typename T::iterator&)>&
          iter_deref_func,
      T* cf_list, SequenceNumber* snapshot);

  // The actual implementation of the batching MultiGet. The caller is expected
  // to have acquired the SuperVersion and pass in a snapshot sequence number
  // in order to construct the LookupKeys. The start_key and num_keys specify
  // the range of keys in the sorted_keys vector for a single column family.
  Status MultiGetImpl(
      const ReadOptions& read_options, size_t start_key, size_t num_keys,
      autovector<KeyContext*, MultiGetContext::MAX_BATCH_SIZE>* sorted_keys,
      SuperVersion* sv, SequenceNumber snap_seqnum, ReadCallback* callback);

  Status DisableFileDeletionsWithLock();

  Status IncreaseFullHistoryTsLowImpl(ColumnFamilyData* cfd,
                                      std::string ts_low);

  bool ShouldReferenceSuperVersion(const MergeContext& merge_context);

  // Lock over the persistent DB state.  Non-nullptr iff successfully acquired.
  FileLock* db_lock_;

  // In addition to mutex_, log_write_mutex_ protected writes to stats_history_
  InstrumentedMutex stats_history_mutex_;
  // In addition to mutex_, log_write_mutex_ protected writes to logs_ and
  // logfile_number_. With two_write_queues it also protects alive_log_files_,
  // and log_empty_. Refer to the definition of each variable below for more
  // details.
  // Note: to avoid dealock, if needed to acquire both log_write_mutex_ and
  // mutex_, the order should be first mutex_ and then log_write_mutex_.
  InstrumentedMutex log_write_mutex_;

  // If zero, manual compactions are allowed to proceed. If non-zero, manual
  // compactions may still be running, but will quickly fail with
  // `Status::Incomplete`. The value indicates how many threads have paused
  // manual compactions. It is accessed in read mode outside the DB mutex in
  // compaction code paths.
  std::atomic<int> manual_compaction_paused_;

  // This condition variable is signaled on these conditions:
  // * whenever bg_compaction_scheduled_ goes down to 0
  // * if AnyManualCompaction, whenever a compaction finishes, even if it hasn't
  // made any progress
  // * whenever a compaction made any progress
  // * whenever bg_flush_scheduled_ or bg_purge_scheduled_ value decreases
  // (i.e. whenever a flush is done, even if it didn't make any progress)
  // * whenever there is an error in background purge, flush or compaction
  // * whenever num_running_ingest_file_ goes to 0.
  // * whenever pending_purge_obsolete_files_ goes to 0.
  // * whenever disable_delete_obsolete_files_ goes to 0.
  // * whenever SetOptions successfully updates options.
  // * whenever a column family is dropped.
  InstrumentedCondVar bg_cv_;
  // Writes are protected by locking both mutex_ and log_write_mutex_, and reads
  // must be under either mutex_ or log_write_mutex_. Since after ::Open,
  // logfile_number_ is currently updated only in write_thread_, it can be read
  // from the same write_thread_ without any locks.
  uint64_t logfile_number_;
  // Log files that we can recycle. Must be protected by db mutex_.
  std::deque<uint64_t> log_recycle_files_;
  // Protected by log_write_mutex_.
  bool log_dir_synced_;
  // Without two_write_queues, read and writes to log_empty_ are protected by
  // mutex_. Since it is currently updated/read only in write_thread_, it can be
  // accessed from the same write_thread_ without any locks. With
  // two_write_queues writes, where it can be updated in different threads,
  // read and writes are protected by log_write_mutex_ instead. This is to avoid
  // expensive mutex_ lock during WAL write, which update log_empty_.
  bool log_empty_;

  ColumnFamilyHandleImpl* persist_stats_cf_handle_;

  bool persistent_stats_cfd_exists_ = true;

  // alive_log_files_ is protected by mutex_ and log_write_mutex_ with details
  // as follows:
  // 1. read by FindObsoleteFiles() which can be called in either application
  //    thread or RocksDB bg threads, both mutex_ and log_write_mutex_ are
  //    held.
  // 2. pop_front() by FindObsoleteFiles(), both mutex_ and log_write_mutex_
  //    are held.
  // 3. push_back() by DBImpl::Open() and DBImpl::RestoreAliveLogFiles()
  //    (actually called by Open()), only mutex_ is held because at this point,
  //    the DB::Open() call has not returned success to application, and the
  //    only other thread(s) that can conflict are bg threads calling
  //    FindObsoleteFiles() which ensure that both mutex_ and log_write_mutex_
  //    are held when accessing alive_log_files_.
  // 4. read by DBImpl::Open() is protected by mutex_.
  // 5. push_back() by SwitchMemtable(). Both mutex_ and log_write_mutex_ are
  //    held. This is done by the write group leader. Note that in the case of
  //    two-write-queues, another WAL-only write thread can be writing to the
  //    WAL concurrently. See 9.
  // 6. read by SwitchWAL() with both mutex_ and log_write_mutex_ held. This is
  //    done by write group leader.
  // 7. read by ConcurrentWriteToWAL() by the write group leader in the case of
  //    two-write-queues. Only log_write_mutex_ is held to protect concurrent
  //    pop_front() by FindObsoleteFiles().
  // 8. read by PreprocessWrite() by the write group leader. log_write_mutex_
  //    is held to protect the data structure from concurrent pop_front() by
  //    FindObsoleteFiles().
  // 9. read by ConcurrentWriteToWAL() by a WAL-only write thread in the case
  //    of two-write-queues. Only log_write_mutex_ is held. This suffices to
  //    protect the data structure from concurrent push_back() by current
  //    write group leader as well as pop_front() by FindObsoleteFiles().
  std::deque<LogFileNumberSize> alive_log_files_;

  // Log files that aren't fully synced, and the current log file.
  // Synchronization:
  // 1. read by FindObsoleteFiles() which can be called either in application
  //    thread or RocksDB bg threads. log_write_mutex_ is always held, while
  //    some reads are performed without mutex_.
  // 2. pop_front() by FindObsoleteFiles() with only log_write_mutex_ held.
  // 3. read by DBImpl::Open() with both mutex_ and log_write_mutex_.
  // 4. emplace_back() by DBImpl::Open() with both mutex_ and log_write_mutex.
  //    Note that at this point, DB::Open() has not returned success to
  //    application, thus the only other thread(s) that can conflict are bg
  //    threads calling FindObsoleteFiles(). See 1.
  // 5. iteration and clear() from CloseHelper() always hold log_write_mutex
  //    and mutex_.
  // 6. back() called by APIs FlushWAL() and LockWAL() are protected by only
  //    log_write_mutex_. These two can be called by application threads after
  //    DB::Open() returns success to applications.
  // 7. read by SyncWAL(), another API, protected by only log_write_mutex_.
  // 8. read by MarkLogsNotSynced() and MarkLogsSynced() are protected by
  //    log_write_mutex_.
  // 9. erase() by MarkLogsSynced() protected by log_write_mutex_.
  // 10. read by SyncClosedLogs() protected by only log_write_mutex_. This can
  //     happen in bg flush threads after DB::Open() returns success to
  //     applications.
  // 11. reads, e.g. front(), iteration, and back() called by PreprocessWrite()
  //     holds only the log_write_mutex_. This is done by the write group
  //     leader. A bg thread calling FindObsoleteFiles() or MarkLogsSynced()
  //     can happen concurrently. This is fine because log_write_mutex_ is used
  //     by all parties. See 2, 5, 9.
  // 12. reads, empty(), back() called by SwitchMemtable() hold both mutex_ and
  //     log_write_mutex_. This happens in the write group leader.
  // 13. emplace_back() by SwitchMemtable() hold both mutex_ and
  //     log_write_mutex_. This happens in the write group leader. Can conflict
  //     with bg threads calling FindObsoleteFiles(), MarkLogsSynced(),
  //     SyncClosedLogs(), etc. as well as application threads calling
  //     FlushWAL(), SyncWAL(), LockWAL(). This is fine because all parties
  //     require at least log_write_mutex_.
  // 14. iteration called in WriteToWAL(write_group) protected by
  //     log_write_mutex_. This is done by write group leader when
  //     two-write-queues is disabled and write needs to sync logs.
  // 15. back() called in ConcurrentWriteToWAL() protected by log_write_mutex_.
  //     This can be done by the write group leader if two-write-queues is
  //     enabled. It can also be done by another WAL-only write thread.
  //
  // Other observations:
  //  - back() and items with getting_synced=true are not popped,
  //  - The same thread that sets getting_synced=true will reset it.
  //  - it follows that the object referred by back() can be safely read from
  //  the write_thread_ without using mutex. Note that calling back() without
  //  mutex may be unsafe because different implementations of deque::back() may
  //  access other member variables of deque, causing undefined behaviors.
  //  Generally, do not access stl containers without proper synchronization.
  //  - it follows that the items with getting_synced=true can be safely read
  //  from the same thread that has set getting_synced=true
  std::deque<LogWriterNumber> logs_;

  // Signaled when getting_synced becomes false for some of the logs_.
  InstrumentedCondVar log_sync_cv_;
  // This is the app-level state that is written to the WAL but will be used
  // only during recovery. Using this feature enables not writing the state to
  // memtable on normal writes and hence improving the throughput. Each new
  // write of the state will replace the previous state entirely even if the
  // keys in the two consecutive states do not overlap.
  // It is protected by log_write_mutex_ when two_write_queues_ is enabled.
  // Otherwise only the heaad of write_thread_ can access it.
  WriteBatch cached_recoverable_state_;
  std::atomic<bool> cached_recoverable_state_empty_ = {true};
  std::atomic<uint64_t> total_log_size_;

  // If this is non-empty, we need to delete these log files in background
  // threads. Protected by log_write_mutex_.
  autovector<log::Writer*> logs_to_free_;

  bool is_snapshot_supported_;

  std::map<uint64_t, std::map<std::string, uint64_t>> stats_history_;

  std::map<std::string, uint64_t> stats_slice_;

  bool stats_slice_initialized_ = false;

  Directories directories_;

  WriteBufferManager* write_buffer_manager_;

  WriteThread write_thread_;
  WriteBatch tmp_batch_;
  // The write thread when the writers have no memtable write. This will be used
  // in 2PC to batch the prepares separately from the serial commit.
  WriteThread nonmem_write_thread_;

  std::shared_ptr<WriteController> write_controller_;

  // Size of the last batch group. In slowdown mode, next write needs to
  // sleep if it uses up the quota.
  // Note: This is to protect memtable and compaction. If the batch only writes
  // to the WAL its size need not to be included in this.
  uint64_t last_batch_group_size_;

  FlushScheduler flush_scheduler_;

  TrimHistoryScheduler trim_history_scheduler_;

  SnapshotList snapshots_;

  TimestampedSnapshotList timestamped_snapshots_;

  // For each background job, pending_outputs_ keeps the current file number at
  // the time that background job started.
  // FindObsoleteFiles()/PurgeObsoleteFiles() never deletes any file that has
  // number bigger than any of the file number in pending_outputs_. Since file
  // numbers grow monotonically, this also means that pending_outputs_ is always
  // sorted. After a background job is done executing, its file number is
  // deleted from pending_outputs_, which allows PurgeObsoleteFiles() to clean
  // it up.
  // State is protected with db mutex.
  std::list<uint64_t> pending_outputs_;

  // flush_queue_ and compaction_queue_ hold column families that we need to
  // flush and compact, respectively.
  // A column family is inserted into flush_queue_ when it satisfies condition
  // cfd->imm()->IsFlushPending()
  // A column family is inserted into compaction_queue_ when it satisfied
  // condition cfd->NeedsCompaction()
  // Column families in this list are all Ref()-erenced
  // TODO(icanadi) Provide some kind of ReferencedColumnFamily class that will
  // do RAII on ColumnFamilyData
  // Column families are in this queue when they need to be flushed or
  // compacted. Consumers of these queues are flush and compaction threads. When
  // column family is put on this queue, we increase unscheduled_flushes_ and
  // unscheduled_compactions_. When these variables are bigger than zero, that
  // means we need to schedule background threads for flush and compaction.
  // Once the background threads are scheduled, we decrease unscheduled_flushes_
  // and unscheduled_compactions_. That way we keep track of number of
  // compaction and flush threads we need to schedule. This scheduling is done
  // in MaybeScheduleFlushOrCompaction()
  // invariant(column family present in flush_queue_ <==>
  // ColumnFamilyData::pending_flush_ == true)
  std::deque<FlushRequest> flush_queue_;
  // invariant(column family present in compaction_queue_ <==>
  // ColumnFamilyData::pending_compaction_ == true)
  std::deque<ColumnFamilyData*> compaction_queue_;

  // A map to store file numbers and filenames of the files to be purged
  std::unordered_map<uint64_t, PurgeFileInfo> purge_files_;

  // A vector to store the file numbers that have been assigned to certain
  // JobContext. Current implementation tracks table and blob files only.
  std::unordered_set<uint64_t> files_grabbed_for_purge_;

  // A queue to store log writers to close. Protected by db mutex_.
  std::deque<log::Writer*> logs_to_free_queue_;

  std::deque<SuperVersion*> superversions_to_free_queue_;

  int unscheduled_flushes_;

  int unscheduled_compactions_;

  // count how many background compactions are running or have been scheduled in
  // the BOTTOM pool
  int bg_bottom_compaction_scheduled_;

  // count how many background compactions are running or have been scheduled
  int bg_compaction_scheduled_;

  // stores the number of compactions are currently running
  int num_running_compactions_;

  // number of background memtable flush jobs, submitted to the HIGH pool
  int bg_flush_scheduled_;

  // stores the number of flushes are currently running
  int num_running_flushes_;

  // number of background obsolete file purge jobs, submitted to the HIGH pool
  int bg_purge_scheduled_;

  std::deque<ManualCompactionState*> manual_compaction_dequeue_;

  // shall we disable deletion of obsolete files
  // if 0 the deletion is enabled.
  // if non-zero, files will not be getting deleted
  // This enables two different threads to call
  // EnableFileDeletions() and DisableFileDeletions()
  // without any synchronization
  int disable_delete_obsolete_files_;

  // Number of times FindObsoleteFiles has found deletable files and the
  // corresponding call to PurgeObsoleteFiles has not yet finished.
  int pending_purge_obsolete_files_;

  // last time when DeleteObsoleteFiles with full scan was executed. Originally
  // initialized with startup time.
  uint64_t delete_obsolete_files_last_run_;

  // last time stats were dumped to LOG
  std::atomic<uint64_t> last_stats_dump_time_microsec_;

  // The thread that wants to switch memtable, can wait on this cv until the
  // pending writes to memtable finishes.
  std::condition_variable switch_cv_;
  // The mutex used by switch_cv_. mutex_ should be acquired beforehand.
  std::mutex switch_mutex_;
  // Number of threads intending to write to memtable
  std::atomic<size_t> pending_memtable_writes_ = {};

  // A flag indicating whether the current rocksdb database has any
  // data that is not yet persisted into either WAL or SST file.
  // Used when disableWAL is true.
  std::atomic<bool> has_unpersisted_data_;

  // if an attempt was made to flush all column families that
  // the oldest log depends on but uncommitted data in the oldest
  // log prevents the log from being released.
  // We must attempt to free the dependent memtables again
  // at a later time after the transaction in the oldest
  // log is fully commited.
  bool unable_to_release_oldest_log_;

  // Number of running IngestExternalFile() or CreateColumnFamilyWithImport()
  // calls.
  // REQUIRES: mutex held
  int num_running_ingest_file_;

  WalManager wal_manager_;

  // A value of > 0 temporarily disables scheduling of background work
  int bg_work_paused_;

  // A value of > 0 temporarily disables scheduling of background compaction
  int bg_compaction_paused_;

  // Guard against multiple concurrent refitting
  bool refitting_level_;

  // Indicate DB was opened successfully
  bool opened_successfully_;

  // The min threshold to triggere bottommost compaction for removing
  // garbages, among all column families.
  SequenceNumber bottommost_files_mark_threshold_ = kMaxSequenceNumber;

  LogsWithPrepTracker logs_with_prep_tracker_;

  // Callback for compaction to check if a key is visible to a snapshot.
  // REQUIRES: mutex held
  std::unique_ptr<SnapshotChecker> snapshot_checker_;

  // Callback for when the cached_recoverable_state_ is written to memtable
  // Only to be set during initialization
  std::unique_ptr<PreReleaseCallback> recoverable_state_pre_release_callback_;

  // Scheduler to run DumpStats(), PersistStats(), and FlushInfoLog().
  // Currently, internally it has a global timer instance for running the tasks.
  PeriodicTaskScheduler periodic_task_scheduler_;

  // It contains the implementations for each periodic task.
  std::map<PeriodicTaskType, const PeriodicTaskFunc> periodic_task_functions_;

  // When set, we use a separate queue for writes that don't write to memtable.
  // In 2PC these are the writes at Prepare phase.
  const bool two_write_queues_;
  const bool manual_wal_flush_;

  // LastSequence also indicates last published sequence visibile to the
  // readers. Otherwise LastPublishedSequence should be used.
  const bool last_seq_same_as_publish_seq_;
  // It indicates that a customized gc algorithm must be used for
  // flush/compaction and if it is not provided vis SnapshotChecker, we should
  // disable gc to be safe.
  const bool use_custom_gc_;
  // Flag to indicate that the DB instance shutdown has been initiated. This
  // different from shutting_down_ atomic in that it is set at the beginning
  // of shutdown sequence, specifically in order to prevent any background
  // error recovery from going on in parallel. The latter, shutting_down_,
  // is set a little later during the shutdown after scheduling memtable
  // flushes
  std::atomic<bool> shutdown_initiated_;
  // Flag to indicate whether sst_file_manager object was allocated in
  // DB::Open() or passed to us
  bool own_sfm_;

  // Flag to check whether Close() has been called on this DB
  bool closed_;
  // save the closing status, for re-calling the close()
  Status closing_status_;
  // mutex for DB::Close()
  InstrumentedMutex closing_mutex_;

  // Conditional variable to coordinate installation of atomic flush results.
  // With atomic flush, each bg thread installs the result of flushing multiple
  // column families, and different threads can flush different column
  // families. It's difficult to rely on one thread to perform batch
  // installation for all threads. This is different from the non-atomic flush
  // case.
  // atomic_flush_install_cv_ makes sure that threads install atomic flush
  // results sequentially. Flush results of memtables with lower IDs get
  // installed to MANIFEST first.
  InstrumentedCondVar atomic_flush_install_cv_;

  bool wal_in_db_path_;
  std::atomic<uint64_t> max_total_wal_size_;

  BlobFileCompletionCallback blob_callback_;

  // Pointer to Speedb write flow
  std::unique_ptr<SpdbWriteImpl> spdb_write_;

  // Pointer to WriteBufferManager stalling interface.
  std::unique_ptr<StallInterface> wbm_stall_;

  // seqno_time_mapping_ stores the sequence number to time mapping, it's not
  // thread safe, both read and write need db mutex hold.
  SeqnoToTimeMapping seqno_time_mapping_;

  bool is_registered_for_flush_initiation_rqsts_ = false;
<<<<<<< HEAD
=======

  // Stop write token that is acquired when first LockWAL() is called.
  // Destroyed when last UnlockWAL() is called. Controlled by DB mutex.
  // See lock_wal_count_
  std::unique_ptr<WriteControllerToken> lock_wal_write_token_;

  // The number of LockWAL called without matching UnlockWAL call.
  // See also lock_wal_write_token_
  uint32_t lock_wal_count_;
>>>>>>> 335c4242
};

class GetWithTimestampReadCallback : public ReadCallback {
 public:
  explicit GetWithTimestampReadCallback(SequenceNumber seq)
      : ReadCallback(seq) {}
  bool IsVisibleFullCheck(SequenceNumber seq) override {
    return seq <= max_visible_seq_;
  }
};

extern Options SanitizeOptions(const std::string& db, const Options& src,
                               bool read_only = false,
                               Status* logger_creation_s = nullptr);

extern DBOptions SanitizeOptions(const std::string& db, const DBOptions& src,
                                 bool read_only = false,
                                 Status* logger_creation_s = nullptr);

extern CompressionType GetCompressionFlush(
    const ImmutableCFOptions& ioptions,
    const MutableCFOptions& mutable_cf_options);

// Return the earliest log file to keep after the memtable flush is
// finalized.
// `cfd_to_flush` is the column family whose memtable (specified in
// `memtables_to_flush`) will be flushed and thus will not depend on any WAL
// file.
// The function is only applicable to 2pc mode.
extern uint64_t PrecomputeMinLogNumberToKeep2PC(
    VersionSet* vset, const ColumnFamilyData& cfd_to_flush,
    const autovector<VersionEdit*>& edit_list,
    const autovector<MemTable*>& memtables_to_flush,
    LogsWithPrepTracker* prep_tracker);
// For atomic flush.
extern uint64_t PrecomputeMinLogNumberToKeep2PC(
    VersionSet* vset, const autovector<ColumnFamilyData*>& cfds_to_flush,
    const autovector<autovector<VersionEdit*>>& edit_lists,
    const autovector<const autovector<MemTable*>*>& memtables_to_flush,
    LogsWithPrepTracker* prep_tracker);

// In non-2PC mode, WALs with log number < the returned number can be
// deleted after the cfd_to_flush column family is flushed successfully.
extern uint64_t PrecomputeMinLogNumberToKeepNon2PC(
    VersionSet* vset, const ColumnFamilyData& cfd_to_flush,
    const autovector<VersionEdit*>& edit_list);
// For atomic flush.
extern uint64_t PrecomputeMinLogNumberToKeepNon2PC(
    VersionSet* vset, const autovector<ColumnFamilyData*>& cfds_to_flush,
    const autovector<autovector<VersionEdit*>>& edit_lists);

// `cfd_to_flush` is the column family whose memtable will be flushed and thus
// will not depend on any WAL file. nullptr means no memtable is being flushed.
// The function is only applicable to 2pc mode.
extern uint64_t FindMinPrepLogReferencedByMemTable(
    VersionSet* vset, const autovector<MemTable*>& memtables_to_flush);
// For atomic flush.
extern uint64_t FindMinPrepLogReferencedByMemTable(
    VersionSet* vset,
    const autovector<const autovector<MemTable*>*>& memtables_to_flush);

inline Status DBImpl::FailIfCfHasTs(
    const ColumnFamilyHandle* column_family) const {
  column_family = column_family ? column_family : DefaultColumnFamily();
  assert(column_family);
  const Comparator* const ucmp = column_family->GetComparator();
  assert(ucmp);
  if (ucmp->timestamp_size() > 0) {
    std::ostringstream oss;
    oss << "cannot call this method on column family "
        << column_family->GetName() << " that enables timestamp";
    return Status::InvalidArgument(oss.str());
  }
  return Status::OK();
}

inline Status DBImpl::FailIfTsMismatchCf(ColumnFamilyHandle* column_family,
                                         const Slice& ts,
                                         bool ts_for_read) const {
  if (!column_family) {
    return Status::InvalidArgument("column family handle cannot be null");
  }
  assert(column_family);
  const Comparator* const ucmp = column_family->GetComparator();
  assert(ucmp);
  if (0 == ucmp->timestamp_size()) {
    std::stringstream oss;
    oss << "cannot call this method on column family "
        << column_family->GetName() << " that does not enable timestamp";
    return Status::InvalidArgument(oss.str());
  }
  const size_t ts_sz = ts.size();
  if (ts_sz != ucmp->timestamp_size()) {
    std::stringstream oss;
    oss << "Timestamp sizes mismatch: expect " << ucmp->timestamp_size() << ", "
        << ts_sz << " given";
    return Status::InvalidArgument(oss.str());
  }
  if (ts_for_read) {
    auto cfh = static_cast_with_check<ColumnFamilyHandleImpl>(column_family);
    auto cfd = cfh->cfd();
    std::string current_ts_low = cfd->GetFullHistoryTsLow();
    if (!current_ts_low.empty() &&
        ucmp->CompareTimestamp(ts, current_ts_low) < 0) {
      std::stringstream oss;
      oss << "Read timestamp: " << ts.ToString(true)
          << " is smaller than full_history_ts_low: "
          << Slice(current_ts_low).ToString(true) << std::endl;
      return Status::InvalidArgument(oss.str());
    }
  }
  return Status::OK();
}

}  // namespace ROCKSDB_NAMESPACE<|MERGE_RESOLUTION|>--- conflicted
+++ resolved
@@ -905,24 +905,17 @@
     return num_running_compactions_;
   }
 
-<<<<<<< HEAD
-  const std::shared_ptr<WriteController>& write_controller() const {
-=======
   std::shared_ptr<WriteController> write_controller() const {
->>>>>>> 335c4242
     return write_controller_;
   }
 
   WriteController* write_controller_ptr() { return write_controller_.get(); }
-<<<<<<< HEAD
-=======
 
   const WriteController* write_controller_ptr() const {
     return write_controller_.get();
   }
 
   WriteBufferManager* write_buffer_manager() { return write_buffer_manager_; }
->>>>>>> 335c4242
 
   // hollow transactions shell used for recovery.
   // these will then be passed to TransactionDB so that
@@ -1184,13 +1177,6 @@
 
   Cache* TEST_table_cache() { return table_cache_.get(); }
 
-<<<<<<< HEAD
-  const std::shared_ptr<WriteController>& TEST_write_controler() {
-    return write_controller_;
-  }
-
-=======
->>>>>>> 335c4242
   uint64_t TEST_FindMinLogContainingOutstandingPrep();
   uint64_t TEST_FindMinPrepLogReferencedByMemTable();
   size_t TEST_PreparedSectionCompletedSize();
@@ -1229,15 +1215,8 @@
   // record current sequence number to time mapping
   void RecordSeqnoToTimeMapping();
 
-<<<<<<< HEAD
-#ifndef ROCKSDB_LITE
   // Checks if the options should be updated
   void RefreshOptions();
-#endif  // ROCKSDB_LITE
-=======
-  // Checks if the options should be updated
-  void RefreshOptions();
->>>>>>> 335c4242
 
   // Interface to block and signal the DB in case of stalling writes by
   // WriteBufferManager. Each DBImpl object contains ptr to WBMStallInterface.
@@ -1851,19 +1830,11 @@
                                 ColumnFamilyHandle** handle);
 
   Status DropColumnFamilyImpl(ColumnFamilyHandle* column_family);
-<<<<<<< HEAD
-#ifndef ROCKSDB_LITE
+
   Status SetCFOptionsImpl(
       ColumnFamilyData* cfd,
       const std::unordered_map<std::string, std::string>& options_map);
-#endif  // ROCKSDB_LITE
-=======
-
-  Status SetCFOptionsImpl(
-      ColumnFamilyData* cfd,
-      const std::unordered_map<std::string, std::string>& options_map);
-
->>>>>>> 335c4242
+
   // Delete any unneeded files and stale in-memory entries.
   void DeleteObsoleteFiles();
   // Delete obsolete files and log status and information of file deletion
@@ -2776,8 +2747,6 @@
   SeqnoToTimeMapping seqno_time_mapping_;
 
   bool is_registered_for_flush_initiation_rqsts_ = false;
-<<<<<<< HEAD
-=======
 
   // Stop write token that is acquired when first LockWAL() is called.
   // Destroyed when last UnlockWAL() is called. Controlled by DB mutex.
@@ -2787,7 +2756,6 @@
   // The number of LockWAL called without matching UnlockWAL call.
   // See also lock_wal_write_token_
   uint32_t lock_wal_count_;
->>>>>>> 335c4242
 };
 
 class GetWithTimestampReadCallback : public ReadCallback {
