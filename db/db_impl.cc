--- conflicted
+++ resolved
@@ -2695,12 +2695,12 @@
 
 namespace {
 struct IterState {
-  IterState(DBImpl* db, port::Mutex* mu, DBImpl::SuperVersion* super_version)
-    : db(db), mu(mu), super_version(super_version) {}
+  IterState(DBImpl* db, port::Mutex* mu, SuperVersion* super_version)
+      : db(db), mu(mu), super_version(super_version) {}
 
   DBImpl* db;
   port::Mutex* mu;
-  DBImpl::SuperVersion* super_version;
+  SuperVersion* super_version;
 };
 
 static void CleanupIteratorState(void* arg1, void* arg2) {
@@ -2727,16 +2727,7 @@
                                       SequenceNumber* latest_snapshot) {
   mutex_.Lock();
   *latest_snapshot = versions_->LastSequence();
-<<<<<<< HEAD
-  mutable_mem = default_cfd_->mem();
-  mutable_mem->Ref();
-  immutable_mems = default_cfd_->imm()->current();
-  immutable_mems->Ref();
-  version = default_cfd_->current();
-  version->Ref();
-=======
-  SuperVersion* super_version = super_version_->Ref();
->>>>>>> 5b3b6549
+  SuperVersion* super_version = default_cfd_->GetSuperVersion()->Ref();
   mutex_.Unlock();
 
   std::vector<Iterator*> iterator_list;
@@ -2745,22 +2736,13 @@
   // Collect all needed child iterators for immutable memtables
   super_version->imm->AddIterators(options, &iterator_list);
   // Collect iterators for files in L0 - Ln
-<<<<<<< HEAD
-  version->AddIterators(options, storage_options_, &iterator_list);
+  super_version->current->AddIterators(options, storage_options_,
+                                       &iterator_list);
   Iterator* internal_iter =
       NewMergingIterator(&default_cfd_->internal_comparator(),
                          &iterator_list[0], iterator_list.size());
-  cleanup->version = version;
-  cleanup->mu = &mutex_;
-  cleanup->db = this;
-=======
-  super_version->current->AddIterators(options, storage_options_,
-                                       &iterator_list);
-  Iterator* internal_iter = NewMergingIterator(
-      &internal_comparator_, &iterator_list[0], iterator_list.size());
 
   IterState* cleanup = new IterState(this, &mutex_, super_version);
->>>>>>> 5b3b6549
   internal_iter->RegisterCleanup(CleanupIteratorState, cleanup, nullptr);
 
   return internal_iter;
@@ -2776,16 +2758,7 @@
     uint64_t* superversion_number) {
 
   mutex_.Lock();
-<<<<<<< HEAD
-  mutable_mem = default_cfd_->mem();
-  mutable_mem->Ref();
-  immutable_mems = default_cfd_->imm()->current();
-  immutable_mems->Ref();
-  version = default_cfd_->current();
-  version->Ref();
-=======
-  SuperVersion* super_version = super_version_->Ref();
->>>>>>> 5b3b6549
+  SuperVersion* super_version = default_cfd_->GetSuperVersion()->Ref();
   if (superversion_number != nullptr) {
     *superversion_number = CurrentVersionNumber();
   }
@@ -2797,24 +2770,10 @@
                                mutable_iter, kMaxSequenceNumber);
 
   std::vector<Iterator*> list;
-<<<<<<< HEAD
-  immutable_mems->AddIterators(options, &list);
-  immutable_cleanup->imm = immutable_mems;
-  version->AddIterators(options, storage_options_, &list);
-  immutable_cleanup->version = version;
-  immutable_cleanup->db = this;
-  immutable_cleanup->mu = &mutex_;
-
-  immutable_iter = NewMergingIterator(&default_cfd_->internal_comparator(),
-                                      &list[0], list.size());
-  immutable_iter->RegisterCleanup(CleanupIteratorState, immutable_cleanup,
-                                  nullptr);
-=======
   super_version->imm->AddIterators(options, &list);
   super_version->current->AddIterators(options, storage_options_, &list);
-  Iterator* immutable_iter =
-    NewMergingIterator(&internal_comparator_, &list[0], list.size());
->>>>>>> 5b3b6549
+  Iterator* immutable_iter = NewMergingIterator(
+      &default_cfd_->internal_comparator(), &list[0], list.size());
 
   // create a DBIter that only uses memtable content; see NewIterator()
   immutable_iter = NewDBIterator(&dbname_, env_, options_, user_comparator(),
@@ -2958,20 +2917,7 @@
     snapshot = versions_->LastSequence();
   }
 
-<<<<<<< HEAD
-  // TODO only works for default column family
-  MemTable* mem = default_cfd_->mem();
-  MemTableListVersion* imm = default_cfd_->imm()->current();
-  Version* current = default_cfd_->current();
-  mem->Ref();
-  imm->Ref();
-  current->Ref();
-
-  // Unlock while reading from files and memtables
-
-=======
-  SuperVersion* get_version = super_version_->Ref();
->>>>>>> 5b3b6549
+  SuperVersion* get_version = default_cfd_->GetSuperVersion()->Ref();
   mutex_.Unlock();
 
   bool have_stat_update = false;
