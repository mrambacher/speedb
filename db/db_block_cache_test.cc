--- conflicted
+++ resolved
@@ -1156,11 +1156,8 @@
       // For CacheEntryStatsCollector
       expected[static_cast<size_t>(CacheEntryRole::kMisc)] = 1;
       EXPECT_EQ(expected, GetCacheEntryRoleCountsBg());
-<<<<<<< HEAD
-=======
       CALL_WRAPPER(ValidateCacheStats(cache, expected));
 
->>>>>>> 4892a773
       std::array<size_t, kNumCacheEntryRoles> prev_expected = expected;
 
       // First access only filters
