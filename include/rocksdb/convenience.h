// Copyright (C) 2022 Speedb Ltd. All rights reserved.
//
// Licensed under the Apache License, Version 2.0 (the "License");
// you may not use this file except in compliance with the License.
// You may obtain a copy of the License at
//
//   http://www.apache.org/licenses/LICENSE-2.0
//
// Unless required by applicable law or agreed to in writing, software
// distributed under the License is distributed on an "AS IS" BASIS,
// WITHOUT WARRANTIES OR CONDITIONS OF ANY KIND, either express or implied.
// See the License for the specific language governing permissions and
// limitations under the License.
//
// Copyright (c) 2011-present, Facebook, Inc.  All rights reserved.
//  This source code is licensed under both the GPLv2 (found in the
//  COPYING file in the root directory) and Apache 2.0 License
//  (found in the LICENSE.Apache file in the root directory).

#pragma once

#include <string>
#include <unordered_map>
#include <vector>

#include "rocksdb/compression_type.h"
#include "rocksdb/db.h"
#include "rocksdb/status.h"
#include "rocksdb/table.h"

namespace ROCKSDB_NAMESPACE {
class Env;
class Logger;
class ObjectRegistry;
class OptionsFormatter;
class OptionProperties;

struct ColumnFamilyOptions;
struct DBOptions;
struct Options;

// ConfigOptions containing the parameters/controls for
// comparing objects and converting to/from strings.
// These settings control how the methods
// treat errors (e.g. ignore_unknown_objects), the format
// of the serialization (e.g. delimiter), and how to compare
// options (sanity_level).
struct ConfigOptions {
  // Constructs a new ConfigOptions with a new object registry.
  // This method should only be used when a DBOptions is not available,
  // else registry settings may be lost
  ConfigOptions();

  // Constructs a new ConfigOptions using the settings from
  // the input DBOptions.  Currently constructs a new object registry.
  explicit ConfigOptions(const DBOptions&);

  // This enum defines the RocksDB options sanity level.
  enum SanityLevel : unsigned char {
    kSanityLevelNone = 0x01,  // Performs no sanity check at all.
    // Performs minimum check to ensure the RocksDB instance can be
    // opened without corrupting / mis-interpreting the data.
    kSanityLevelLooselyCompatible = 0x02,
    // Perform exact match sanity check.
    kSanityLevelExactMatch = 0xFF,
  };

  enum Depth {
    kDepthDefault,  // Traverse nested options that are not flagged as "shallow"
    kDepthShallow,  // Do not traverse into any nested options
    kDepthDetailed,  // Traverse nested options, overriding the options shallow
                     // setting
  };

  // When true, any unused options will be ignored and OK will be returned
  bool ignore_unknown_options = false;

  // When true, any unsupported options will be ignored and OK will be returned
  bool ignore_unsupported_options = true;

  // If the strings are escaped (old-style?)
  bool input_strings_escaped = true;

  // Whether or not to invoke PrepareOptions after configure is called.
  bool invoke_prepare_options = true;

  // Options can be marked as Mutable (OptionTypeInfo::IsMutable()) or not.
  // When "mutable_options_only=false", all options are evaluated.
  // When "mutable_options_only="true", any option not marked as Mutable is
  // either ignored (in the case of string/equals methods) or results in an
  // error (in the case of Configure).
  bool mutable_options_only = false;

  // The separator between options when converting to a string
  // This option is now deprecated and replaced by the formatter field
  std::string delimiter = ";";

  // Controls how to traverse options during print/match stages
  Depth depth = Depth::kDepthDefault;

  // Controls how options are serialized
  // Controls how pedantic the comparison must be for equivalency
  SanityLevel sanity_level = SanityLevel::kSanityLevelExactMatch;
  // `file_readahead_size` is used for readahead for the option file.
  size_t file_readahead_size = 512 * 1024;

  // The environment to use for this option
  Env* env = Env::Default();

  // The object registry to use for this options
  std::shared_ptr<ObjectRegistry> registry;

<<<<<<< HEAD
  // Helper class for printing and parsing options to/from strings.
  std::shared_ptr<OptionsFormatter> formatter;
=======
  // If set, only changes from this reference version will be serialized.
  Configurable* compare_to = nullptr;
>>>>>>> 34e1a7a2

  bool IsShallow() const { return depth == Depth::kDepthShallow; }
  bool IsDetailed() const { return depth == Depth::kDepthDetailed; }

  bool IsCheckDisabled() const {
    return sanity_level == SanityLevel::kSanityLevelNone;
  }

  bool IsCheckEnabled(SanityLevel level) const {
    return (level > SanityLevel::kSanityLevelNone && level <= sanity_level);
  }

  // Converts the properties to a single string representation
  std::string ToString(const std::string& prefix,
                       const OptionProperties& props) const;

  // Converts the string representation into name/value properties
  Status ToProps(const std::string& opts_str, OptionProperties* props) const;

  // Converts the vector options to a single string representation
  std::string ToString(const std::string& prefix, char separator,
                       const std::vector<std::string>& elems) const;

  // Converts the string representation into vector of elements based on the
  // separator
  Status ToVector(const std::string& opts_str, char separator,
                  std::vector<std::string>* elems) const;
};


// The following set of functions provide a way to construct RocksDB Options
// from a string or a string-to-string map.  Here is the general rule of
// setting option values from strings by type.  Some RocksDB types are also
// supported in these APIs.  Please refer to the comment of the function itself
// to find more information about how to config those RocksDB types.
//
// * Strings:
//   Strings will be used as values directly without any truncating or
//   trimming.
//
// * Booleans:
//   - "true" or "1" => true
//   - "false" or "0" => false.
//   [Example]:
//   - {"optimize_filters_for_hits", "1"} in GetColumnFamilyOptionsFromMap, or
//   - "optimize_filters_for_hits=true" in GetColumnFamilyOptionsFromString.
//
// * Integers:
//   Integers are converted directly from string, in addition to the following
//   units that we support:
//   - 'k' or 'K' => 2^10
//   - 'm' or 'M' => 2^20
//   - 'g' or 'G' => 2^30
//   - 't' or 'T' => 2^40  // only for unsigned int with sufficient bits.
//   [Example]:
//   - {"arena_block_size", "19G"} in GetColumnFamilyOptionsFromMap, or
//   - "arena_block_size=19G" in GetColumnFamilyOptionsFromString.
//
// * Doubles / Floating Points:
//   Doubles / Floating Points are converted directly from string.  Note that
//   currently we do not support units.
//   [Example]:
//   - {"memtable_prefix_bloom_size_ratio", "0.1"} in
//   GetColumnFamilyOptionsFromMap, or
//   - "memtable_prefix_bloom_size_ratio=0.1" in
//   GetColumnFamilyOptionsFromString.
// * Array / Vectors:
//   An array is specified by a list of values, where ':' is used as
//   the delimiter to separate each value.
//   [Example]:
//   - {"compression_per_level", "kNoCompression:kSnappyCompression"}
//     in GetColumnFamilyOptionsFromMap, or
//   - "compression_per_level=kNoCompression:kSnappyCompression" in
//     GetColumnFamilyOptionsFromMapString
// * Enums:
//   The valid values of each enum are identical to the names of its constants.
//   [Example]:
//   - CompressionType: valid values are "kNoCompression",
//     "kSnappyCompression", "kZlibCompression", "kBZip2Compression", ...
//   - CompactionStyle: valid values are "kCompactionStyleLevel",
//     "kCompactionStyleUniversal", "kCompactionStyleFIFO", and
//     "kCompactionStyleNone".
//

// Take a ConfigOptions `config_options` and a ColumnFamilyOptions
// "base_options" as the default option in addition to a map "opts_map" of
// option name to option value to construct the new ColumnFamilyOptions
// "new_options".
//
// Below are the instructions of how to config some non-primitive-typed
// options in ColumnFamilyOptions:
//
// * table_factory:
//   table_factory can be configured using our custom nested-option syntax.
//
//   {option_a=value_a; option_b=value_b; option_c=value_c; ... }
//
//   A nested option is enclosed by two curly braces, within which there are
//   multiple option assignments.  Each assignment is of the form
//   "variable_name=value;".
//
//   Currently we support the following types of TableFactory:
//   - BlockBasedTableFactory:
//     Use name "block_based_table_factory" to initialize table_factory with
//     BlockBasedTableFactory.  Its BlockBasedTableFactoryOptions can be
//     configured using the nested-option syntax.
//     [Example]:
//     * {"block_based_table_factory", "{block_cache=1M;block_size=4k;}"}
//       is equivalent to assigning table_factory with a BlockBasedTableFactory
//       that has 1M LRU block-cache with block size equals to 4k:
//         ColumnFamilyOptions cf_opt;
//         BlockBasedTableOptions blk_opt;
//         blk_opt.block_cache = NewLRUCache(1 * 1024 * 1024);
//         blk_opt.block_size = 4 * 1024;
//         cf_opt.table_factory.reset(NewBlockBasedTableFactory(blk_opt));
//   - PlainTableFactory:
//     Use name "plain_table_factory" to initialize table_factory with
//     PlainTableFactory.  Its PlainTableFactoryOptions can be configured using
//     the nested-option syntax.
//     [Example]:
//     * {"plain_table_factory", "{user_key_len=66;bloom_bits_per_key=20;}"}
//
// * memtable_factory:
//   Use "memtable" to config memtable_factory.  Here are the supported
//   memtable factories:
//   - SkipList:
//     Pass "skip_list:<lookahead>" to config memtable to use SkipList,
//     or simply "skip_list" to use the default SkipList.
//     [Example]:
//     * {"memtable", "skip_list:5"} is equivalent to setting
//       memtable to SkipListFactory(5).
//   - PrefixHash:
//     Pass "prefix_hash:<hash_bucket_count>" to config memtable
//     to use PrefixHash, or simply "prefix_hash" to use the default
//     PrefixHash.
//     [Example]:
//     * {"memtable", "prefix_hash:1000"} is equivalent to setting
//       memtable to NewHashSkipListRepFactory(hash_bucket_count).
//   - HashLinkedList:
//     Pass "hash_linkedlist:<hash_bucket_count>" to config memtable
//     to use HashLinkedList, or simply "hash_linkedlist" to use the default
//     HashLinkedList.
//     [Example]:
//     * {"memtable", "hash_linkedlist:1000"} is equivalent to
//       setting memtable to NewHashLinkListRepFactory(1000).
//   - VectorRepFactory:
//     Pass "vector:<count>" to config memtable to use VectorRepFactory,
//     or simply "vector" to use the default Vector memtable.
//     [Example]:
//     * {"memtable", "vector:1024"} is equivalent to setting memtable
//       to VectorRepFactory(1024).
//
//  * compression_opts:
//    Use "compression_opts" to config compression_opts.  The value format
//    is of the form "<window_bits>:<level>:<strategy>:<max_dict_bytes>".
//    [Example]:
//    * {"compression_opts", "4:5:6:7"} is equivalent to setting:
//        ColumnFamilyOptions cf_opt;
//        cf_opt.compression_opts.window_bits = 4;
//        cf_opt.compression_opts.level = 5;
//        cf_opt.compression_opts.strategy = 6;
//        cf_opt.compression_opts.max_dict_bytes = 7;
//
// @param config_options controls how the map is processed.
// @param base_options the default options of the output "new_options".
// @param opts_map an option name to value map for specifying how "new_options"
//     should be set.
// @param new_options the resulting options based on "base_options" with the
//     change specified in "opts_map".
// @param input_strings_escaped when set to true, each escaped characters
//     prefixed by '\' in the values of the opts_map will be further converted
//     back to the raw string before assigning to the associated options.
// @param ignore_unknown_options when set to true, unknown options are ignored
//     instead of resulting in an unknown-option error.
// @return Status::OK() on success.  Otherwise, a non-ok status indicating
//     error will be returned, and "new_options" will be set to "base_options".
// @return Status::NotFound means the one (or more) of the option name in
//     the opts_map is not valid for this option
// @return Status::NotSupported means we do not know how to parse one of the
//     value for this option
// @return Status::InvalidArgument means the one of the option values is not
//     valid for this option.
Status GetColumnFamilyOptionsFromMap(
    const ConfigOptions& config_options,
    const ColumnFamilyOptions& base_options,
    const std::unordered_map<std::string, std::string>& opts_map,
    ColumnFamilyOptions* new_options);

// Take a ConfigOptions `config_options` and a DBOptions "base_options" as the
// default option in addition to a map "opts_map" of option name to option value
// to construct the new DBOptions "new_options".
//
// Below are the instructions of how to config some non-primitive-typed
// options in DBOptions:
//
// * rate_limiter_bytes_per_sec:
//   RateLimiter can be configured directly by specifying its bytes_per_sec.
//   [Example]:
//   - Passing {"rate_limiter_bytes_per_sec", "1024"} is equivalent to
//     passing NewGenericRateLimiter(1024) to rate_limiter_bytes_per_sec.
//
// @param config_options controls how the map is processed.
// @param base_options the default options of the output "new_options".
// @param opts_map an option name to value map for specifying how "new_options"
//     should be set.
// @param new_options the resulting options based on "base_options" with the
//     change specified in "opts_map".
// @param input_strings_escaped when set to true, each escaped characters
//     prefixed by '\' in the values of the opts_map will be further converted
//     back to the raw string before assigning to the associated options.
// @param ignore_unknown_options when set to true, unknown options are ignored
//     instead of resulting in an unknown-option error.
// @return Status::OK() on success.  Otherwise, a non-ok status indicating
//     error will be returned, and "new_options" will be set to "base_options".
// @return Status::NotFound means the one (or more) of the option name in
//     the opts_map is not valid for this option
// @return Status::NotSupported means we do not know how to parse one of the
//     value for this option
// @return Status::InvalidArgument means the one of the option values is not
//     valid for this option.
Status GetDBOptionsFromMap(
    const ConfigOptions& cfg_options, const DBOptions& base_options,
    const std::unordered_map<std::string, std::string>& opts_map,
    DBOptions* new_options);

// Take a ConfigOptions `config_options` and a BlockBasedTableOptions
// "table_options" as the default option in addition to a map "opts_map" of
// option name to option value to construct the new BlockBasedTableOptions
// "new_table_options".
//
// Below are the instructions of how to config some non-primitive-typed
// options in BlockBasedTableOptions:
//
// * filter_policy:
//   We currently only support the following FilterPolicy in the convenience
//   functions:
//   - BloomFilter: use "bloomfilter:[bits_per_key]:[use_block_based_builder]"
//     to specify BloomFilter.  The above string is equivalent to calling
//     NewBloomFilterPolicy(bits_per_key, use_block_based_builder).
//     [Example]:
//     - Pass {"filter_policy", "bloomfilter:4:true"} in
//       GetBlockBasedTableOptionsFromMap to use a BloomFilter with 4-bits
//       per key and use_block_based_builder enabled.
//
// * block_cache / block_cache_compressed:
//   We currently only support LRU cache in the GetOptions API.  The LRU
//   cache can be set by directly specifying its size.
//   [Example]:
//   - Passing {"block_cache", "1M"} in GetBlockBasedTableOptionsFromMap is
//     equivalent to setting block_cache using NewLRUCache(1024 * 1024).
//
// @param config_options controls how the map is processed.
// @param table_options the default options of the output "new_table_options".
// @param opts_map an option name to value map for specifying how
//     "new_table_options" should be set.
// @param new_table_options the resulting options based on "table_options"
//     with the change specified in "opts_map".
// @param input_strings_escaped when set to true, each escaped characters
//     prefixed by '\' in the values of the opts_map will be further converted
//     back to the raw string before assigning to the associated options.
// @param ignore_unknown_options when set to true, unknown options are ignored
//     instead of resulting in an unknown-option error.
// @return Status::OK() on success.  Otherwise, a non-ok status indicating
//     error will be returned, and "new_table_options" will be set to
//     "table_options".
Status GetBlockBasedTableOptionsFromMap(
    const ConfigOptions& config_options,
    const BlockBasedTableOptions& table_options,
    const std::unordered_map<std::string, std::string>& opts_map,
    BlockBasedTableOptions* new_table_options);

// Take a ConfigOptions `config_options` and a default PlainTableOptions
// "table_options" as the default option in addition to a map "opts_map" of
// option name to option value to construct the new PlainTableOptions
// "new_table_options".
//
// @param config_options controls how the map is processed.
// @param table_options the default options of the output "new_table_options".
// @param opts_map an option name to value map for specifying how
//     "new_table_options" should be set.
// @param new_table_options the resulting options based on "table_options"
//     with the change specified in "opts_map".
// @param input_strings_escaped when set to true, each escaped characters
//     prefixed by '\' in the values of the opts_map will be further converted
//     back to the raw string before assigning to the associated options.
// @param ignore_unknown_options when set to true, unknown options are ignored
//     instead of resulting in an unknown-option error.
// @return Status::OK() on success.  Otherwise, a non-ok status indicating
//     error will be returned, and "new_table_options" will be set to
//     "table_options".
Status GetPlainTableOptionsFromMap(
    const ConfigOptions& config_options, const PlainTableOptions& table_options,
    const std::unordered_map<std::string, std::string>& opts_map,
    PlainTableOptions* new_table_options);

// Take a ConfigOptions `config_options`, a string representation of option
// names and values, apply them into the base_options, and return the new
// options as a result. The string has the following format:
//   "write_buffer_size=1024;max_write_buffer_number=2"
// Nested options config is also possible. For example, you can define
// BlockBasedTableOptions as part of the string for block-based table factory:
//   "write_buffer_size=1024;block_based_table_factory={block_size=4k};"
//   "max_write_buffer_num=2"
//
Status GetColumnFamilyOptionsFromString(const ConfigOptions& config_options,
                                        const ColumnFamilyOptions& base_options,
                                        const std::string& opts_str,
                                        ColumnFamilyOptions* new_options);

Status GetDBOptionsFromString(const ConfigOptions& config_options,
                              const DBOptions& base_options,
                              const std::string& opts_str,
                              DBOptions* new_options);

Status GetStringFromDBOptions(const ConfigOptions& config_options,
                              const DBOptions& db_options,
                              std::string* opts_str);

Status GetStringFromDBOptions(std::string* opts_str,
                              const DBOptions& db_options);

Status GetStringFromColumnFamilyOptions(const ConfigOptions& config_options,
                                        const ColumnFamilyOptions& cf_options,
                                        std::string* opts_str);
Status GetStringFromColumnFamilyOptions(std::string* opts_str,
                                        const ColumnFamilyOptions& cf_options);
Status GetStringFromCompressionType(std::string* compression_str,
                                    CompressionType compression_type);

std::vector<CompressionType> GetSupportedCompressions();

Status GetBlockBasedTableOptionsFromString(
    const ConfigOptions& config_options,
    const BlockBasedTableOptions& table_options, const std::string& opts_str,
    BlockBasedTableOptions* new_table_options);

Status GetPlainTableOptionsFromString(const ConfigOptions& config_options,
                                      const PlainTableOptions& table_options,
                                      const std::string& opts_str,
                                      PlainTableOptions* new_table_options);

Status GetMemTableRepFactoryFromString(
    const std::string& opts_str,
    std::unique_ptr<MemTableRepFactory>* new_mem_factory);

Status GetOptionsFromString(const Options& base_options,
                            const std::string& opts_str, Options* new_options);
Status GetOptionsFromString(const ConfigOptions& config_options,
                            const Options& base_options,
                            const std::string& opts_str, Options* new_options);

Status StringToMap(const std::string& opts_str,
                   std::unordered_map<std::string, std::string>* opts_map);

// Request stopping background work, if wait is true wait until it's done
void CancelAllBackgroundWork(DB* db, bool wait = false);

// Delete files which are entirely in the given range
// Could leave some keys in the range which are in files which are not
// entirely in the range. Also leaves L0 files regardless of whether they're
// in the range.
// Snapshots before the delete might not see the data in the given range.
Status DeleteFilesInRange(DB* db, ColumnFamilyHandle* column_family,
                          const Slice* begin, const Slice* end,
                          bool include_end = true);

// Delete files in multiple ranges at once
// Delete files in a lot of ranges one at a time can be slow, use this API for
// better performance in that case.
Status DeleteFilesInRanges(DB* db, ColumnFamilyHandle* column_family,
                           const RangePtr* ranges, size_t n,
                           bool include_end = true);

// Verify the checksum of file
Status VerifySstFileChecksum(const Options& options,
                             const EnvOptions& env_options,
                             const std::string& file_path);

// Verify the checksum of file
Status VerifySstFileChecksum(const Options& options,
                             const EnvOptions& env_options,
                             const ReadOptions& read_options,
                             const std::string& file_path,
                             const SequenceNumber& largest_seqno = 0);

}  // namespace ROCKSDB_NAMESPACE<|MERGE_RESOLUTION|>--- conflicted
+++ resolved
@@ -110,13 +110,11 @@
   // The object registry to use for this options
   std::shared_ptr<ObjectRegistry> registry;
 
-<<<<<<< HEAD
   // Helper class for printing and parsing options to/from strings.
   std::shared_ptr<OptionsFormatter> formatter;
-=======
+
   // If set, only changes from this reference version will be serialized.
   Configurable* compare_to = nullptr;
->>>>>>> 34e1a7a2
 
   bool IsShallow() const { return depth == Depth::kDepthShallow; }
   bool IsDetailed() const { return depth == Depth::kDepthDetailed; }
