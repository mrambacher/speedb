--- conflicted
+++ resolved
@@ -985,7 +985,6 @@
   constexpr static const char* kIdPropName() { return "id"; }
   constexpr static const char* kIdPropSuffix() { return ".id"; }
 
-<<<<<<< HEAD
   // Fix user-supplied options to be reasonable
   template <class T, class V>
   static void ClipToMin(T* ptr, V minvalue) {
@@ -1000,7 +999,7 @@
   static void ClipToRange(T* ptr, V minvalue, V maxvalue) {
     ClipToMin(ptr, minvalue);
     ClipToMax(ptr, maxvalue);
-=======
+
   static std::string MakePrefix(const std::string& prefix,
                                 const std::string& name) {
     if (prefix.empty()) {
@@ -1008,7 +1007,6 @@
     } else {
       return prefix + "." + name;
     }
->>>>>>> dc390612
   }
 
  private:
