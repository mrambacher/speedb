--- conflicted
+++ resolved
@@ -224,15 +224,9 @@
   virtual const char* NickName() const { return ""; }
   //  Given a name (e.g. rocksdb.my.type.opt), returns the short name (opt)
   std::string GetOptionName(const std::string& long_name) const override;
-<<<<<<< HEAD
-  Status SerializeOptions(
-      const ConfigOptions& config_options,
-      std::unordered_map<std::string, std::string>* options) const override;
-=======
   Status SerializeOptions(const ConfigOptions& config_options,
                           const std::string& prefix,
                           Properties* props) const override;
->>>>>>> 7a80d1c3
 };
 
 }  // namespace ROCKSDB_NAMESPACE