// Copyright (C) 2022 Speedb Ltd. All rights reserved.
//
// Licensed under the Apache License, Version 2.0 (the "License");
// you may not use this file except in compliance with the License.
// You may obtain a copy of the License at
//
//   http://www.apache.org/licenses/LICENSE-2.0
//
// Unless required by applicable law or agreed to in writing, software
// distributed under the License is distributed on an "AS IS" BASIS,
// WITHOUT WARRANTIES OR CONDITIONS OF ANY KIND, either express or implied.
// See the License for the specific language governing permissions and
// limitations under the License.
//
// Copyright (c) 2011-present, Facebook, Inc.  All rights reserved.
//  This source code is licensed under both the GPLv2 (found in the
//  COPYING file in the root directory) and Apache 2.0 License
//  (found in the LICENSE.Apache file in the root directory).
// Copyright (c) 2011 The LevelDB Authors. All rights reserved.
// Use of this source code is governed by a BSD-style license that can be
// found in the LICENSE file. See the AUTHORS file for names of contributors.

#pragma once

#include <atomic>
#include <string>
#include <unordered_map>
#include <unordered_set>
#include <vector>

#include "rocksdb/rocksdb_namespace.h"
#include "rocksdb/status.h"

namespace ROCKSDB_NAMESPACE {
class Logger;
class ObjectRegistry;
class OptionProperties;
class OptionTypeInfo;

struct ColumnFamilyOptions;
struct ConfigOptions;
struct DBOptions;

using Properties = std::unordered_map<std::string, std::string>;

// Configurable is a base class used by the rocksdb that describes a
// standard way of configuring objects.  A Configurable object can:
//   -> Populate itself given:
//        - One or more "name/value" pair strings
//        - A string representing the set of name=value properties
//        - A map of name/value properties.
//   -> Convert itself into its string representation
//   -> Dump itself to a Logger
//   -> Compare itself to another Configurable object to see if the two objects
// have equivalent options settings
//
// If a derived class calls RegisterOptions to register (by name) how its
// options objects are to be processed, this functionality can typically be
// handled by this class without additional overrides. Otherwise, the derived
// class will need to implement the methods for handling the corresponding
// functionality.
class Configurable {
 protected:
  friend class ConfigurableHelper;
  struct RegisteredOptions {
    // The name of the options being registered
    std::string name;
    // Pointer to the object being registered
    void* opt_ptr;
    // The map of options being registered
    const std::unordered_map<std::string, OptionTypeInfo>* type_map;
  };

 public:
  virtual ~Configurable() {}

  // Returns the raw pointer of the named options that is used by this
  // object, or nullptr if this function is not supported.
  // Since the return value is a raw pointer, the object owns the
  // pointer and the caller should not delete the pointer.
  //
  // Note that changing the underlying options while the object
  // is currently used by any open DB is undefined behavior.
  // Developers should use DB::SetOption() instead to dynamically change
  // options while the DB is open.
  template <typename T>
  const T* GetOptions() const {
    return GetOptions<T>(T::kName());
  }
  template <typename T>
  T* GetOptions() {
    return GetOptions<T>(T::kName());
  }
  template <typename T>
  const T* GetOptions(const std::string& name) const {
    return reinterpret_cast<const T*>(GetOptionsPtr(name));
  }
  template <typename T>
  T* GetOptions(const std::string& name) {
    return reinterpret_cast<T*>(const_cast<void*>(GetOptionsPtr(name)));
  }

  // Configures the options for this class based on the input parameters.
  // On successful completion, the object is updated with the settings from
  // the opt_map.
  // If this method fails, an attempt is made to revert the object to original
  // state. Note that the revert may not be the original state but may be an
  // equivalent. For example, if the object contains an option that is a
  // shared_ptr, the shared_ptr may not be the original one but a copy (e.g. not
  // the Cache object that was passed in, but a Cache object of the same size).
  //
  // The acceptable values of the name/value pairs are documented with the
  // specific class/instance.
  //
  // @param config_options Controls how the arguments are processed.
  // @param opt_map Name/value pairs of the options to update
  // @param unused If specified, this value will return the name/value
  //      pairs from opt_map that were NotFound for this object.
  // @return OK If all values in the map were successfully updated
  //      If invoke_prepare_options is true, OK also implies
  //      PrepareOptions ran successfully.
  // @return NotFound If any of the names in the opt_map were not valid
  //      for this object.  If unused is specified, it will contain the
  //      collection of NotFound names.
  // @return NotSupported  If any of the names are valid but the object does
  //       not know how to convert the value.  This can happen if, for example,
  //       there is some nested Configurable that cannot be created.
  // @return InvalidArgument If any of the values cannot be successfully
  //       parsed.  This can also be returned if PrepareOptions encounters an
  //       error.
  // @see ConfigOptions for a description of the controls.
  Status ConfigureFromMap(
      const ConfigOptions& config_options,
      const std::unordered_map<std::string, std::string>& opt_map);
  Status ConfigureFromMap(
      const ConfigOptions& config_options,
      const std::unordered_map<std::string, std::string>& opt_map,
      std::unordered_map<std::string, std::string>* unused);

  // Updates the named option to the input value, returning OK if successful.
  // Note that ConfigureOption does not cause PrepareOptions to be invoked.
  // @param config_options Controls how the name/value is processed.
  // @param name The name of the option to update
  // @param value The value to set for the named option
  // @return OK If the named field was successfully updated to value.
  // @return NotFound If the name is not valid for this object.
  // @return NotSupported  If the name is valid but the object does
  //       not know how to convert the value.  This can happen if, for example,
  //       there is some nested Configurable that cannot be created.
  // @return InvalidArgument If the value cannot be successfully  parsed.
  Status ConfigureOption(const ConfigOptions& config_options,
                         const std::string& name, const std::string& value);

  // Configures the options for this class based on the input parameters.
  // On successful completion, the object is updated with the settings from
  // the opt_map.  If this method fails, an attempt is made to revert the
  // object to original state.  Note that the revert may not be the original
  // state but may be an equivalent.
  // @see ConfigureFromMap for more details
  // @param config_options Controls how the arguments are processed.
  // @param opt_str string containing the values to update.
  // @param unused If specified, this value will return the name/value
  //      pairs from opt_map that were NotFound for this object.
  // @return OK If all specified values were successfully updated
  //      If invoke_prepare_options is true, OK also implies
  //      PrepareOptions ran successfully.
  // @return NotFound If any of the names were not valid for this object.
  //      If unused is specified, it will contain the collection of NotFound
  //      names.
  // @return NotSupported  If any of the names are valid but the object does
  //       not know how to convert the value.  This can happen if, for example,
  //       there is some nested Configurable that cannot be created.
  // @return InvalidArgument If any of the values cannot be successfully
  //       parsed.  This can also be returned if PrepareOptions encounters an
  //       error.
  Status ConfigureFromString(const ConfigOptions& config_options,
                             const std::string& opts);

  // Fills in result with the serialized options for this object.
  // This is the inverse of ConfigureFromString.
  // @param config_options Controls how serialization happens.
  // @param result The string representation of this object.
  // @return OK If the options for this object were successfully serialized.
  // @return InvalidArgument If one or more of the options could not be
  // serialized.
  Status GetOptionString(const ConfigOptions& config_options,
                         std::string* result) const;
  // Returns the serialized options for this object.
  // This method is similar to GetOptionString with no errors.
  // @param config_options Controls how serialization happens.
  // @param prefix A string to prepend to every option.
  // @return The serialized representation of the options for this object
  std::string ToString(const ConfigOptions& config_options) const {
    return ToString(config_options, "");
  }
  std::string ToString(const ConfigOptions& config_options,
                       const std::string& prefix) const;

  // Returns the list of option names associated with this configurable
  // @param config_options Controls how the names are returned
  // @param result The set of option names for this object. Note that
  //      options that are deprecated or aliases are not returned.
  // @return OK on success.
  Status GetOptionNames(const ConfigOptions& config_options,
                        std::unordered_set<std::string>* result) const;

  // Returns the value of the option associated with the input name
  // This method is the functional inverse of ConfigureOption
  // @param config_options Controls how the value is returned
  // @param name The name of the option to return a value for.
  // @param value The returned value associated with the named option.
  // @return OK If the named field was successfully updated to value.
  // @return NotFound If the name is not valid for this object.
  // @param InvalidArgument If the name is valid for this object but
  //      its value cannot be serialized.
  virtual Status GetOption(const ConfigOptions& config_options,
                           const std::string& name, std::string* value) const;

  // Checks to see if this Configurable is equivalent to other.
  // This method assumes that the two objects are of the same class.
  // @param config_options Controls how the options are compared.
  // @param other The other object to compare to.
  // @param mismatch If the objects do not match, this parameter contains
  //      the name of the option that triggered the match failure.
  // @param True if the objects match, false otherwise.
  virtual bool AreEquivalent(const ConfigOptions& config_options,
                             const Configurable* other,
                             std::string* name) const;

  // Returns a pretty-printed, human-readable version of the options.
  // This method is typically used to dump the options to a log file.
  // Classes should override this method
  virtual std::string GetPrintableOptions() const { return ""; }

  // Validates that the settings are valid/consistent and performs any object
  // initialization required by this object.  This method may be called as part
  // of Configure (if invoke_prepare_options is set), or may be invoked
  // separately.
  //
  // Once an object has been prepared, non-mutable options can no longer be
  // updated.
  //
  // Classes must override this method to provide any implementation-specific
  // initialization, such as opening log files or setting up cache parameters.
  // Implementations should be idempotent (e.g. don't re-open the log file or
  // reconfigure the cache), as there is the potential this method can be called
  // more than once.
  //
  // By default, this method will also prepare all nested (Inner and
  // OptionType::kConfigurable) objects.
  //
  // @param config_options Controls how the object is prepared.  Also contains
  //      a Logger and Env that can be used to initialize this object.
  // @return OK If the object was successfully initialized.
  // @return InvalidArgument If this object could not be successfully
  // initialized.
  virtual Status PrepareOptions(const ConfigOptions& config_options);

  // Checks to see if the settings are valid for this object.
  // This method checks to see if the input DBOptions and ColumnFamilyOptions
  // are valid for the settings of this object.  For example, an Env might not
  // support certain mmap modes or a TableFactory might require certain
  // settings.
  //
  // By default, this method will also validate all nested (Inner and
  // OptionType::kConfigurable) objects.
  //
  // @param db_opts The DBOptions to validate
  // @param cf_opts The ColumnFamilyOptions to validate
  // @return OK if the options are valid
  // @return InvalidArgument If the arguments are not valid for the options
  //       of the current object.
  virtual Status ValidateOptions(const DBOptions& db_opts,
                                 const ColumnFamilyOptions& cf_opts) const;

  // Splits the input opt_value into the ID field and the remaining options.
  // The input opt_value can be in the form of "name" or "name=value
  // [;name=value]". The first form uses the "name" as an id with no options The
  // latter form converts the input into a map of name=value pairs and sets "id"
  // to the "id" value from the map.
  // @param opt_value The value to split into id and options
  // @param id The id field from the opt_value
  // @param options The remaining name/value pairs from the opt_value
  // @param default_id If specified and there is no id field in the map, this
  // value is returned as the ID
  // @return OK if the value was converted to a map successfully and an ID was
  // found.
  // @return InvalidArgument if the value could not be converted to a map or
  // there was or there is no id property in the map.
  static Status GetOptionsMap(
      const ConfigOptions& config_options, const std::string& opt_value,
      const std::string& default_id, std::string* id,
      std::unordered_map<std::string, std::string>* options);

 protected:
  // Returns the raw pointer for the associated named option.
  // The name is typically the name of an option registered via the
  // Classes may override this method to provide further specialization (such as
  // returning a sub-option)
  //
  // The default implementation looks at the registered options.  If the
  // input name matches that of a registered option, the pointer registered
  // with that name is returned.
  // e.g,, RegisterOptions("X", &my_ptr, ...); GetOptionsPtr("X") returns
  // "my_ptr"
  virtual const void* GetOptionsPtr(const std::string& name) const;

  // Method for allowing options to be configured outside of the normal
  // registered options framework.  Classes may override this method if they
  // wish to support non-standard options implementations (such as configuring
  // themselves from constant or simple ":"-separated strings.
  //
  // The default implementation does nothing and returns OK
  virtual Status ParseStringOptions(const ConfigOptions& config_options,
                                    const std::string& opts_str);

  // Internal method to configure an object from a map of name-value options.
  // This method uses the input config_options to drive the configuration of
  // the options in opt_map.  Any option name that cannot be found from the
  // input set will be returned in "unused".
  //
  // Classes may override this method to extend the functionality if required.
  // @param config_options Controls how the options are configured and errors
  // handled.
  // @param opts_map The set of options to configure
  // @param unused Any options from opt_map that were not configured.
  // @returns a Status based on the rules outlined in ConfigureFromMap
  virtual Status ConfigureOptions(
      const ConfigOptions& config_options,
      const std::unordered_map<std::string, std::string>& opts_map,
      std::unordered_map<std::string, std::string>* unused);

  // Method that configures a the specific opt_name from opt_value.
  // By default, this method calls opt_info.ParseOption with the
  // input parameters.
  // Classes may override this method to extend the functionality, or
  // change the returned Status.
  virtual Status ParseOption(const ConfigOptions& config_options,
                             const OptionTypeInfo& opt_info,
                             const std::string& opt_name,
                             const std::string& opt_value, void* opt_ptr);

  // Internal method to see if the single option name/info matches for this and
  // that Classes may override this value to change its behavior.
  // @param config_options Controls how the options are being matched
  // @param opt_info The OptionTypeInfo registered for this option name
  //      that controls what field is matched (offset) and how (type).
  // @param name The name associated with this opt_info.
  // @param this_ptr The base pointer to compare to.  This is the object
  // registered for
  //      for this OptionTypeInfo.
  // @param that_ptr The other pointer to compare to.  This is the object
  // registered for
  //      for this OptionTypeInfo.
  // @param bad_name  If the match fails, the name of the option that failed to
  // match.
  virtual bool OptionsAreEqual(const ConfigOptions& config_options,
                               const OptionTypeInfo& opt_info,
                               const std::string& name,
                               const void* const this_ptr,
                               const void* const that_ptr,
                               std::string* bad_name) const;
  // Internal method to serialize options (ToString)
  // Classes may override this value to change its behavior.
<<<<<<< HEAD
  virtual Status SerializeOptions(const ConfigOptions& config_options,
                                  const std::string& prefix,
                                  Properties* props) const;
=======
  // @param config_options Controls how the options are being matched
  // @param prefix A string that may be prepended to every option.
  // @param props Filled with the serialized name-value pairs of the options
  //
  // Returns OK on success or an error status if serialized failed.
  virtual Status SerializeOptions(const ConfigOptions& config_options,
                                  const std::string& prefix,
                                  OptionProperties* props) const;
>>>>>>> dc390612

  //  Given a name (e.g. rocksdb.my.type.opt), returns the short name (opt)
  virtual std::string GetOptionName(const std::string& long_name) const;

  // Registers the input name with the options and associated map.
  // When classes register their options in this manner, most of the
  // functionality (excluding unknown options and validate/prepare) is
  // implemented by the base class.
  //
  // This method should be called in the class constructor to register the
  // option set for this object.  For example, to register the options
  // associated with the BlockBasedTableFactory, the constructor calls this
  // method passing in:
  // - the name of the options ("BlockBasedTableOptions");
  // - the options object (the BlockBasedTableOptions object for this object;
  // - the options type map for the BlockBasedTableOptions.
  // This registration allows the Configurable class to process the option
  // values associated with the BlockBasedTableOptions without further code in
  // the derived class.
  //
  // @param name    The name of this set of options (@see GetOptionsPtr)
  // @param opt_ptr Pointer to the options to associate with this name
  // @param opt_map Options map that controls how this option is configured.
  template <typename T>
  void RegisterOptions(
      T* opt_ptr,
      const std::unordered_map<std::string, OptionTypeInfo>* opt_map) {
    RegisterOptions(T::kName(), opt_ptr, opt_map);
  }
  void RegisterOptions(
      const std::string& name, void* opt_ptr,
      const std::unordered_map<std::string, OptionTypeInfo>* opt_map);

  // Returns true if there are registered options for this Configurable object
  inline bool HasRegisteredOptions() const { return !options_.empty(); }

 private:
  // Contains the collection of options (name, opt_ptr, opt_map) associated with
  // this object. This collection is typically set in the constructor of the
  // Configurable option via
  std::vector<RegisteredOptions> options_;
};
}  // namespace ROCKSDB_NAMESPACE<|MERGE_RESOLUTION|>--- conflicted
+++ resolved
@@ -362,11 +362,6 @@
                                std::string* bad_name) const;
   // Internal method to serialize options (ToString)
   // Classes may override this value to change its behavior.
-<<<<<<< HEAD
-  virtual Status SerializeOptions(const ConfigOptions& config_options,
-                                  const std::string& prefix,
-                                  Properties* props) const;
-=======
   // @param config_options Controls how the options are being matched
   // @param prefix A string that may be prepended to every option.
   // @param props Filled with the serialized name-value pairs of the options
@@ -375,7 +370,6 @@
   virtual Status SerializeOptions(const ConfigOptions& config_options,
                                   const std::string& prefix,
                                   OptionProperties* props) const;
->>>>>>> dc390612
 
   //  Given a name (e.g. rocksdb.my.type.opt), returns the short name (opt)
   virtual std::string GetOptionName(const std::string& long_name) const;
