--- conflicted
+++ resolved
@@ -107,11 +107,7 @@
                                       const PlainTableOptions& table_options,
                                       const std::string& opts_str,
                                       PlainTableOptions* new_table_options) {
-<<<<<<< HEAD
-  Properties props;
-=======
   OptionProperties props;
->>>>>>> 1c6a5067
   Status s = config_options.ToProps(opts_str, &props);
   if (!s.ok()) {
     return s;
