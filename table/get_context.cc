//  Copyright (c) 2011-present, Facebook, Inc.  All rights reserved.
//  This source code is licensed under both the GPLv2 (found in the
//  COPYING file in the root directory) and Apache 2.0 License
//  (found in the LICENSE.Apache file in the root directory).

#include "table/get_context.h"

#include "db/blob//blob_fetcher.h"
#include "db/merge_helper.h"
#include "db/pinned_iterators_manager.h"
#include "db/read_callback.h"
#include "db/wide/wide_column_serialization.h"
#include "monitoring/file_read_sample.h"
#include "monitoring/perf_context_imp.h"
#include "monitoring/statistics.h"
#include "rocksdb/merge_operator.h"
#include "rocksdb/statistics.h"
#include "rocksdb/system_clock.h"

namespace ROCKSDB_NAMESPACE {

namespace {

void appendToReplayLog(std::string* replay_log, ValueType type, Slice value) {
  if (replay_log) {
    if (replay_log->empty()) {
      // Optimization: in the common case of only one operation in the
      // log, we allocate the exact amount of space needed.
      replay_log->reserve(1 + VarintLength(value.size()) + value.size());
    }
    replay_log->push_back(type);
    PutLengthPrefixedSlice(replay_log, value);
  }
}

}  // namespace

GetContext::GetContext(
    const Comparator* ucmp, const MergeOperator* merge_operator, Logger* logger,
    Statistics* statistics, GetState init_state, const Slice& user_key,
    PinnableSlice* pinnable_val, PinnableWideColumns* columns,
    std::string* timestamp, bool* value_found, MergeContext* merge_context,
    bool do_merge, SequenceNumber* _max_covering_tombstone_seq,
    SystemClock* clock, SequenceNumber* seq,
    PinnedIteratorsManager* _pinned_iters_mgr, ReadCallback* callback,
    bool* is_blob_index, uint64_t tracing_get_id, BlobFetcher* blob_fetcher)
    : ucmp_(ucmp),
      merge_operator_(merge_operator),
      logger_(logger),
      statistics_(statistics),
      state_(init_state),
      user_key_(user_key),
      pinnable_val_(pinnable_val),
      columns_(columns),
      timestamp_(timestamp),
      value_found_(value_found),
      merge_context_(merge_context),
      max_covering_tombstone_seq_(_max_covering_tombstone_seq),
      clock_(clock),
      seq_(seq),
      replay_log_(nullptr),
      pinned_iters_mgr_(_pinned_iters_mgr),
      callback_(callback),
      do_merge_(do_merge),
      is_blob_index_(is_blob_index),
      tracing_get_id_(tracing_get_id),
      blob_fetcher_(blob_fetcher) {
  if (seq_) {
    *seq_ = kMaxSequenceNumber;
  }
  sample_ = should_sample_file_read();
}

GetContext::GetContext(const Comparator* ucmp,
                       const MergeOperator* merge_operator, Logger* logger,
                       Statistics* statistics, GetState init_state,
                       const Slice& user_key, PinnableSlice* pinnable_val,
                       PinnableWideColumns* columns, bool* value_found,
                       MergeContext* merge_context, bool do_merge,
                       SequenceNumber* _max_covering_tombstone_seq,
                       SystemClock* clock, SequenceNumber* seq,
                       PinnedIteratorsManager* _pinned_iters_mgr,
                       ReadCallback* callback, bool* is_blob_index,
                       uint64_t tracing_get_id, BlobFetcher* blob_fetcher)
    : GetContext(ucmp, merge_operator, logger, statistics, init_state, user_key,
                 pinnable_val, columns, /*timestamp=*/nullptr, value_found,
                 merge_context, do_merge, _max_covering_tombstone_seq, clock,
                 seq, _pinned_iters_mgr, callback, is_blob_index,
                 tracing_get_id, blob_fetcher) {}

// Called from TableCache::Get and Table::Get when file/block in which
// key may exist are not there in TableCache/BlockCache respectively. In this
// case we can't guarantee that key does not exist and are not permitted to do
// IO to be certain.Set the status=kFound and value_found=false to let the
// caller know that key may exist but is not there in memory
void GetContext::MarkKeyMayExist() {
  state_ = kFound;
  if (value_found_ != nullptr) {
    *value_found_ = false;
  }
}

void GetContext::SaveValue(const Slice& value, SequenceNumber /*seq*/) {
  assert(state_ == kNotFound);
  appendToReplayLog(replay_log_, kTypeValue, value);

  state_ = kFound;
  if (LIKELY(pinnable_val_ != nullptr)) {
    pinnable_val_->PinSelf(value);
  }
}

void GetContext::ReportCounters() {
  if (get_context_stats_.num_cache_hit > 0) {
    RecordTick(statistics_, BLOCK_CACHE_HIT, get_context_stats_.num_cache_hit);
  }
  if (get_context_stats_.num_cache_index_hit > 0) {
    RecordTick(statistics_, BLOCK_CACHE_INDEX_HIT,
               get_context_stats_.num_cache_index_hit);
  }
  if (get_context_stats_.num_cache_data_hit > 0) {
    RecordTick(statistics_, BLOCK_CACHE_DATA_HIT,
               get_context_stats_.num_cache_data_hit);
  }
  if (get_context_stats_.num_cache_filter_hit > 0) {
    RecordTick(statistics_, BLOCK_CACHE_FILTER_HIT,
               get_context_stats_.num_cache_filter_hit);
  }
  if (get_context_stats_.num_cache_compression_dict_hit > 0) {
    RecordTick(statistics_, BLOCK_CACHE_COMPRESSION_DICT_HIT,
               get_context_stats_.num_cache_compression_dict_hit);
  }
  if (get_context_stats_.num_cache_index_miss > 0) {
    RecordTick(statistics_, BLOCK_CACHE_INDEX_MISS,
               get_context_stats_.num_cache_index_miss);
  }
  if (get_context_stats_.num_cache_filter_miss > 0) {
    RecordTick(statistics_, BLOCK_CACHE_FILTER_MISS,
               get_context_stats_.num_cache_filter_miss);
  }
  if (get_context_stats_.num_cache_data_miss > 0) {
    RecordTick(statistics_, BLOCK_CACHE_DATA_MISS,
               get_context_stats_.num_cache_data_miss);
  }
  if (get_context_stats_.num_cache_compression_dict_miss > 0) {
    RecordTick(statistics_, BLOCK_CACHE_COMPRESSION_DICT_MISS,
               get_context_stats_.num_cache_compression_dict_miss);
  }
  if (get_context_stats_.num_cache_bytes_read > 0) {
    RecordTick(statistics_, BLOCK_CACHE_BYTES_READ,
               get_context_stats_.num_cache_bytes_read);
  }
  if (get_context_stats_.num_cache_miss > 0) {
    RecordTick(statistics_, BLOCK_CACHE_MISS,
               get_context_stats_.num_cache_miss);
  }
  if (get_context_stats_.num_cache_add > 0) {
    RecordTick(statistics_, BLOCK_CACHE_ADD, get_context_stats_.num_cache_add);
  }
  if (get_context_stats_.num_cache_add_redundant > 0) {
    RecordTick(statistics_, BLOCK_CACHE_ADD_REDUNDANT,
               get_context_stats_.num_cache_add_redundant);
  }
  if (get_context_stats_.num_cache_bytes_write > 0) {
    RecordTick(statistics_, BLOCK_CACHE_BYTES_WRITE,
               get_context_stats_.num_cache_bytes_write);
  }
  if (get_context_stats_.num_cache_index_add > 0) {
    RecordTick(statistics_, BLOCK_CACHE_INDEX_ADD,
               get_context_stats_.num_cache_index_add);
  }
  if (get_context_stats_.num_cache_index_add_redundant > 0) {
    RecordTick(statistics_, BLOCK_CACHE_INDEX_ADD_REDUNDANT,
               get_context_stats_.num_cache_index_add_redundant);
  }
  if (get_context_stats_.num_cache_index_bytes_insert > 0) {
    RecordTick(statistics_, BLOCK_CACHE_INDEX_BYTES_INSERT,
               get_context_stats_.num_cache_index_bytes_insert);
  }
  if (get_context_stats_.num_cache_data_add > 0) {
    RecordTick(statistics_, BLOCK_CACHE_DATA_ADD,
               get_context_stats_.num_cache_data_add);
  }
  if (get_context_stats_.num_cache_data_add_redundant > 0) {
    RecordTick(statistics_, BLOCK_CACHE_DATA_ADD_REDUNDANT,
               get_context_stats_.num_cache_data_add_redundant);
  }
  if (get_context_stats_.num_cache_data_bytes_insert > 0) {
    RecordTick(statistics_, BLOCK_CACHE_DATA_BYTES_INSERT,
               get_context_stats_.num_cache_data_bytes_insert);
  }
  if (get_context_stats_.num_cache_filter_add > 0) {
    RecordTick(statistics_, BLOCK_CACHE_FILTER_ADD,
               get_context_stats_.num_cache_filter_add);
  }
  if (get_context_stats_.num_cache_filter_add_redundant > 0) {
    RecordTick(statistics_, BLOCK_CACHE_FILTER_ADD_REDUNDANT,
               get_context_stats_.num_cache_filter_add_redundant);
  }
  if (get_context_stats_.num_cache_filter_bytes_insert > 0) {
    RecordTick(statistics_, BLOCK_CACHE_FILTER_BYTES_INSERT,
               get_context_stats_.num_cache_filter_bytes_insert);
  }
  if (get_context_stats_.num_cache_compression_dict_add > 0) {
    RecordTick(statistics_, BLOCK_CACHE_COMPRESSION_DICT_ADD,
               get_context_stats_.num_cache_compression_dict_add);
  }
  if (get_context_stats_.num_cache_compression_dict_add_redundant > 0) {
    RecordTick(statistics_, BLOCK_CACHE_COMPRESSION_DICT_ADD_REDUNDANT,
               get_context_stats_.num_cache_compression_dict_add_redundant);
  }
  if (get_context_stats_.num_cache_compression_dict_bytes_insert > 0) {
    RecordTick(statistics_, BLOCK_CACHE_COMPRESSION_DICT_BYTES_INSERT,
               get_context_stats_.num_cache_compression_dict_bytes_insert);
  }
}

bool GetContext::SaveValue(const ParsedInternalKey& parsed_key,
                           const Slice& value, bool* matched,
                           Cleanable* value_pinner) {
  assert(matched);
  assert((state_ != kMerge && parsed_key.type != kTypeMerge) ||
         merge_context_ != nullptr);
  if (ucmp_->EqualWithoutTimestamp(parsed_key.user_key, user_key_)) {
    *matched = true;
    // If the value is not in the snapshot, skip it
    if (!CheckCallback(parsed_key.sequence)) {
      return true;  // to continue to the next seq
    }

    appendToReplayLog(replay_log_, parsed_key.type, value);

    if (seq_ != nullptr) {
      // Set the sequence number if it is uninitialized
      if (*seq_ == kMaxSequenceNumber) {
        *seq_ = parsed_key.sequence;
      }
      if (max_covering_tombstone_seq_) {
        *seq_ = std::max(*seq_, *max_covering_tombstone_seq_);
      }
    }

    size_t ts_sz = ucmp_->timestamp_size();
    if (ts_sz > 0 && timestamp_ != nullptr) {
      if (!timestamp_->empty()) {
        assert(ts_sz == timestamp_->size());
<<<<<<< HEAD
=======
        // `timestamp` can be set before `SaveValue` is ever called
        // when max_covering_tombstone_seq_ was set.
        // If this key has a higher sequence number than range tombstone,
        // then timestamp should be updated. `ts_from_rangetombstone_` is
        // set to false afterwards so that only the key with highest seqno
        // updates the timestamp.
        if (ts_from_rangetombstone_) {
          assert(max_covering_tombstone_seq_);
          if (parsed_key.sequence > *max_covering_tombstone_seq_) {
            Slice ts = ExtractTimestampFromUserKey(parsed_key.user_key, ts_sz);
            timestamp_->assign(ts.data(), ts.size());
            ts_from_rangetombstone_ = false;
          }
        }
>>>>>>> 335c4242
      }
      // TODO optimize for small size ts
      const std::string kMaxTs(ts_sz, '\xff');
      if (timestamp_->empty() ||
          ucmp_->CompareTimestamp(*timestamp_, kMaxTs) == 0) {
        Slice ts = ExtractTimestampFromUserKey(parsed_key.user_key, ts_sz);
        timestamp_->assign(ts.data(), ts.size());
      }
    }

    auto type = parsed_key.type;
    // Key matches. Process it
    if ((type == kTypeValue || type == kTypeMerge || type == kTypeBlobIndex ||
         type == kTypeWideColumnEntity || type == kTypeDeletion ||
         type == kTypeDeletionWithTimestamp || type == kTypeSingleDeletion) &&
        max_covering_tombstone_seq_ != nullptr &&
        *max_covering_tombstone_seq_ > parsed_key.sequence) {
      // Note that deletion types are also considered, this is for the case
      // when we need to return timestamp to user. If a range tombstone has a
      // higher seqno than point tombstone, its timestamp should be returned.
      type = kTypeRangeDeletion;
    }
    switch (type) {
      case kTypeValue:
      case kTypeBlobIndex:
      case kTypeWideColumnEntity:
        assert(state_ == kNotFound || state_ == kMerge);
        if (type == kTypeBlobIndex) {
          if (is_blob_index_ == nullptr) {
            // Blob value not supported. Stop.
            state_ = kUnexpectedBlobIndex;
            return false;
          }
        }

        if (is_blob_index_ != nullptr) {
          *is_blob_index_ = (type == kTypeBlobIndex);
        }

        if (kNotFound == state_) {
          state_ = kFound;
          if (do_merge_) {
            if (type == kTypeBlobIndex && ucmp_->timestamp_size() != 0) {
              ukey_with_ts_found_.PinSelf(parsed_key.user_key);
            }
            if (LIKELY(pinnable_val_ != nullptr)) {
              Slice value_to_use = value;

              if (type == kTypeWideColumnEntity) {
                Slice value_copy = value;

                if (!WideColumnSerialization::GetValueOfDefaultColumn(
                         value_copy, value_to_use)
                         .ok()) {
                  state_ = kCorrupt;
                  return false;
                }
              }

              if (LIKELY(value_pinner != nullptr)) {
                // If the backing resources for the value are provided, pin them
                pinnable_val_->PinSlice(value_to_use, value_pinner);
              } else {
                TEST_SYNC_POINT_CALLBACK("GetContext::SaveValue::PinSelf",
                                         this);
                // Otherwise copy the value
                pinnable_val_->PinSelf(value_to_use);
              }
            } else if (columns_ != nullptr) {
              if (type == kTypeWideColumnEntity) {
                if (!columns_->SetWideColumnValue(value, value_pinner).ok()) {
                  state_ = kCorrupt;
                  return false;
                }
              } else {
                columns_->SetPlainValue(value, value_pinner);
              }
            }
          } else {
            // It means this function is called as part of DB GetMergeOperands
            // API and the current value should be part of
            // merge_context_->operand_list
            if (type == kTypeBlobIndex) {
              PinnableSlice pin_val;
              if (GetBlobValue(parsed_key.user_key, value, &pin_val) == false) {
                return false;
              }
              Slice blob_value(pin_val);
              push_operand(blob_value, nullptr);
            } else if (type == kTypeWideColumnEntity) {
              Slice value_copy = value;
              Slice value_of_default;

              if (!WideColumnSerialization::GetValueOfDefaultColumn(
                       value_copy, value_of_default)
                       .ok()) {
                state_ = kCorrupt;
                return false;
              }

              push_operand(value_of_default, value_pinner);
            } else {
              assert(type == kTypeValue);
              push_operand(value, value_pinner);
            }
          }
        } else if (kMerge == state_) {
          assert(merge_operator_ != nullptr);
          if (type == kTypeBlobIndex) {
            PinnableSlice pin_val;
            if (GetBlobValue(parsed_key.user_key, value, &pin_val) == false) {
              return false;
            }
            Slice blob_value(pin_val);
            state_ = kFound;
            if (do_merge_) {
              Merge(&blob_value);
            } else {
              // It means this function is called as part of DB GetMergeOperands
              // API and the current value should be part of
              // merge_context_->operand_list
              push_operand(blob_value, nullptr);
            }
          } else if (type == kTypeWideColumnEntity) {
            state_ = kFound;

            if (do_merge_) {
              MergeWithEntity(value);
            } else {
              // It means this function is called as part of DB GetMergeOperands
              // API and the current value should be part of
              // merge_context_->operand_list
              Slice value_copy = value;
              Slice value_of_default;

              if (!WideColumnSerialization::GetValueOfDefaultColumn(
                       value_copy, value_of_default)
                       .ok()) {
                state_ = kCorrupt;
                return false;
              }

              push_operand(value_of_default, value_pinner);
            }
          } else {
            assert(type == kTypeValue);

            state_ = kFound;
            if (do_merge_) {
              Merge(&value);
            } else {
              // It means this function is called as part of DB GetMergeOperands
              // API and the current value should be part of
              // merge_context_->operand_list
              push_operand(value, value_pinner);
            }
          }
        }
        return false;

      case kTypeDeletion:
      case kTypeDeletionWithTimestamp:
      case kTypeSingleDeletion:
      case kTypeRangeDeletion:
        // TODO(noetzli): Verify correctness once merge of single-deletes
        // is supported
        assert(state_ == kNotFound || state_ == kMerge);
        if (kNotFound == state_) {
          state_ = kDeleted;
        } else if (kMerge == state_) {
          state_ = kFound;
          if (do_merge_) {
            Merge(nullptr);
          }
          // If do_merge_ = false then the current value shouldn't be part of
          // merge_context_->operand_list
        }
        return false;

      case kTypeMerge:
        assert(state_ == kNotFound || state_ == kMerge);
        state_ = kMerge;
        // value_pinner is not set from plain_table_reader.cc for example.
        push_operand(value, value_pinner);
        PERF_COUNTER_ADD(internal_merge_point_lookup_count, 1);

        if (do_merge_ && merge_operator_ != nullptr &&
            merge_operator_->ShouldMerge(
                merge_context_->GetOperandsDirectionBackward())) {
          state_ = kFound;
          Merge(nullptr);
          return false;
        }
        return true;

      default:
        assert(false);
        break;
    }
  }

  // state_ could be Corrupt, merge or notfound
  return false;
}

void GetContext::Merge(const Slice* value) {
  assert(do_merge_);
  assert(!pinnable_val_ || !columns_);

  std::string result;
  // `op_failure_scope` (an output parameter) is not provided (set to nullptr)
  // since a failure must be propagated regardless of its value.
  const Status s = MergeHelper::TimedFullMerge(
      merge_operator_, user_key_, value, merge_context_->GetOperands(), &result,
      logger_, statistics_, clock_, /* result_operand */ nullptr,
      /* update_num_ops_stats */ true,
      /* op_failure_scope */ nullptr);
  if (!s.ok()) {
    if (s.subcode() == Status::SubCode::kMergeOperatorFailed) {
      state_ = kMergeOperatorFailed;
    } else {
      state_ = kCorrupt;
    }
    return;
  }

  if (LIKELY(pinnable_val_ != nullptr)) {
    *(pinnable_val_->GetSelf()) = std::move(result);
    pinnable_val_->PinSelf();
    return;
  }

  assert(columns_);
  columns_->SetPlainValue(std::move(result));
}

void GetContext::MergeWithEntity(Slice entity) {
  assert(do_merge_);
  assert(!pinnable_val_ || !columns_);

  if (LIKELY(pinnable_val_ != nullptr)) {
    Slice value_of_default;

    {
      const Status s = WideColumnSerialization::GetValueOfDefaultColumn(
          entity, value_of_default);
      if (!s.ok()) {
        state_ = kCorrupt;
        return;
      }
    }

    {
      // `op_failure_scope` (an output parameter) is not provided (set to
      // nullptr) since a failure must be propagated regardless of its value.
      const Status s = MergeHelper::TimedFullMerge(
          merge_operator_, user_key_, &value_of_default,
          merge_context_->GetOperands(), pinnable_val_->GetSelf(), logger_,
          statistics_, clock_, /* result_operand */ nullptr,
          /* update_num_ops_stats */ true,
          /* op_failure_scope */ nullptr);
      if (!s.ok()) {
        if (s.subcode() == Status::SubCode::kMergeOperatorFailed) {
          state_ = kMergeOperatorFailed;
        } else {
          state_ = kCorrupt;
        }
        return;
      }
    }

    pinnable_val_->PinSelf();
    return;
  }

  std::string result;

  {
    // `op_failure_scope` (an output parameter) is not provided (set to nullptr)
    // since a failure must be propagated regardless of its value.
    const Status s = MergeHelper::TimedFullMergeWithEntity(
        merge_operator_, user_key_, entity, merge_context_->GetOperands(),
        &result, logger_, statistics_, clock_, /* update_num_ops_stats */ true,
        /* op_failure_scope */ nullptr);
    if (!s.ok()) {
      if (s.subcode() == Status::SubCode::kMergeOperatorFailed) {
        state_ = kMergeOperatorFailed;
      } else {
        state_ = kCorrupt;
      }
      return;
    }
  }

  {
    assert(columns_);
    const Status s = columns_->SetWideColumnValue(std::move(result));
    if (!s.ok()) {
      state_ = kCorrupt;
      return;
    }
  }
}

bool GetContext::GetBlobValue(const Slice& user_key, const Slice& blob_index,
                              PinnableSlice* blob_value) {
  constexpr FilePrefetchBuffer* prefetch_buffer = nullptr;
  constexpr uint64_t* bytes_read = nullptr;

  Status status = blob_fetcher_->FetchBlob(
      user_key, blob_index, prefetch_buffer, blob_value, bytes_read);
  if (!status.ok()) {
    if (status.IsIncomplete()) {
      // FIXME: this code is not covered by unit tests
      MarkKeyMayExist();
      return false;
    }
    state_ = kCorrupt;
    return false;
  }
  *is_blob_index_ = false;
  return true;
}

void GetContext::push_operand(const Slice& value, Cleanable* value_pinner) {
  // TODO(yanqin) preserve timestamps information in merge_context
  if (pinned_iters_mgr() && pinned_iters_mgr()->PinningEnabled() &&
      value_pinner != nullptr) {
    value_pinner->DelegateCleanupsTo(pinned_iters_mgr());
    merge_context_->PushOperand(value, true /*value_pinned*/);
  } else {
    merge_context_->PushOperand(value, false);
  }
}

void replayGetContextLog(const Slice& replay_log, const Slice& user_key,
                         GetContext* get_context, Cleanable* value_pinner) {
  Slice s = replay_log;
  while (s.size()) {
    auto type = static_cast<ValueType>(*s.data());
    s.remove_prefix(1);
    Slice value;
    bool ret = GetLengthPrefixedSlice(&s, &value);
    assert(ret);
    (void)ret;

    bool dont_care __attribute__((__unused__));
    // Since SequenceNumber is not stored and unknown, we will use
    // kMaxSequenceNumber.
    get_context->SaveValue(
        ParsedInternalKey(user_key, kMaxSequenceNumber, type), value,
        &dont_care, value_pinner);
  }
}

}  // namespace ROCKSDB_NAMESPACE<|MERGE_RESOLUTION|>--- conflicted
+++ resolved
@@ -244,8 +244,6 @@
     if (ts_sz > 0 && timestamp_ != nullptr) {
       if (!timestamp_->empty()) {
         assert(ts_sz == timestamp_->size());
-<<<<<<< HEAD
-=======
         // `timestamp` can be set before `SaveValue` is ever called
         // when max_covering_tombstone_seq_ was set.
         // If this key has a higher sequence number than range tombstone,
@@ -260,7 +258,6 @@
             ts_from_rangetombstone_ = false;
           }
         }
->>>>>>> 335c4242
       }
       // TODO optimize for small size ts
       const std::string kMaxTs(ts_sz, '\xff');
