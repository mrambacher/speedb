--- conflicted
+++ resolved
@@ -120,19 +120,11 @@
       if (block_cache) {
         // insert a dummy record to block cache to track the memory usage
         Cache::Handle* cache_handle = nullptr;
-<<<<<<< HEAD
-        CacheKey key = CacheKey::CreateUniqueForCacheLifetime(block_cache);
-        s = block_cache->Insert(key.AsSlice(), nullptr,
-                                block.GetValue()->ApproximateMemoryUsage(),
-                                nullptr, &cache_handle, Cache::kDefaultPriority,
-                                rep_->table_properties->column_family_id);
-=======
         CacheKey key =
             CacheKey::CreateUniqueForCacheLifetime(block_cache.get());
         s = block_cache.Insert(key.AsSlice(),
                                block.GetValue()->ApproximateMemoryUsage(),
                                &cache_handle);
->>>>>>> 335c4242
 
         if (s.ok()) {
           assert(cache_handle != nullptr);
@@ -188,19 +180,11 @@
       if (block_cache) {
         // insert a dummy record to block cache to track the memory usage
         Cache::Handle* cache_handle = nullptr;
-<<<<<<< HEAD
-        CacheKey key = CacheKey::CreateUniqueForCacheLifetime(block_cache);
-        s = block_cache->Insert(key.AsSlice(), nullptr,
-                                block.GetValue()->ApproximateMemoryUsage(),
-                                nullptr, &cache_handle, Cache::kDefaultPriority,
-                                rep_->table_properties->column_family_id);
-=======
         CacheKey key =
             CacheKey::CreateUniqueForCacheLifetime(block_cache.get());
         s = block_cache.Insert(key.AsSlice(),
                                block.GetValue()->ApproximateMemoryUsage(),
                                &cache_handle);
->>>>>>> 335c4242
 
         if (s.ok()) {
           assert(cache_handle != nullptr);
