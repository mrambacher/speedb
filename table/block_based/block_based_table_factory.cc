--- conflicted
+++ resolved
@@ -962,11 +962,7 @@
     const ConfigOptions& config_options,
     const BlockBasedTableOptions& table_options, const std::string& opts_str,
     BlockBasedTableOptions* new_table_options) {
-<<<<<<< HEAD
-  Properties props;
-=======
   OptionProperties props;
->>>>>>> 1c6a5067
   Status s = config_options.ToProps(opts_str, &props);
   if (!s.ok()) {
     return s;
