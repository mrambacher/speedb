--- conflicted
+++ resolved
@@ -121,14 +121,9 @@
 
 FullFilterBlockReader::FullFilterBlockReader(
     const BlockBasedTable* t,
-<<<<<<< HEAD
-    CachableEntry<ParsedFullFilterBlock>&& filter_block)
-    : FilterBlockReaderCommon(t, std::move(filter_block)) {}
-=======
     CachableEntry<ParsedFullFilterBlock>&& filter_block,
     std::unique_ptr<PinnedEntry>&& pinned)
     : FilterBlockReaderCommon(t, std::move(filter_block), std::move(pinned)) {}
->>>>>>> 335c4242
 
 bool FullFilterBlockReader::KeyMayMatch(const Slice& key, const bool no_io,
                                         const Slice* const /*const_ikey_ptr*/,
