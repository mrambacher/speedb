--- conflicted
+++ resolved
@@ -406,55 +406,6 @@
   }
 }
 
-<<<<<<< HEAD
-Cache::Handle* BlockBasedTable::GetEntryFromCache(
-    const CacheTier& cache_tier, Cache* block_cache, const Slice& key,
-    BlockType block_type, const bool wait, GetContext* get_context,
-    const Cache::CacheItemHelper* cache_helper,
-    const Cache::CreateCallback& create_cb, Cache::Priority priority) const {
-  Cache::Handle* cache_handle = nullptr;
-  if (cache_tier == CacheTier::kNonVolatileBlockTier) {
-    cache_handle = block_cache->Lookup(key, cache_helper, create_cb, priority,
-                                       wait, rep_->ioptions.statistics.get());
-  } else {
-    cache_handle = block_cache->Lookup(key, rep_->ioptions.statistics.get());
-  }
-
-  // Avoid updating metrics here if the handle is not complete yet. This
-  // happens with MultiGet and secondary cache. So update the metrics only
-  // if its a miss, or a hit and value is ready
-  if (!cache_handle || block_cache->Value(cache_handle)) {
-    if (cache_handle != nullptr) {
-      UpdateCacheHitMetrics(block_type, get_context,
-                            block_cache->GetUsage(cache_handle));
-    } else {
-      UpdateCacheMissMetrics(block_type, get_context);
-    }
-  }
-
-  return cache_handle;
-}
-
-template <typename TBlocklike>
-Status BlockBasedTable::InsertEntryToCache(
-    const CacheTier& cache_tier, Cache* block_cache, const Slice& key,
-    const Cache::CacheItemHelper* cache_helper,
-    std::unique_ptr<TBlocklike>& block_holder, size_t charge,
-    Cache::Handle** cache_handle, Cache::Priority priority) const {
-  Status s = Status::OK();
-  if (cache_tier == CacheTier::kNonVolatileBlockTier) {
-    s = block_cache->Insert(key, block_holder.get(), cache_helper, charge,
-                            cache_handle, priority, rep_->cache_owner_id);
-  } else {
-    s = block_cache->Insert(key, block_holder.get(), charge,
-                            cache_helper->del_cb, cache_handle, priority,
-                            rep_->cache_owner_id);
-  }
-  return s;
-}
-
-=======
->>>>>>> 335c4242
 namespace {
 // Return True if table_properties has `user_prop_name` has a `true` value
 // or it doesn't contain this property (for backward compatible).
