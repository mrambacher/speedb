// Copyright (c) 2011-present, Facebook, Inc.  All rights reserved.
//  This source code is licensed under both the GPLv2 (found in the
//  COPYING file in the root directory) and Apache 2.0 License
//  (found in the LICENSE.Apache file in the root directory).
//

#pragma once

#include <string>

#include "db/dbformat.h"
#include "file/readahead_file_info.h"
#include "rocksdb/comparator.h"
#include "rocksdb/iterator.h"
#include "rocksdb/status.h"
#include "table/format.h"

namespace ROCKSDB_NAMESPACE {

class PinnedIteratorsManager;

enum class IterBoundCheck : char {
  kUnknown = 0,
  kOutOfBound,
  kInbound,
};

struct IterateResult {
  Slice key;
  IterBoundCheck bound_check_result = IterBoundCheck::kUnknown;
  // If false, PrepareValue() needs to be called before value().
  bool value_prepared = true;
};

template <class TValue>
class InternalIteratorBase : public Cleanable {
 public:
  InternalIteratorBase() {}

  // No copying allowed
  InternalIteratorBase(const InternalIteratorBase&) = delete;
  InternalIteratorBase& operator=(const InternalIteratorBase&) = delete;

  virtual ~InternalIteratorBase() {}

  // An iterator is either positioned at a key/value pair, or
  // not valid.  This method returns true iff the iterator is valid.
  // Always returns false if !status().ok().
  virtual bool Valid() const = 0;
  bool IsEmpty() { return is_empty_; }
  // Position at the first key in the source.  The iterator is Valid()
  // after this call iff the source is not empty.
  virtual void SeekToFirst() = 0;

  // Position at the last key in the source.  The iterator is
  // Valid() after this call iff the source is not empty.
  virtual void SeekToLast() = 0;

  // Position at the first key in the source that at or past target
  // The iterator is Valid() after this call iff the source contains
  // an entry that comes at or past target.
  // All Seek*() methods clear any error status() that the iterator had prior to
  // the call; after the seek, status() indicates only the error (if any) that
  // happened during the seek, not any past errors.
  // 'target' contains user timestamp if timestamp is enabled.
  virtual void Seek(const Slice& target) = 0;

  // Position at the first key in the source that at or before target
  // The iterator is Valid() after this call iff the source contains
  // an entry that comes at or before target.
  virtual void SeekForPrev(const Slice& target) = 0;

  // Moves to the next entry in the source.  After this call, Valid() is
  // true iff the iterator was not positioned at the last entry in the source.
  // REQUIRES: Valid()
  virtual void Next() = 0;

  // Moves to the next entry in the source, and return result. Iterator
  // implementation should override this method to help methods inline better,
  // or when UpperBoundCheckResult() is non-trivial.
  // REQUIRES: Valid()
  virtual bool NextAndGetResult(IterateResult* result) {
    Next();
    bool is_valid = Valid();
    if (is_valid) {
      result->key = key();
      // Default may_be_out_of_upper_bound to true to avoid unnecessary virtual
      // call. If an implementation has non-trivial UpperBoundCheckResult(),
      // it should also override NextAndGetResult().
      result->bound_check_result = IterBoundCheck::kUnknown;
      result->value_prepared = false;
      assert(UpperBoundCheckResult() != IterBoundCheck::kOutOfBound);
    }
    return is_valid;
  }

  // Moves to the previous entry in the source.  After this call, Valid() is
  // true iff the iterator was not positioned at the first entry in source.
  // REQUIRES: Valid()
  virtual void Prev() = 0;

  // Return the key for the current entry.  The underlying storage for
  // the returned slice is valid only until the next modification of
  // the iterator.
  // REQUIRES: Valid()
  virtual Slice key() const = 0;

  // Return user key for the current entry.
  // REQUIRES: Valid()
  virtual Slice user_key() const { return ExtractUserKey(key()); }

  // Return the value for the current entry.  The underlying storage for
  // the returned slice is valid only until the next modification of
  // the iterator.
  // REQUIRES: Valid()
  // REQUIRES: PrepareValue() has been called if needed (see PrepareValue()).
  virtual TValue value() const = 0;

  // If an error has occurred, return it.  Else return an ok status.
  // If non-blocking IO is requested and this operation cannot be
  // satisfied without doing some IO, then this returns Status::Incomplete().
  virtual Status status() const = 0;

  // For some types of iterators, sometimes Seek()/Next()/SeekForPrev()/etc may
  // load key but not value (to avoid the IO cost of reading the value from disk
  // if it won't be not needed). This method loads the value in such situation.
  //
  // Needs to be called before value() at least once after each iterator
  // movement (except if IterateResult::value_prepared = true), for iterators
  // created with allow_unprepared_value = true.
  //
  // Returns false if an error occurred; in this case Valid() is also changed
  // to false, and status() is changed to non-ok.
  // REQUIRES: Valid()
  virtual bool PrepareValue() { return true; }

  // Keys return from this iterator can be smaller than iterate_lower_bound.
  virtual bool MayBeOutOfLowerBound() { return true; }

  // If the iterator has checked the key against iterate_upper_bound, returns
  // the result here. The function can be used by user of the iterator to skip
  // their own checks. If Valid() = true, IterBoundCheck::kUnknown is always
  // a valid value. If Valid() = false, IterBoundCheck::kOutOfBound indicates
  // that the iterator is filtered out by upper bound checks.
  virtual IterBoundCheck UpperBoundCheckResult() {
    return IterBoundCheck::kUnknown;
  }

  // Pass the PinnedIteratorsManager to the Iterator, most Iterators don't
  // communicate with PinnedIteratorsManager so default implementation is no-op
  // but for Iterators that need to communicate with PinnedIteratorsManager
  // they will implement this function and use the passed pointer to communicate
  // with PinnedIteratorsManager.
  virtual void SetPinnedItersMgr(PinnedIteratorsManager* /*pinned_iters_mgr*/) {
  }

  // If true, this means that the Slice returned by key() is valid as long as
  // PinnedIteratorsManager::ReleasePinnedData is not called and the
  // Iterator is not deleted.
  //
  // IsKeyPinned() is guaranteed to always return true if
  //  - Iterator is created with ReadOptions::pin_data = true
  //  - DB tables were created with BlockBasedTableOptions::use_delta_encoding
  //    set to false.
  virtual bool IsKeyPinned() const { return false; }

  // If true, this means that the Slice returned by value() is valid as long as
  // PinnedIteratorsManager::ReleasePinnedData is not called and the
  // Iterator is not deleted.
  // REQUIRES: Same as for value().
  virtual bool IsValuePinned() const { return false; }

  virtual Status GetProperty(std::string /*prop_name*/, std::string* /*prop*/) {
    return Status::NotSupported("");
  }

  // When iterator moves from one file to another file at same level, new file's
  // readahead state (details of last block read) is updated with previous
  // file's readahead state. This way internal readahead_size of Prefetch Buffer
  // doesn't start from scratch and can fall back to 8KB with no prefetch if
  // reads are not sequential.
  //
  // Default implementation is no-op and its implemented by iterators.
  virtual void GetReadaheadState(ReadaheadFileInfo* /*readahead_file_info*/) {}

  // Default implementation is no-op and its implemented by iterators.
  virtual void SetReadaheadState(ReadaheadFileInfo* /*readahead_file_info*/) {}

  // When used under merging iterator, LevelIterator treats file boundaries
  // as sentinel keys to prevent it from moving to next SST file before range
  // tombstones in the current SST file are no longer needed. This method makes
  // it cheap to check if the current key is a sentinel key. This should only be
  // used by MergingIterator and LevelIterator for now.
  virtual bool IsDeleteRangeSentinelKey() const { return false; }

 protected:
  void SeekForPrevImpl(const Slice& target, const CompareInterface* cmp) {
    Seek(target);
    if (!Valid()) {
      SeekToLast();
    }
    while (Valid() && cmp->Compare(target, key()) < 0) {
      Prev();
    }
  }

<<<<<<< HEAD
  bool is_mutable_;
=======
>>>>>>> 335c4242
  bool is_empty_;
};

using InternalIterator = InternalIteratorBase<Slice>;

// Return an empty iterator (yields nothing).
template <class TValue = Slice>
extern InternalIteratorBase<TValue>* NewEmptyInternalIterator();

// Return an empty iterator with the specified status.
template <class TValue = Slice>
extern InternalIteratorBase<TValue>* NewErrorInternalIterator(
    const Status& status);

// Return an empty iterator with the specified status, allocated arena.
template <class TValue = Slice>
extern InternalIteratorBase<TValue>* NewErrorInternalIterator(
    const Status& status, Arena* arena);

}  // namespace ROCKSDB_NAMESPACE<|MERGE_RESOLUTION|>--- conflicted
+++ resolved
@@ -204,10 +204,6 @@
     }
   }
 
-<<<<<<< HEAD
-  bool is_mutable_;
-=======
->>>>>>> 335c4242
   bool is_empty_;
 };
 
