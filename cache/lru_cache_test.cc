//  Copyright (c) 2011-present, Facebook, Inc.  All rights reserved.
//  This source code is licensed under both the GPLv2 (found in the
//  COPYING file in the root directory) and Apache 2.0 License
//  (found in the LICENSE.Apache file in the root directory).

#include "cache/lru_cache.h"

#include <memory>
#include <string>
#include <vector>

#include "cache/cache_key.h"
#include "cache/clock_cache.h"
#include "cache_helpers.h"
#include "db/db_test_util.h"
#include "file/sst_file_manager_impl.h"
#include "port/port.h"
#include "port/stack_trace.h"
#include "rocksdb/cache.h"
#include "rocksdb/io_status.h"
#include "rocksdb/sst_file_manager.h"
#include "rocksdb/utilities/cache_dump_load.h"
#include "test_util/secondary_cache_test_util.h"
#include "test_util/testharness.h"
#include "typed_cache.h"
#include "util/coding.h"
#include "util/random.h"
#include "utilities/cache_dump_load_impl.h"
#include "utilities/fault_injection_fs.h"

namespace ROCKSDB_NAMESPACE {

class LRUCacheTest : public testing::Test {
 public:
  LRUCacheTest() {}
  ~LRUCacheTest() override { DeleteCache(); }

  void DeleteCache() {
    if (cache_ != nullptr) {
      cache_->~LRUCacheShard();
      port::cacheline_aligned_free(cache_);
      cache_ = nullptr;
    }
  }

  void NewCache(size_t capacity, double high_pri_pool_ratio = 0.0,
                double low_pri_pool_ratio = 1.0,
                bool use_adaptive_mutex = kDefaultToAdaptiveMutex) {
    DeleteCache();
    cache_ = reinterpret_cast<LRUCacheShard*>(
        port::cacheline_aligned_alloc(sizeof(LRUCacheShard)));
    new (cache_) LRUCacheShard(capacity, /*strict_capacity_limit=*/false,
                               high_pri_pool_ratio, low_pri_pool_ratio,
                               use_adaptive_mutex, kDontChargeCacheMetadata,
                               /*max_upper_hash_bits=*/24,
                               /*allocator*/ nullptr, &eviction_callback_);
  }

  void Insert(const std::string& key,
<<<<<<< HEAD
              Cache::Priority priority = Cache::Priority::LOW,
              Cache::ItemOwnerId item_owner_id = Cache::kUnknownItemId) {
    EXPECT_OK(cache_->Insert(key, 0 /*hash*/, nullptr /*value*/, 1 /*charge*/,
                             nullptr /*deleter*/, nullptr /*handle*/, priority,
                             item_owner_id));
=======
              Cache::Priority priority = Cache::Priority::LOW) {
    EXPECT_OK(cache_->Insert(key, 0 /*hash*/, nullptr /*value*/,
                             &kNoopCacheItemHelper, 1 /*charge*/,
                             nullptr /*handle*/, priority));
>>>>>>> 335c4242
  }

  void Insert(char key, Cache::Priority priority = Cache::Priority::LOW,
              Cache::ItemOwnerId item_owner_id = Cache::kUnknownItemId) {
    Insert(std::string(1, key), priority, item_owner_id);
  }

  bool Lookup(const std::string& key) {
    auto handle = cache_->Lookup(key, 0 /*hash*/, nullptr, nullptr,
                                 Cache::Priority::LOW, nullptr);
    if (handle) {
      cache_->Release(handle, true /*useful*/, false /*erase*/);
      return true;
    }
    return false;
  }

  bool Lookup(char key) { return Lookup(std::string(1, key)); }

  void Erase(const std::string& key) { cache_->Erase(key, 0 /*hash*/); }

  void ValidateLRUList(std::vector<std::string> keys,
                       size_t num_high_pri_pool_keys = 0,
                       size_t num_low_pri_pool_keys = 0,
                       size_t num_bottom_pri_pool_keys = 0) {
    LRUHandle* lru;
    LRUHandle* lru_low_pri;
    LRUHandle* lru_bottom_pri;
    cache_->TEST_GetLRUList(&lru, &lru_low_pri, &lru_bottom_pri);

    LRUHandle* iter = lru;

    bool in_low_pri_pool = false;
    bool in_high_pri_pool = false;

    size_t high_pri_pool_keys = 0;
    size_t low_pri_pool_keys = 0;
    size_t bottom_pri_pool_keys = 0;

    if (iter == lru_bottom_pri) {
      in_low_pri_pool = true;
      in_high_pri_pool = false;
    }
    if (iter == lru_low_pri) {
      in_low_pri_pool = false;
      in_high_pri_pool = true;
    }

    for (const auto& key : keys) {
      iter = iter->next;
      ASSERT_NE(lru, iter);
      ASSERT_EQ(key, iter->key().ToString());
      ASSERT_EQ(in_high_pri_pool, iter->InHighPriPool());
      ASSERT_EQ(in_low_pri_pool, iter->InLowPriPool());
      if (in_high_pri_pool) {
        ASSERT_FALSE(iter->InLowPriPool());
        high_pri_pool_keys++;
      } else if (in_low_pri_pool) {
        ASSERT_FALSE(iter->InHighPriPool());
        low_pri_pool_keys++;
      } else {
        bottom_pri_pool_keys++;
      }
      if (iter == lru_bottom_pri) {
        ASSERT_FALSE(in_low_pri_pool);
        ASSERT_FALSE(in_high_pri_pool);
        in_low_pri_pool = true;
        in_high_pri_pool = false;
      }
      if (iter == lru_low_pri) {
        ASSERT_TRUE(in_low_pri_pool);
        ASSERT_FALSE(in_high_pri_pool);
        in_low_pri_pool = false;
        in_high_pri_pool = true;
      }
    }
    ASSERT_EQ(lru, iter->next);
    ASSERT_FALSE(in_low_pri_pool);
    ASSERT_TRUE(in_high_pri_pool);
    ASSERT_EQ(num_high_pri_pool_keys, high_pri_pool_keys);
    ASSERT_EQ(num_low_pri_pool_keys, low_pri_pool_keys);
    ASSERT_EQ(num_bottom_pri_pool_keys, bottom_pri_pool_keys);
  }

 private:
  LRUCacheShard* cache_ = nullptr;
  Cache::EvictionCallback eviction_callback_;
};

TEST_F(LRUCacheTest, BasicLRU) {
  NewCache(5);
  for (char ch = 'a'; ch <= 'e'; ch++) {
    Insert(ch);
  }
  ValidateLRUList({"a", "b", "c", "d", "e"}, 0, 5);
  for (char ch = 'x'; ch <= 'z'; ch++) {
    Insert(ch);
  }
  ValidateLRUList({"d", "e", "x", "y", "z"}, 0, 5);
  ASSERT_FALSE(Lookup("b"));
  ValidateLRUList({"d", "e", "x", "y", "z"}, 0, 5);
  ASSERT_TRUE(Lookup("e"));
  ValidateLRUList({"d", "x", "y", "z", "e"}, 0, 5);
  ASSERT_TRUE(Lookup("z"));
  ValidateLRUList({"d", "x", "y", "e", "z"}, 0, 5);
  Erase("x");
  ValidateLRUList({"d", "y", "e", "z"}, 0, 4);
  ASSERT_TRUE(Lookup("d"));
  ValidateLRUList({"y", "e", "z", "d"}, 0, 4);
  Insert("u");
  ValidateLRUList({"y", "e", "z", "d", "u"}, 0, 5);
  Insert("v");
  ValidateLRUList({"e", "z", "d", "u", "v"}, 0, 5);
}

TEST_F(LRUCacheTest, LowPriorityMidpointInsertion) {
  // Allocate 2 cache entries to high-pri pool and 3 to low-pri pool.
  NewCache(5, /* high_pri_pool_ratio */ 0.40, /* low_pri_pool_ratio */ 0.60);

  Insert("a", Cache::Priority::LOW);
  Insert("b", Cache::Priority::LOW);
  Insert("c", Cache::Priority::LOW);
  Insert("x", Cache::Priority::HIGH);
  Insert("y", Cache::Priority::HIGH);
  ValidateLRUList({"a", "b", "c", "x", "y"}, 2, 3);

  // Low-pri entries inserted to the tail of low-pri list (the midpoint).
  // After lookup, it will move to the tail of the full list.
  Insert("d", Cache::Priority::LOW);
  ValidateLRUList({"b", "c", "d", "x", "y"}, 2, 3);
  ASSERT_TRUE(Lookup("d"));
  ValidateLRUList({"b", "c", "x", "y", "d"}, 2, 3);

  // High-pri entries will be inserted to the tail of full list.
  Insert("z", Cache::Priority::HIGH);
  ValidateLRUList({"c", "x", "y", "d", "z"}, 2, 3);
}

TEST_F(LRUCacheTest, BottomPriorityMidpointInsertion) {
  // Allocate 2 cache entries to high-pri pool and 2 to low-pri pool.
  NewCache(6, /* high_pri_pool_ratio */ 0.35, /* low_pri_pool_ratio */ 0.35);

  Insert("a", Cache::Priority::BOTTOM);
  Insert("b", Cache::Priority::BOTTOM);
  Insert("i", Cache::Priority::LOW);
  Insert("j", Cache::Priority::LOW);
  Insert("x", Cache::Priority::HIGH);
  Insert("y", Cache::Priority::HIGH);
  ValidateLRUList({"a", "b", "i", "j", "x", "y"}, 2, 2, 2);

  // Low-pri entries will be inserted to the tail of low-pri list (the
  // midpoint). After lookup, 'k' will move to the tail of the full list, and
  // 'x' will spill over to the low-pri pool.
  Insert("k", Cache::Priority::LOW);
  ValidateLRUList({"b", "i", "j", "k", "x", "y"}, 2, 2, 2);
  ASSERT_TRUE(Lookup("k"));
  ValidateLRUList({"b", "i", "j", "x", "y", "k"}, 2, 2, 2);

  // High-pri entries will be inserted to the tail of full list. Although y was
  // inserted with high priority, it got spilled over to the low-pri pool. As
  // a result, j also got spilled over to the bottom-pri pool.
  Insert("z", Cache::Priority::HIGH);
  ValidateLRUList({"i", "j", "x", "y", "k", "z"}, 2, 2, 2);
  Erase("x");
  ValidateLRUList({"i", "j", "y", "k", "z"}, 2, 1, 2);
  Erase("y");
  ValidateLRUList({"i", "j", "k", "z"}, 2, 0, 2);

  // Bottom-pri entries will be inserted to the tail of bottom-pri list.
  Insert("c", Cache::Priority::BOTTOM);
  ValidateLRUList({"i", "j", "c", "k", "z"}, 2, 0, 3);
  Insert("d", Cache::Priority::BOTTOM);
  ValidateLRUList({"i", "j", "c", "d", "k", "z"}, 2, 0, 4);
  Insert("e", Cache::Priority::BOTTOM);
  ValidateLRUList({"j", "c", "d", "e", "k", "z"}, 2, 0, 4);

  // Low-pri entries will be inserted to the tail of low-pri list (the
  // midpoint).
  Insert("l", Cache::Priority::LOW);
  ValidateLRUList({"c", "d", "e", "l", "k", "z"}, 2, 1, 3);
  Insert("m", Cache::Priority::LOW);
  ValidateLRUList({"d", "e", "l", "m", "k", "z"}, 2, 2, 2);

  Erase("k");
  ValidateLRUList({"d", "e", "l", "m", "z"}, 1, 2, 2);
  Erase("z");
  ValidateLRUList({"d", "e", "l", "m"}, 0, 2, 2);

  // Bottom-pri entries will be inserted to the tail of bottom-pri list.
  Insert("f", Cache::Priority::BOTTOM);
  ValidateLRUList({"d", "e", "f", "l", "m"}, 0, 2, 3);
  Insert("g", Cache::Priority::BOTTOM);
  ValidateLRUList({"d", "e", "f", "g", "l", "m"}, 0, 2, 4);

  // High-pri entries will be inserted to the tail of full list.
  Insert("o", Cache::Priority::HIGH);
  ValidateLRUList({"e", "f", "g", "l", "m", "o"}, 1, 2, 3);
  Insert("p", Cache::Priority::HIGH);
  ValidateLRUList({"f", "g", "l", "m", "o", "p"}, 2, 2, 2);
}

TEST_F(LRUCacheTest, EntriesWithPriority) {
  // Allocate 2 cache entries to high-pri pool and 2 to low-pri pool.
  NewCache(6, /* high_pri_pool_ratio */ 0.35, /* low_pri_pool_ratio */ 0.35);

  Insert("a", Cache::Priority::LOW);
  Insert("b", Cache::Priority::LOW);
  ValidateLRUList({"a", "b"}, 0, 2, 0);
  // Low-pri entries can overflow to bottom-pri pool.
  Insert("c", Cache::Priority::LOW);
  ValidateLRUList({"a", "b", "c"}, 0, 2, 1);

  // Bottom-pri entries can take high-pri pool capacity if available
  Insert("t", Cache::Priority::LOW);
  Insert("u", Cache::Priority::LOW);
  ValidateLRUList({"a", "b", "c", "t", "u"}, 0, 2, 3);
  Insert("v", Cache::Priority::LOW);
  ValidateLRUList({"a", "b", "c", "t", "u", "v"}, 0, 2, 4);
  Insert("w", Cache::Priority::LOW);
  ValidateLRUList({"b", "c", "t", "u", "v", "w"}, 0, 2, 4);

  Insert("X", Cache::Priority::HIGH);
  Insert("Y", Cache::Priority::HIGH);
  ValidateLRUList({"t", "u", "v", "w", "X", "Y"}, 2, 2, 2);

  // After lookup, the high-pri entry 'X' got spilled over to the low-pri pool.
  // The low-pri entry 'v' got spilled over to the bottom-pri pool.
  Insert("Z", Cache::Priority::HIGH);
  ValidateLRUList({"u", "v", "w", "X", "Y", "Z"}, 2, 2, 2);

  // Low-pri entries will be inserted to head of low-pri pool.
  Insert("a", Cache::Priority::LOW);
  ValidateLRUList({"v", "w", "X", "a", "Y", "Z"}, 2, 2, 2);

  // After lookup, the high-pri entry 'Y' got spilled over to the low-pri pool.
  // The low-pri entry 'X' got spilled over to the bottom-pri pool.
  ASSERT_TRUE(Lookup("v"));
  ValidateLRUList({"w", "X", "a", "Y", "Z", "v"}, 2, 2, 2);

  // After lookup, the high-pri entry 'Z' got spilled over to the low-pri pool.
  // The low-pri entry 'a' got spilled over to the bottom-pri pool.
  ASSERT_TRUE(Lookup("X"));
  ValidateLRUList({"w", "a", "Y", "Z", "v", "X"}, 2, 2, 2);

  // After lookup, the low pri entry 'Z' got promoted back to high-pri pool. The
  // high-pri entry 'v' got spilled over to the low-pri pool.
  ASSERT_TRUE(Lookup("Z"));
  ValidateLRUList({"w", "a", "Y", "v", "X", "Z"}, 2, 2, 2);

  Erase("Y");
  ValidateLRUList({"w", "a", "v", "X", "Z"}, 2, 1, 2);
  Erase("X");
  ValidateLRUList({"w", "a", "v", "Z"}, 1, 1, 2);

  Insert("d", Cache::Priority::LOW);
  Insert("e", Cache::Priority::LOW);
  ValidateLRUList({"w", "a", "v", "d", "e", "Z"}, 1, 2, 3);

  Insert("f", Cache::Priority::LOW);
  Insert("g", Cache::Priority::LOW);
  ValidateLRUList({"v", "d", "e", "f", "g", "Z"}, 1, 2, 3);
  ASSERT_TRUE(Lookup("d"));
  ValidateLRUList({"v", "e", "f", "g", "Z", "d"}, 2, 2, 2);

  // Erase some entries.
  Erase("e");
  Erase("f");
  Erase("Z");
  ValidateLRUList({"v", "g", "d"}, 1, 1, 1);

  // Bottom-pri entries can take low- and high-pri pool capacity if available
  Insert("o", Cache::Priority::BOTTOM);
  ValidateLRUList({"v", "o", "g", "d"}, 1, 1, 2);
  Insert("p", Cache::Priority::BOTTOM);
  ValidateLRUList({"v", "o", "p", "g", "d"}, 1, 1, 3);
  Insert("q", Cache::Priority::BOTTOM);
  ValidateLRUList({"v", "o", "p", "q", "g", "d"}, 1, 1, 4);

  // High-pri entries can overflow to low-pri pool, and bottom-pri entries will
  // be evicted.
  Insert("x", Cache::Priority::HIGH);
  ValidateLRUList({"o", "p", "q", "g", "d", "x"}, 2, 1, 3);
  Insert("y", Cache::Priority::HIGH);
  ValidateLRUList({"p", "q", "g", "d", "x", "y"}, 2, 2, 2);
  Insert("z", Cache::Priority::HIGH);
  ValidateLRUList({"q", "g", "d", "x", "y", "z"}, 2, 2, 2);

  // 'g' is bottom-pri before this lookup, it will be inserted to head of
  // high-pri pool after lookup.
  ASSERT_TRUE(Lookup("g"));
  ValidateLRUList({"q", "d", "x", "y", "z", "g"}, 2, 2, 2);

  // High-pri entries will be inserted to head of high-pri pool after lookup.
  ASSERT_TRUE(Lookup("z"));
  ValidateLRUList({"q", "d", "x", "y", "g", "z"}, 2, 2, 2);

  // Bottom-pri entries will be inserted to head of high-pri pool after lookup.
  ASSERT_TRUE(Lookup("d"));
  ValidateLRUList({"q", "x", "y", "g", "z", "d"}, 2, 2, 2);

  // Bottom-pri entries will be inserted to the tail of bottom-pri list.
  Insert("m", Cache::Priority::BOTTOM);
  ValidateLRUList({"x", "m", "y", "g", "z", "d"}, 2, 2, 2);

  // Bottom-pri entries will be inserted to head of high-pri pool after lookup.
  ASSERT_TRUE(Lookup("m"));
  ValidateLRUList({"x", "y", "g", "z", "d", "m"}, 2, 2, 2);
}

<<<<<<< HEAD
// TODO: FastLRUCache and ClockCache use the same tests. We can probably remove
// them from FastLRUCache after ClockCache becomes productive, and we don't plan
// to use or maintain FastLRUCache any more.
namespace fast_lru_cache {

// TODO(guido) Replicate LRU policy tests from LRUCache here.
class FastLRUCacheTest : public testing::Test {
 public:
  FastLRUCacheTest() {}
  ~FastLRUCacheTest() override { DeleteCache(); }

  void DeleteCache() {
    if (cache_ != nullptr) {
      cache_->~LRUCacheShard();
      port::cacheline_aligned_free(cache_);
      cache_ = nullptr;
    }
  }

  void NewCache(size_t capacity) {
    DeleteCache();
    cache_ = reinterpret_cast<LRUCacheShard*>(
        port::cacheline_aligned_alloc(sizeof(LRUCacheShard)));
    new (cache_) LRUCacheShard(capacity, 1 /*estimated_value_size*/,
                               false /*strict_capacity_limit*/,
                               kDontChargeCacheMetadata);
  }

  Status Insert(const std::string& key) {
    return cache_->Insert(key, 0 /*hash*/, nullptr /*value*/, 1 /*charge*/,
                          nullptr /*deleter*/, nullptr /*handle*/,
                          Cache::Priority::LOW, Cache::kUnknownItemId);
  }

  Status Insert(char key, size_t len) { return Insert(std::string(len, key)); }

  size_t CalcEstimatedHandleChargeWrapper(
      size_t estimated_value_size,
      CacheMetadataChargePolicy metadata_charge_policy) {
    return LRUCacheShard::CalcEstimatedHandleCharge(estimated_value_size,
                                                    metadata_charge_policy);
  }

  int CalcHashBitsWrapper(size_t capacity, size_t estimated_value_size,
                          CacheMetadataChargePolicy metadata_charge_policy) {
    return LRUCacheShard::CalcHashBits(capacity, estimated_value_size,
                                       metadata_charge_policy);
  }

  // Maximum number of items that a shard can hold.
  double CalcMaxOccupancy(size_t capacity, size_t estimated_value_size,
                          CacheMetadataChargePolicy metadata_charge_policy) {
    size_t handle_charge = LRUCacheShard::CalcEstimatedHandleCharge(
        estimated_value_size, metadata_charge_policy);
    return capacity / (kLoadFactor * handle_charge);
  }
  bool TableSizeIsAppropriate(int hash_bits, double max_occupancy) {
    if (hash_bits == 0) {
      return max_occupancy <= 1;
    } else {
      return (1 << hash_bits >= max_occupancy) &&
             (1 << (hash_bits - 1) <= max_occupancy);
    }
  }

 private:
  LRUCacheShard* cache_ = nullptr;
};

TEST_F(FastLRUCacheTest, ValidateKeySize) {
  NewCache(3);
  EXPECT_OK(Insert('a', 16));
  EXPECT_NOK(Insert('b', 15));
  EXPECT_OK(Insert('b', 16));
  EXPECT_NOK(Insert('c', 17));
  EXPECT_NOK(Insert('d', 1000));
  EXPECT_NOK(Insert('e', 11));
  EXPECT_NOK(Insert('f', 0));
}

TEST_F(FastLRUCacheTest, CalcHashBitsTest) {
  size_t capacity;
  size_t estimated_value_size;
  double max_occupancy;
  int hash_bits;
  CacheMetadataChargePolicy metadata_charge_policy;
  // Vary the cache capacity, fix the element charge.
  for (int i = 0; i < 2048; i++) {
    capacity = i;
    estimated_value_size = 0;
    metadata_charge_policy = kFullChargeCacheMetadata;
    max_occupancy = CalcMaxOccupancy(capacity, estimated_value_size,
                                     metadata_charge_policy);
    hash_bits = CalcHashBitsWrapper(capacity, estimated_value_size,
                                    metadata_charge_policy);
    EXPECT_TRUE(TableSizeIsAppropriate(hash_bits, max_occupancy));
  }
  // Fix the cache capacity, vary the element charge.
  for (int i = 0; i < 1024; i++) {
    capacity = 1024;
    estimated_value_size = i;
    metadata_charge_policy = kFullChargeCacheMetadata;
    max_occupancy = CalcMaxOccupancy(capacity, estimated_value_size,
                                     metadata_charge_policy);
    hash_bits = CalcHashBitsWrapper(capacity, estimated_value_size,
                                    metadata_charge_policy);
    EXPECT_TRUE(TableSizeIsAppropriate(hash_bits, max_occupancy));
  }
  // Zero-capacity cache, and only values have charge.
  capacity = 0;
  estimated_value_size = 1;
  metadata_charge_policy = kDontChargeCacheMetadata;
  hash_bits = CalcHashBitsWrapper(capacity, estimated_value_size,
                                  metadata_charge_policy);
  EXPECT_TRUE(TableSizeIsAppropriate(hash_bits, 0 /* max_occupancy */));
  // Zero-capacity cache, and only metadata has charge.
  capacity = 0;
  estimated_value_size = 0;
  metadata_charge_policy = kFullChargeCacheMetadata;
  hash_bits = CalcHashBitsWrapper(capacity, estimated_value_size,
                                  metadata_charge_policy);
  EXPECT_TRUE(TableSizeIsAppropriate(hash_bits, 0 /* max_occupancy */));
  // Small cache, large elements.
  capacity = 1024;
  estimated_value_size = 8192;
  metadata_charge_policy = kFullChargeCacheMetadata;
  hash_bits = CalcHashBitsWrapper(capacity, estimated_value_size,
                                  metadata_charge_policy);
  EXPECT_TRUE(TableSizeIsAppropriate(hash_bits, 0 /* max_occupancy */));
  // Large capacity.
  capacity = 31924172;
  estimated_value_size = 8192;
  metadata_charge_policy = kFullChargeCacheMetadata;
  max_occupancy =
      CalcMaxOccupancy(capacity, estimated_value_size, metadata_charge_policy);
  hash_bits = CalcHashBitsWrapper(capacity, estimated_value_size,
                                  metadata_charge_policy);
  EXPECT_TRUE(TableSizeIsAppropriate(hash_bits, max_occupancy));
}

}  // namespace fast_lru_cache

namespace hyper_clock_cache {
=======
namespace clock_cache {
>>>>>>> 335c4242

class ClockCacheTest : public testing::Test {
 public:
  using Shard = HyperClockCache::Shard;
  using Table = HyperClockTable;
  using HandleImpl = Shard::HandleImpl;

  ClockCacheTest() {}
  ~ClockCacheTest() override { DeleteShard(); }

  void DeleteShard() {
    if (shard_ != nullptr) {
      shard_->~ClockCacheShard();
      port::cacheline_aligned_free(shard_);
      shard_ = nullptr;
    }
  }

  void NewShard(size_t capacity, bool strict_capacity_limit = true) {
    DeleteShard();
    shard_ =
        reinterpret_cast<Shard*>(port::cacheline_aligned_alloc(sizeof(Shard)));

    Table::Opts opts;
    opts.estimated_value_size = 1;
    new (shard_)
        Shard(capacity, strict_capacity_limit, kDontChargeCacheMetadata,
              /*allocator*/ nullptr, &eviction_callback_, opts);
  }

<<<<<<< HEAD
  Status Insert(const std::string& key,
                Cache::Priority priority = Cache::Priority::LOW,
                Cache::ItemOwnerId item_owner_id = Cache::kUnknownItemId) {
    return shard_->Insert(key, 0 /*hash*/, nullptr /*value*/, 1 /*charge*/,
                          nullptr /*deleter*/, nullptr /*handle*/, priority,
                          item_owner_id);
  }

  Status Insert(char key, Cache::Priority priority = Cache::Priority::LOW,
                Cache::ItemOwnerId item_owner_id = Cache::kUnknownItemId) {
    return Insert(std::string(kCacheKeySize, key), priority, item_owner_id);
=======
  Status Insert(const UniqueId64x2& hashed_key,
                Cache::Priority priority = Cache::Priority::LOW) {
    return shard_->Insert(TestKey(hashed_key), hashed_key, nullptr /*value*/,
                          &kNoopCacheItemHelper, 1 /*charge*/,
                          nullptr /*handle*/, priority);
  }

  Status Insert(char key, Cache::Priority priority = Cache::Priority::LOW) {
    return Insert(TestHashedKey(key), priority);
>>>>>>> 335c4242
  }

  Status InsertWithLen(char key, size_t len) {
    std::string skey(len, key);
    return shard_->Insert(skey, TestHashedKey(key), nullptr /*value*/,
                          &kNoopCacheItemHelper, 1 /*charge*/,
                          nullptr /*handle*/, Cache::Priority::LOW);
  }

  bool Lookup(const Slice& key, const UniqueId64x2& hashed_key,
              bool useful = true) {
    auto handle = shard_->Lookup(key, hashed_key);
    if (handle) {
      shard_->Release(handle, useful, /*erase_if_last_ref=*/false);
      return true;
    }
    return false;
  }

  bool Lookup(const UniqueId64x2& hashed_key, bool useful = true) {
    return Lookup(TestKey(hashed_key), hashed_key, useful);
  }

  bool Lookup(char key, bool useful = true) {
    return Lookup(TestHashedKey(key), useful);
  }

  void Erase(char key) {
    UniqueId64x2 hashed_key = TestHashedKey(key);
    shard_->Erase(TestKey(hashed_key), hashed_key);
  }

  static inline Slice TestKey(const UniqueId64x2& hashed_key) {
    return Slice(reinterpret_cast<const char*>(&hashed_key), 16U);
  }

  static inline UniqueId64x2 TestHashedKey(char key) {
    // For testing hash near-collision behavior, put the variance in
    // hashed_key in bits that are unlikely to be used as hash bits.
    return {(static_cast<uint64_t>(key) << 56) + 1234U, 5678U};
  }

  Shard* shard_ = nullptr;

 private:
  Cache::EvictionCallback eviction_callback_;
};

TEST_F(ClockCacheTest, Misc) {
  NewShard(3);

  // Key size stuff
  EXPECT_OK(InsertWithLen('a', 16));
  EXPECT_NOK(InsertWithLen('b', 15));
  EXPECT_OK(InsertWithLen('b', 16));
  EXPECT_NOK(InsertWithLen('c', 17));
  EXPECT_NOK(InsertWithLen('d', 1000));
  EXPECT_NOK(InsertWithLen('e', 11));
  EXPECT_NOK(InsertWithLen('f', 0));

  // Some of this is motivated by code coverage
  std::string wrong_size_key(15, 'x');
  EXPECT_FALSE(Lookup(wrong_size_key, TestHashedKey('x')));
  EXPECT_FALSE(shard_->Ref(nullptr));
  EXPECT_FALSE(shard_->Release(nullptr));
  shard_->Erase(wrong_size_key, TestHashedKey('x'));  // no-op
}

TEST_F(ClockCacheTest, Limits) {
  constexpr size_t kCapacity = 3;
  NewShard(kCapacity, false /*strict_capacity_limit*/);
  for (bool strict_capacity_limit : {false, true, false}) {
    SCOPED_TRACE("strict_capacity_limit = " +
                 std::to_string(strict_capacity_limit));

    // Also tests switching between strict limit and not
    shard_->SetStrictCapacityLimit(strict_capacity_limit);

    UniqueId64x2 hkey = TestHashedKey('x');

    // Single entry charge beyond capacity
    {
<<<<<<< HEAD
      Status s = shard_->Insert(
          key, 0 /*hash*/, nullptr /*value*/, 5 /*charge*/, nullptr /*deleter*/,
          nullptr /*handle*/, Cache::Priority::LOW, Cache::kUnknownItemId);
=======
      Status s = shard_->Insert(TestKey(hkey), hkey, nullptr /*value*/,
                                &kNoopCacheItemHelper, 5 /*charge*/,
                                nullptr /*handle*/, Cache::Priority::LOW);
>>>>>>> 335c4242
      if (strict_capacity_limit) {
        EXPECT_TRUE(s.IsMemoryLimit());
      } else {
        EXPECT_OK(s);
      }
    }

    // Single entry fills capacity
    {
<<<<<<< HEAD
      Cache::Handle* h;
      ASSERT_OK(shard_->Insert(key, 0 /*hash*/, nullptr /*value*/, 3 /*charge*/,
                               nullptr /*deleter*/, &h, Cache::Priority::LOW,
                               Cache::kUnknownItemId));
=======
      HandleImpl* h;
      ASSERT_OK(shard_->Insert(TestKey(hkey), hkey, nullptr /*value*/,
                               &kNoopCacheItemHelper, 3 /*charge*/, &h,
                               Cache::Priority::LOW));
>>>>>>> 335c4242
      // Try to insert more
      Status s = Insert('a');
      if (strict_capacity_limit) {
        EXPECT_TRUE(s.IsMemoryLimit());
      } else {
        EXPECT_OK(s);
      }
      // Release entry filling capacity.
      // Cover useful = false case.
      shard_->Release(h, false /*useful*/, false /*erase_if_last_ref*/);
    }

    // Insert more than table size can handle to exceed occupancy limit.
    // (Cleverly using mostly zero-charge entries, but some non-zero to
    // verify usage tracking on detached entries.)
    {
      size_t n = shard_->GetTableAddressCount() + 1;
      std::unique_ptr<HandleImpl* []> ha { new HandleImpl* [n] {} };
      Status s;
      for (size_t i = 0; i < n && s.ok(); ++i) {
<<<<<<< HEAD
        EncodeFixed64(&key[0], i);
        s = shard_->Insert(key, 0 /*hash*/, nullptr /*value*/, 0 /*charge*/,
                           nullptr /*deleter*/, &ha[i], Cache::Priority::LOW,
                           Cache::kUnknownItemId);
=======
        hkey[1] = i;
        s = shard_->Insert(TestKey(hkey), hkey, nullptr /*value*/,
                           &kNoopCacheItemHelper,
                           (i + kCapacity < n) ? 0 : 1 /*charge*/, &ha[i],
                           Cache::Priority::LOW);
>>>>>>> 335c4242
        if (i == 0) {
          EXPECT_OK(s);
        }
      }
      if (strict_capacity_limit) {
        EXPECT_TRUE(s.IsMemoryLimit());
      } else {
        EXPECT_OK(s);
      }
      // Same result if not keeping a reference
      s = Insert('a');
      if (strict_capacity_limit) {
        EXPECT_TRUE(s.IsMemoryLimit());
      } else {
        EXPECT_OK(s);
      }

      // Regardless, we didn't allow table to actually get full
      EXPECT_LT(shard_->GetOccupancyCount(), shard_->GetTableAddressCount());

      // Release handles
      for (size_t i = 0; i < n; ++i) {
        if (ha[i]) {
          shard_->Release(ha[i]);
        }
      }
    }
  }
}

TEST_F(ClockCacheTest, ClockEvictionTest) {
  for (bool strict_capacity_limit : {false, true}) {
    SCOPED_TRACE("strict_capacity_limit = " +
                 std::to_string(strict_capacity_limit));

    NewShard(6, strict_capacity_limit);
    EXPECT_OK(Insert('a', Cache::Priority::BOTTOM));
    EXPECT_OK(Insert('b', Cache::Priority::LOW));
    EXPECT_OK(Insert('c', Cache::Priority::HIGH));
    EXPECT_OK(Insert('d', Cache::Priority::BOTTOM));
    EXPECT_OK(Insert('e', Cache::Priority::LOW));
    EXPECT_OK(Insert('f', Cache::Priority::HIGH));

    EXPECT_TRUE(Lookup('a', /*use*/ false));
    EXPECT_TRUE(Lookup('b', /*use*/ false));
    EXPECT_TRUE(Lookup('c', /*use*/ false));
    EXPECT_TRUE(Lookup('d', /*use*/ false));
    EXPECT_TRUE(Lookup('e', /*use*/ false));
    EXPECT_TRUE(Lookup('f', /*use*/ false));

    // Ensure bottom are evicted first, even if new entries are low
    EXPECT_OK(Insert('g', Cache::Priority::LOW));
    EXPECT_OK(Insert('h', Cache::Priority::LOW));

    EXPECT_FALSE(Lookup('a', /*use*/ false));
    EXPECT_TRUE(Lookup('b', /*use*/ false));
    EXPECT_TRUE(Lookup('c', /*use*/ false));
    EXPECT_FALSE(Lookup('d', /*use*/ false));
    EXPECT_TRUE(Lookup('e', /*use*/ false));
    EXPECT_TRUE(Lookup('f', /*use*/ false));
    // Mark g & h useful
    EXPECT_TRUE(Lookup('g', /*use*/ true));
    EXPECT_TRUE(Lookup('h', /*use*/ true));

    // Then old LOW entries
    EXPECT_OK(Insert('i', Cache::Priority::LOW));
    EXPECT_OK(Insert('j', Cache::Priority::LOW));

    EXPECT_FALSE(Lookup('b', /*use*/ false));
    EXPECT_TRUE(Lookup('c', /*use*/ false));
    EXPECT_FALSE(Lookup('e', /*use*/ false));
    EXPECT_TRUE(Lookup('f', /*use*/ false));
    // Mark g & h useful once again
    EXPECT_TRUE(Lookup('g', /*use*/ true));
    EXPECT_TRUE(Lookup('h', /*use*/ true));
    EXPECT_TRUE(Lookup('i', /*use*/ false));
    EXPECT_TRUE(Lookup('j', /*use*/ false));

    // Then old HIGH entries
    EXPECT_OK(Insert('k', Cache::Priority::LOW));
    EXPECT_OK(Insert('l', Cache::Priority::LOW));

    EXPECT_FALSE(Lookup('c', /*use*/ false));
    EXPECT_FALSE(Lookup('f', /*use*/ false));
    EXPECT_TRUE(Lookup('g', /*use*/ false));
    EXPECT_TRUE(Lookup('h', /*use*/ false));
    EXPECT_TRUE(Lookup('i', /*use*/ false));
    EXPECT_TRUE(Lookup('j', /*use*/ false));
    EXPECT_TRUE(Lookup('k', /*use*/ false));
    EXPECT_TRUE(Lookup('l', /*use*/ false));

    // Then the (roughly) least recently useful
    EXPECT_OK(Insert('m', Cache::Priority::HIGH));
    EXPECT_OK(Insert('n', Cache::Priority::HIGH));

    EXPECT_TRUE(Lookup('g', /*use*/ false));
    EXPECT_TRUE(Lookup('h', /*use*/ false));
    EXPECT_FALSE(Lookup('i', /*use*/ false));
    EXPECT_FALSE(Lookup('j', /*use*/ false));
    EXPECT_TRUE(Lookup('k', /*use*/ false));
    EXPECT_TRUE(Lookup('l', /*use*/ false));

    // Now try changing capacity down
    shard_->SetCapacity(4);
    // Insert to ensure evictions happen
    EXPECT_OK(Insert('o', Cache::Priority::LOW));
    EXPECT_OK(Insert('p', Cache::Priority::LOW));

    EXPECT_FALSE(Lookup('g', /*use*/ false));
    EXPECT_FALSE(Lookup('h', /*use*/ false));
    EXPECT_FALSE(Lookup('k', /*use*/ false));
    EXPECT_FALSE(Lookup('l', /*use*/ false));
    EXPECT_TRUE(Lookup('m', /*use*/ false));
    EXPECT_TRUE(Lookup('n', /*use*/ false));
    EXPECT_TRUE(Lookup('o', /*use*/ false));
    EXPECT_TRUE(Lookup('p', /*use*/ false));

    // Now try changing capacity up
    EXPECT_TRUE(Lookup('m', /*use*/ true));
    EXPECT_TRUE(Lookup('n', /*use*/ true));
    shard_->SetCapacity(6);
    EXPECT_OK(Insert('q', Cache::Priority::HIGH));
    EXPECT_OK(Insert('r', Cache::Priority::HIGH));
    EXPECT_OK(Insert('s', Cache::Priority::HIGH));
    EXPECT_OK(Insert('t', Cache::Priority::HIGH));

    EXPECT_FALSE(Lookup('o', /*use*/ false));
    EXPECT_FALSE(Lookup('p', /*use*/ false));
    EXPECT_TRUE(Lookup('m', /*use*/ false));
    EXPECT_TRUE(Lookup('n', /*use*/ false));
    EXPECT_TRUE(Lookup('q', /*use*/ false));
    EXPECT_TRUE(Lookup('r', /*use*/ false));
    EXPECT_TRUE(Lookup('s', /*use*/ false));
    EXPECT_TRUE(Lookup('t', /*use*/ false));
  }
}

namespace {
struct DeleteCounter {
  int deleted = 0;
};
const Cache::CacheItemHelper kDeleteCounterHelper{
    CacheEntryRole::kMisc,
    [](Cache::ObjectPtr value, MemoryAllocator* /*alloc*/) {
      static_cast<DeleteCounter*>(value)->deleted += 1;
    }};
}  // namespace

// Testing calls to CorrectNearOverflow in Release
TEST_F(ClockCacheTest, ClockCounterOverflowTest) {
  NewShard(6, /*strict_capacity_limit*/ false);
<<<<<<< HEAD
  Cache::Handle* h;
  int deleted = 0;
  std::string my_key(kCacheKeySize, 'x');
  uint32_t my_hash = 42;
  ASSERT_OK(shard_->Insert(my_key, my_hash, &deleted, 1, IncrementIntDeleter,
                           &h, Cache::Priority::HIGH, Cache::kUnknownItemId));
=======
  HandleImpl* h;
  DeleteCounter val;
  UniqueId64x2 hkey = TestHashedKey('x');
  ASSERT_OK(shard_->Insert(TestKey(hkey), hkey, &val, &kDeleteCounterHelper, 1,
                           &h, Cache::Priority::HIGH));
>>>>>>> 335c4242

  // Some large number outstanding
  shard_->TEST_RefN(h, 123456789);
  // Simulate many lookup/ref + release, plenty to overflow counters
  for (int i = 0; i < 10000; ++i) {
    shard_->TEST_RefN(h, 1234567);
    shard_->TEST_ReleaseN(h, 1234567);
  }
  // Mark it invisible (to reach a different CorrectNearOverflow() in Release)
  shard_->Erase(TestKey(hkey), hkey);
  // Simulate many more lookup/ref + release (one-by-one would be too
  // expensive for unit test)
  for (int i = 0; i < 10000; ++i) {
    shard_->TEST_RefN(h, 1234567);
    shard_->TEST_ReleaseN(h, 1234567);
  }
  // Free all but last 1
  shard_->TEST_ReleaseN(h, 123456789);
  // Still alive
  ASSERT_EQ(val.deleted, 0);
  // Free last ref, which will finalize erasure
  shard_->Release(h);
  // Deleted
  ASSERT_EQ(val.deleted, 1);
}

// This test is mostly to exercise some corner case logic, by forcing two
// keys to have the same hash, and more
TEST_F(ClockCacheTest, CollidingInsertEraseTest) {
  NewShard(6, /*strict_capacity_limit*/ false);
<<<<<<< HEAD
  int deleted = 0;
  std::string key1(kCacheKeySize, 'x');
  std::string key2(kCacheKeySize, 'y');
  std::string key3(kCacheKeySize, 'z');
  uint32_t my_hash = 42;
  Cache::Handle* h1;
  ASSERT_OK(shard_->Insert(key1, my_hash, &deleted, 1, IncrementIntDeleter, &h1,
                           Cache::Priority::HIGH, Cache::kUnknownItemId));
  Cache::Handle* h2;
  ASSERT_OK(shard_->Insert(key2, my_hash, &deleted, 1, IncrementIntDeleter, &h2,
                           Cache::Priority::HIGH, Cache::kUnknownItemId));
  Cache::Handle* h3;
  ASSERT_OK(shard_->Insert(key3, my_hash, &deleted, 1, IncrementIntDeleter, &h3,
                           Cache::Priority::HIGH, Cache::kUnknownItemId));
=======
  DeleteCounter val;
  UniqueId64x2 hkey1 = TestHashedKey('x');
  Slice key1 = TestKey(hkey1);
  UniqueId64x2 hkey2 = TestHashedKey('y');
  Slice key2 = TestKey(hkey2);
  UniqueId64x2 hkey3 = TestHashedKey('z');
  Slice key3 = TestKey(hkey3);
  HandleImpl* h1;
  ASSERT_OK(shard_->Insert(key1, hkey1, &val, &kDeleteCounterHelper, 1, &h1,
                           Cache::Priority::HIGH));
  HandleImpl* h2;
  ASSERT_OK(shard_->Insert(key2, hkey2, &val, &kDeleteCounterHelper, 1, &h2,
                           Cache::Priority::HIGH));
  HandleImpl* h3;
  ASSERT_OK(shard_->Insert(key3, hkey3, &val, &kDeleteCounterHelper, 1, &h3,
                           Cache::Priority::HIGH));
>>>>>>> 335c4242

  // Can repeatedly lookup+release despite the hash collision
  HandleImpl* tmp_h;
  for (bool erase_if_last_ref : {true, false}) {  // but not last ref
    tmp_h = shard_->Lookup(key1, hkey1);
    ASSERT_EQ(h1, tmp_h);
    ASSERT_FALSE(shard_->Release(tmp_h, erase_if_last_ref));

    tmp_h = shard_->Lookup(key2, hkey2);
    ASSERT_EQ(h2, tmp_h);
    ASSERT_FALSE(shard_->Release(tmp_h, erase_if_last_ref));

    tmp_h = shard_->Lookup(key3, hkey3);
    ASSERT_EQ(h3, tmp_h);
    ASSERT_FALSE(shard_->Release(tmp_h, erase_if_last_ref));
  }

  // Make h1 invisible
  shard_->Erase(key1, hkey1);
  // Redundant erase
  shard_->Erase(key1, hkey1);

  // All still alive
  ASSERT_EQ(val.deleted, 0);

  // Invisible to Lookup
  tmp_h = shard_->Lookup(key1, hkey1);
  ASSERT_EQ(nullptr, tmp_h);

  // Can still find h2, h3
  for (bool erase_if_last_ref : {true, false}) {  // but not last ref
    tmp_h = shard_->Lookup(key2, hkey2);
    ASSERT_EQ(h2, tmp_h);
    ASSERT_FALSE(shard_->Release(tmp_h, erase_if_last_ref));

    tmp_h = shard_->Lookup(key3, hkey3);
    ASSERT_EQ(h3, tmp_h);
    ASSERT_FALSE(shard_->Release(tmp_h, erase_if_last_ref));
  }

  // Also Insert with invisible entry there
<<<<<<< HEAD
  ASSERT_OK(shard_->Insert(key1, my_hash, &deleted, 1, IncrementIntDeleter,
                           nullptr, Cache::Priority::HIGH,
                           Cache::kUnknownItemId));
  tmp_h = shard_->Lookup(key1, my_hash);
=======
  ASSERT_OK(shard_->Insert(key1, hkey1, &val, &kDeleteCounterHelper, 1, nullptr,
                           Cache::Priority::HIGH));
  tmp_h = shard_->Lookup(key1, hkey1);
>>>>>>> 335c4242
  // Found but distinct handle
  ASSERT_NE(nullptr, tmp_h);
  ASSERT_NE(h1, tmp_h);
  ASSERT_TRUE(shard_->Release(tmp_h, /*erase_if_last_ref*/ true));

  // tmp_h deleted
  ASSERT_EQ(val.deleted--, 1);

  // Release last ref on h1 (already invisible)
  ASSERT_TRUE(shard_->Release(h1, /*erase_if_last_ref*/ false));

  // h1 deleted
  ASSERT_EQ(val.deleted--, 1);
  h1 = nullptr;

  // Can still find h2, h3
  for (bool erase_if_last_ref : {true, false}) {  // but not last ref
    tmp_h = shard_->Lookup(key2, hkey2);
    ASSERT_EQ(h2, tmp_h);
    ASSERT_FALSE(shard_->Release(tmp_h, erase_if_last_ref));

    tmp_h = shard_->Lookup(key3, hkey3);
    ASSERT_EQ(h3, tmp_h);
    ASSERT_FALSE(shard_->Release(tmp_h, erase_if_last_ref));
  }

  // Release last ref on h2
  ASSERT_FALSE(shard_->Release(h2, /*erase_if_last_ref*/ false));

  // h2 still not deleted (unreferenced in cache)
  ASSERT_EQ(val.deleted, 0);

  // Can still find it
  tmp_h = shard_->Lookup(key2, hkey2);
  ASSERT_EQ(h2, tmp_h);

  // Release last ref on h2, with erase
  ASSERT_TRUE(shard_->Release(h2, /*erase_if_last_ref*/ true));

  // h2 deleted
  ASSERT_EQ(val.deleted--, 1);
  tmp_h = shard_->Lookup(key2, hkey2);
  ASSERT_EQ(nullptr, tmp_h);

  // Can still find h3
  for (bool erase_if_last_ref : {true, false}) {  // but not last ref
    tmp_h = shard_->Lookup(key3, hkey3);
    ASSERT_EQ(h3, tmp_h);
    ASSERT_FALSE(shard_->Release(tmp_h, erase_if_last_ref));
  }

  // Release last ref on h3, without erase
  ASSERT_FALSE(shard_->Release(h3, /*erase_if_last_ref*/ false));

  // h3 still not deleted (unreferenced in cache)
  ASSERT_EQ(val.deleted, 0);

  // Explicit erase
  shard_->Erase(key3, hkey3);

  // h3 deleted
  ASSERT_EQ(val.deleted--, 1);
  tmp_h = shard_->Lookup(key3, hkey3);
  ASSERT_EQ(nullptr, tmp_h);
}

// This uses the public API to effectively test CalcHashBits etc.
TEST_F(ClockCacheTest, TableSizesTest) {
  for (size_t est_val_size : {1U, 5U, 123U, 2345U, 345678U}) {
    SCOPED_TRACE("est_val_size = " + std::to_string(est_val_size));
    for (double est_count : {1.1, 2.2, 511.9, 512.1, 2345.0}) {
      SCOPED_TRACE("est_count = " + std::to_string(est_count));
      size_t capacity = static_cast<size_t>(est_val_size * est_count);
      // kDontChargeCacheMetadata
      auto cache = HyperClockCacheOptions(
                       capacity, est_val_size, /*num shard_bits*/ -1,
                       /*strict_capacity_limit*/ false,
                       /*memory_allocator*/ nullptr, kDontChargeCacheMetadata)
                       .MakeSharedCache();
      // Table sizes are currently only powers of two
      EXPECT_GE(cache->GetTableAddressCount(), est_count / kLoadFactor);
      EXPECT_LE(cache->GetTableAddressCount(), est_count / kLoadFactor * 2.0);
      EXPECT_EQ(cache->GetUsage(), 0);

      // kFullChargeMetaData
      // Because table sizes are currently only powers of two, sizes get
      // really weird when metadata is a huge portion of capacity. For example,
      // doubling the table size could cut by 90% the space available to
      // values. Therefore, we omit those weird cases for now.
      if (est_val_size >= 512) {
        cache = HyperClockCacheOptions(
                    capacity, est_val_size, /*num shard_bits*/ -1,
                    /*strict_capacity_limit*/ false,
                    /*memory_allocator*/ nullptr, kFullChargeCacheMetadata)
                    .MakeSharedCache();
        double est_count_after_meta =
            (capacity - cache->GetUsage()) * 1.0 / est_val_size;
        EXPECT_GE(cache->GetTableAddressCount(),
                  est_count_after_meta / kLoadFactor);
        EXPECT_LE(cache->GetTableAddressCount(),
                  est_count_after_meta / kLoadFactor * 2.0);
      }
    }
  }
}

}  // namespace clock_cache

class TestSecondaryCache : public SecondaryCache {
 public:
  // Specifies what action to take on a lookup for a particular key
  enum ResultType {
    SUCCESS,
    // Fail lookup immediately
    FAIL,
    // Defer the result. It will returned after Wait/WaitAll is called
    DEFER,
    // Defer the result and eventually return failure
    DEFER_AND_FAIL
  };

  using ResultMap = std::unordered_map<std::string, ResultType>;

  explicit TestSecondaryCache(size_t capacity)
      : cache_(NewLRUCache(capacity, 0, false, 0.5 /* high_pri_pool_ratio */,
                           nullptr, kDefaultToAdaptiveMutex,
                           kDontChargeCacheMetadata)),
        num_inserts_(0),
        num_lookups_(0),
        inject_failure_(false) {}

  const char* Name() const override { return "TestSecondaryCache"; }

  void InjectFailure() { inject_failure_ = true; }

  void ResetInjectFailure() { inject_failure_ = false; }

  Status Insert(const Slice& key, Cache::ObjectPtr value,
                const Cache::CacheItemHelper* helper) override {
    if (inject_failure_) {
      return Status::Corruption("Insertion Data Corrupted");
    }
    CheckCacheKeyCommonPrefix(key);
    size_t size;
    char* buf;
    Status s;

    num_inserts_++;
    size = (*helper->size_cb)(value);
    buf = new char[size + sizeof(uint64_t)];
    EncodeFixed64(buf, size);
    s = (*helper->saveto_cb)(value, 0, size, buf + sizeof(uint64_t));
    if (!s.ok()) {
      delete[] buf;
      return s;
    }
    return cache_.Insert(key, buf, size);
  }

  std::unique_ptr<SecondaryCacheResultHandle> Lookup(
      const Slice& key, const Cache::CacheItemHelper* helper,
      Cache::CreateContext* create_context, bool /*wait*/,
      bool /*advise_erase*/, bool& kept_in_sec_cache) override {
    std::string key_str = key.ToString();
    TEST_SYNC_POINT_CALLBACK("TestSecondaryCache::Lookup", &key_str);

    std::unique_ptr<SecondaryCacheResultHandle> secondary_handle;
    kept_in_sec_cache = false;
    ResultType type = ResultType::SUCCESS;
    auto iter = result_map_.find(key.ToString());
    if (iter != result_map_.end()) {
      type = iter->second;
    }
    if (type == ResultType::FAIL) {
      return secondary_handle;
    }

    TypedHandle* handle = cache_.Lookup(key);
    num_lookups_++;
    if (handle) {
      Cache::ObjectPtr value = nullptr;
      size_t charge = 0;
      Status s;
      if (type != ResultType::DEFER_AND_FAIL) {
        char* ptr = cache_.Value(handle);
        size_t size = DecodeFixed64(ptr);
        ptr += sizeof(uint64_t);
        s = helper->create_cb(Slice(ptr, size), create_context,
                              /*alloc*/ nullptr, &value, &charge);
      }
      if (s.ok()) {
        secondary_handle.reset(new TestSecondaryCacheResultHandle(
            cache_.get(), handle, value, charge, type));
        kept_in_sec_cache = true;
      } else {
        cache_.Release(handle);
      }
    }
    return secondary_handle;
  }

  bool SupportForceErase() const override { return false; }

  void Erase(const Slice& /*key*/) override {}

  void WaitAll(std::vector<SecondaryCacheResultHandle*> handles) override {
    for (SecondaryCacheResultHandle* handle : handles) {
      TestSecondaryCacheResultHandle* sec_handle =
          static_cast<TestSecondaryCacheResultHandle*>(handle);
      sec_handle->SetReady();
    }
  }

  std::string GetPrintableOptions() const override { return ""; }

  void SetResultMap(ResultMap&& map) { result_map_ = std::move(map); }

  uint32_t num_inserts() { return num_inserts_; }

  uint32_t num_lookups() { return num_lookups_; }

  void CheckCacheKeyCommonPrefix(const Slice& key) {
    Slice current_prefix(key.data(), OffsetableCacheKey::kCommonPrefixSize);
    if (ckey_prefix_.empty()) {
      ckey_prefix_ = current_prefix.ToString();
    } else {
      EXPECT_EQ(ckey_prefix_, current_prefix.ToString());
    }
  }

 private:
  class TestSecondaryCacheResultHandle : public SecondaryCacheResultHandle {
   public:
    TestSecondaryCacheResultHandle(Cache* cache, Cache::Handle* handle,
                                   Cache::ObjectPtr value, size_t size,
                                   ResultType type)
        : cache_(cache),
          handle_(handle),
          value_(value),
          size_(size),
          is_ready_(true) {
      if (type != ResultType::SUCCESS) {
        is_ready_ = false;
      }
    }

    ~TestSecondaryCacheResultHandle() override { cache_->Release(handle_); }

    bool IsReady() override { return is_ready_; }

    void Wait() override {}

    Cache::ObjectPtr Value() override {
      assert(is_ready_);
      return value_;
    }

    size_t Size() override { return Value() ? size_ : 0; }

    void SetReady() { is_ready_ = true; }

   private:
    Cache* cache_;
    Cache::Handle* handle_;
    Cache::ObjectPtr value_;
    size_t size_;
    bool is_ready_;
  };

  using SharedCache =
      BasicTypedSharedCacheInterface<char[], CacheEntryRole::kMisc>;
  using TypedHandle = SharedCache::TypedHandle;
  SharedCache cache_;
  uint32_t num_inserts_;
  uint32_t num_lookups_;
  bool inject_failure_;
  std::string ckey_prefix_;
  ResultMap result_map_;
};

using secondary_cache_test_util::GetTestingCacheTypes;
using secondary_cache_test_util::WithCacheTypeParam;

class BasicSecondaryCacheTest : public testing::Test,
                                public WithCacheTypeParam {};

INSTANTIATE_TEST_CASE_P(BasicSecondaryCacheTest, BasicSecondaryCacheTest,
                        GetTestingCacheTypes());

class DBSecondaryCacheTest : public DBTestBase, public WithCacheTypeParam {
 public:
  DBSecondaryCacheTest()
      : DBTestBase("db_secondary_cache_test", /*env_do_fsync=*/true) {
    fault_fs_.reset(new FaultInjectionTestFS(env_->GetFileSystem()));
    fault_env_.reset(new CompositeEnvWrapper(env_, fault_fs_));
  }

  std::shared_ptr<FaultInjectionTestFS> fault_fs_;
  std::unique_ptr<Env> fault_env_;
};

INSTANTIATE_TEST_CASE_P(DBSecondaryCacheTest, DBSecondaryCacheTest,
                        GetTestingCacheTypes());

TEST_P(BasicSecondaryCacheTest, BasicTest) {
  std::shared_ptr<TestSecondaryCache> secondary_cache =
      std::make_shared<TestSecondaryCache>(4096);
  std::shared_ptr<Cache> cache =
      NewCache(1024 /* capacity */, 0 /* num_shard_bits */,
               false /* strict_capacity_limit */, secondary_cache);
  std::shared_ptr<Statistics> stats = CreateDBStatistics();
  CacheKey k1 = CacheKey::CreateUniqueForCacheLifetime(cache.get());
  CacheKey k2 = CacheKey::CreateUniqueForCacheLifetime(cache.get());
  CacheKey k3 = CacheKey::CreateUniqueForCacheLifetime(cache.get());

  Random rnd(301);
  // Start with warming k3
  std::string str3 = rnd.RandomString(1021);
  ASSERT_OK(secondary_cache->InsertSaved(k3.AsSlice(), str3));

  std::string str1 = rnd.RandomString(1021);
  TestItem* item1 = new TestItem(str1.data(), str1.length());
  ASSERT_OK(cache->Insert(k1.AsSlice(), item1, GetHelper(), str1.length()));
  std::string str2 = rnd.RandomString(1021);
  TestItem* item2 = new TestItem(str2.data(), str2.length());
  // k1 should be demoted to NVM
  ASSERT_OK(cache->Insert(k2.AsSlice(), item2, GetHelper(), str2.length()));

  get_perf_context()->Reset();
  Cache::Handle* handle;
  handle = cache->Lookup(k2.AsSlice(), GetHelper(),
                         /*context*/ this, Cache::Priority::LOW, stats.get());
  ASSERT_NE(handle, nullptr);
  ASSERT_EQ(static_cast<TestItem*>(cache->Value(handle))->Size(), str2.size());
  cache->Release(handle);

  // This lookup should promote k1 and demote k2
  handle = cache->Lookup(k1.AsSlice(), GetHelper(),
                         /*context*/ this, Cache::Priority::LOW, stats.get());
  ASSERT_NE(handle, nullptr);
  ASSERT_EQ(static_cast<TestItem*>(cache->Value(handle))->Size(), str1.size());
  cache->Release(handle);

  // This lookup should promote k3 and demote k1
  handle = cache->Lookup(k3.AsSlice(), GetHelper(),
                         /*context*/ this, Cache::Priority::LOW, stats.get());
  ASSERT_NE(handle, nullptr);
  ASSERT_EQ(static_cast<TestItem*>(cache->Value(handle))->Size(), str3.size());
  cache->Release(handle);

  ASSERT_EQ(secondary_cache->num_inserts(), 3u);
  ASSERT_EQ(secondary_cache->num_lookups(), 2u);
  ASSERT_EQ(stats->getTickerCount(SECONDARY_CACHE_HITS),
            secondary_cache->num_lookups());
  PerfContext perf_ctx = *get_perf_context();
  ASSERT_EQ(perf_ctx.secondary_cache_hit_count, secondary_cache->num_lookups());

  cache.reset();
  secondary_cache.reset();
}

TEST_P(BasicSecondaryCacheTest, StatsTest) {
  std::shared_ptr<TestSecondaryCache> secondary_cache =
      std::make_shared<TestSecondaryCache>(4096);
  std::shared_ptr<Cache> cache =
      NewCache(1024 /* capacity */, 0 /* num_shard_bits */,
               false /* strict_capacity_limit */, secondary_cache);
  std::shared_ptr<Statistics> stats = CreateDBStatistics();
  CacheKey k1 = CacheKey::CreateUniqueForCacheLifetime(cache.get());
  CacheKey k2 = CacheKey::CreateUniqueForCacheLifetime(cache.get());
  CacheKey k3 = CacheKey::CreateUniqueForCacheLifetime(cache.get());

  Random rnd(301);
  // Start with warming secondary cache
  std::string str1 = rnd.RandomString(1020);
  std::string str2 = rnd.RandomString(1020);
  std::string str3 = rnd.RandomString(1020);
  ASSERT_OK(secondary_cache->InsertSaved(k1.AsSlice(), str1));
  ASSERT_OK(secondary_cache->InsertSaved(k2.AsSlice(), str2));
  ASSERT_OK(secondary_cache->InsertSaved(k3.AsSlice(), str3));

  get_perf_context()->Reset();
  Cache::Handle* handle;
  handle = cache->Lookup(k1.AsSlice(), GetHelper(CacheEntryRole::kFilterBlock),
                         /*context*/ this, Cache::Priority::LOW, stats.get());
  ASSERT_NE(handle, nullptr);
  ASSERT_EQ(static_cast<TestItem*>(cache->Value(handle))->Size(), str1.size());
  cache->Release(handle);

  handle = cache->Lookup(k2.AsSlice(), GetHelper(CacheEntryRole::kIndexBlock),
                         /*context*/ this, Cache::Priority::LOW, stats.get());
  ASSERT_NE(handle, nullptr);
  ASSERT_EQ(static_cast<TestItem*>(cache->Value(handle))->Size(), str2.size());
  cache->Release(handle);

  handle = cache->Lookup(k3.AsSlice(), GetHelper(CacheEntryRole::kDataBlock),
                         /*context*/ this, Cache::Priority::LOW, stats.get());
  ASSERT_NE(handle, nullptr);
  ASSERT_EQ(static_cast<TestItem*>(cache->Value(handle))->Size(), str3.size());
  cache->Release(handle);

  ASSERT_EQ(secondary_cache->num_inserts(), 3u);
  ASSERT_EQ(secondary_cache->num_lookups(), 3u);
  ASSERT_EQ(stats->getTickerCount(SECONDARY_CACHE_HITS),
            secondary_cache->num_lookups());
  ASSERT_EQ(stats->getTickerCount(SECONDARY_CACHE_FILTER_HITS), 1);
  ASSERT_EQ(stats->getTickerCount(SECONDARY_CACHE_INDEX_HITS), 1);
  ASSERT_EQ(stats->getTickerCount(SECONDARY_CACHE_DATA_HITS), 1);
  PerfContext perf_ctx = *get_perf_context();
  ASSERT_EQ(perf_ctx.secondary_cache_hit_count, secondary_cache->num_lookups());

  cache.reset();
  secondary_cache.reset();
}

TEST_P(BasicSecondaryCacheTest, BasicFailTest) {
  std::shared_ptr<TestSecondaryCache> secondary_cache =
      std::make_shared<TestSecondaryCache>(2048);
  std::shared_ptr<Cache> cache =
      NewCache(1024 /* capacity */, 0 /* num_shard_bits */,
               false /* strict_capacity_limit */, secondary_cache);
  CacheKey k1 = CacheKey::CreateUniqueForCacheLifetime(cache.get());
  CacheKey k2 = CacheKey::CreateUniqueForCacheLifetime(cache.get());

  Random rnd(301);
  std::string str1 = rnd.RandomString(1020);
  auto item1 = std::make_unique<TestItem>(str1.data(), str1.length());
  // NOTE: changed to assert helper != nullptr for efficiency / code size
  // ASSERT_TRUE(cache->Insert(k1.AsSlice(), item1.get(), nullptr,
  //                           str1.length()).IsInvalidArgument());
  ASSERT_OK(
      cache->Insert(k1.AsSlice(), item1.get(), GetHelper(), str1.length()));
  item1.release();  // Appease clang-analyze "potential memory leak"

  Cache::Handle* handle;
  handle = cache->Lookup(k2.AsSlice(), nullptr, /*context*/ this,
                         Cache::Priority::LOW);
  ASSERT_EQ(handle, nullptr);

  handle = cache->Lookup(k2.AsSlice(), GetHelper(),
                         /*context*/ this, Cache::Priority::LOW);
  ASSERT_EQ(handle, nullptr);

  Cache::AsyncLookupHandle async_handle;
  async_handle.key = k2.AsSlice();
  async_handle.helper = GetHelper();
  async_handle.create_context = this;
  async_handle.priority = Cache::Priority::LOW;
  cache->StartAsyncLookup(async_handle);
  cache->Wait(async_handle);
  handle = async_handle.Result();
  ASSERT_EQ(handle, nullptr);

  cache.reset();
  secondary_cache.reset();
}

TEST_P(BasicSecondaryCacheTest, SaveFailTest) {
  std::shared_ptr<TestSecondaryCache> secondary_cache =
      std::make_shared<TestSecondaryCache>(2048);
  std::shared_ptr<Cache> cache =
      NewCache(1024 /* capacity */, 0 /* num_shard_bits */,
               false /* strict_capacity_limit */, secondary_cache);
  CacheKey k1 = CacheKey::CreateUniqueForCacheLifetime(cache.get());
  CacheKey k2 = CacheKey::CreateUniqueForCacheLifetime(cache.get());

  Random rnd(301);
  std::string str1 = rnd.RandomString(1020);
  TestItem* item1 = new TestItem(str1.data(), str1.length());
  ASSERT_OK(cache->Insert(k1.AsSlice(), item1, GetHelperFail(), str1.length()));
  std::string str2 = rnd.RandomString(1020);
  TestItem* item2 = new TestItem(str2.data(), str2.length());
  // k1 should be demoted to NVM
  ASSERT_EQ(secondary_cache->num_inserts(), 0u);
  ASSERT_OK(cache->Insert(k2.AsSlice(), item2, GetHelperFail(), str2.length()));
  ASSERT_EQ(secondary_cache->num_inserts(), 1u);

  Cache::Handle* handle;
  handle = cache->Lookup(k2.AsSlice(), GetHelperFail(),
                         /*context*/ this, Cache::Priority::LOW);
  ASSERT_NE(handle, nullptr);
  cache->Release(handle);
  // This lookup should fail, since k1 demotion would have failed
  handle = cache->Lookup(k1.AsSlice(), GetHelperFail(),
                         /*context*/ this, Cache::Priority::LOW);
  ASSERT_EQ(handle, nullptr);
  // Since k1 didn't get promoted, k2 should still be in cache
  handle = cache->Lookup(k2.AsSlice(), GetHelperFail(),
                         /*context*/ this, Cache::Priority::LOW);
  ASSERT_NE(handle, nullptr);
  cache->Release(handle);
  ASSERT_EQ(secondary_cache->num_inserts(), 1u);
  ASSERT_EQ(secondary_cache->num_lookups(), 1u);

  cache.reset();
  secondary_cache.reset();
}

TEST_P(BasicSecondaryCacheTest, CreateFailTest) {
  std::shared_ptr<TestSecondaryCache> secondary_cache =
      std::make_shared<TestSecondaryCache>(2048);
  std::shared_ptr<Cache> cache =
      NewCache(1024 /* capacity */, 0 /* num_shard_bits */,
               false /* strict_capacity_limit */, secondary_cache);
  CacheKey k1 = CacheKey::CreateUniqueForCacheLifetime(cache.get());
  CacheKey k2 = CacheKey::CreateUniqueForCacheLifetime(cache.get());

  Random rnd(301);
  std::string str1 = rnd.RandomString(1020);
  TestItem* item1 = new TestItem(str1.data(), str1.length());
  ASSERT_OK(cache->Insert(k1.AsSlice(), item1, GetHelper(), str1.length()));
  std::string str2 = rnd.RandomString(1020);
  TestItem* item2 = new TestItem(str2.data(), str2.length());
  // k1 should be demoted to NVM
  ASSERT_OK(cache->Insert(k2.AsSlice(), item2, GetHelper(), str2.length()));

  Cache::Handle* handle;
  SetFailCreate(true);
  handle = cache->Lookup(k2.AsSlice(), GetHelper(),
                         /*context*/ this, Cache::Priority::LOW);
  ASSERT_NE(handle, nullptr);
  cache->Release(handle);
  // This lookup should fail, since k1 creation would have failed
  handle = cache->Lookup(k1.AsSlice(), GetHelper(),
                         /*context*/ this, Cache::Priority::LOW);
  ASSERT_EQ(handle, nullptr);
  // Since k1 didn't get promoted, k2 should still be in cache
  handle = cache->Lookup(k2.AsSlice(), GetHelper(),
                         /*context*/ this, Cache::Priority::LOW);
  ASSERT_NE(handle, nullptr);
  cache->Release(handle);
  ASSERT_EQ(secondary_cache->num_inserts(), 1u);
  ASSERT_EQ(secondary_cache->num_lookups(), 1u);

  cache.reset();
  secondary_cache.reset();
}

TEST_P(BasicSecondaryCacheTest, FullCapacityTest) {
  for (bool strict_capacity_limit : {false, true}) {
    std::shared_ptr<TestSecondaryCache> secondary_cache =
        std::make_shared<TestSecondaryCache>(2048);
    std::shared_ptr<Cache> cache =
        NewCache(1024 /* capacity */, 0 /* num_shard_bits */,
                 strict_capacity_limit, secondary_cache);
    CacheKey k1 = CacheKey::CreateUniqueForCacheLifetime(cache.get());
    CacheKey k2 = CacheKey::CreateUniqueForCacheLifetime(cache.get());

    Random rnd(301);
    std::string str1 = rnd.RandomString(1020);
    TestItem* item1 = new TestItem(str1.data(), str1.length());
    ASSERT_OK(cache->Insert(k1.AsSlice(), item1, GetHelper(), str1.length()));
    std::string str2 = rnd.RandomString(1020);
    TestItem* item2 = new TestItem(str2.data(), str2.length());
    // k1 should be demoted to NVM
    ASSERT_OK(cache->Insert(k2.AsSlice(), item2, GetHelper(), str2.length()));

    Cache::Handle* handle2;
    handle2 = cache->Lookup(k2.AsSlice(), GetHelper(),
                            /*context*/ this, Cache::Priority::LOW);
    ASSERT_NE(handle2, nullptr);
    // k1 lookup fails without secondary cache support
    Cache::Handle* handle1;
    handle1 = cache->Lookup(
        k1.AsSlice(),
        GetHelper(CacheEntryRole::kDataBlock, /*secondary_compatible=*/false),
        /*context*/ this, Cache::Priority::LOW);
    ASSERT_EQ(handle1, nullptr);

    // k1 promotion can fail with strict_capacit_limit=true, but Lookup still
    // succeeds using a standalone handle
    handle1 = cache->Lookup(k1.AsSlice(), GetHelper(),
                            /*context*/ this, Cache::Priority::LOW);
    ASSERT_NE(handle1, nullptr);

    ASSERT_EQ(secondary_cache->num_inserts(), 1u);
    ASSERT_EQ(secondary_cache->num_lookups(), 1u);

    // Releasing k2's handle first, k2 is evicted from primary iff k1 promotion
    // was charged to the cache (except HCC doesn't erase in Release() over
    // capacity)
    // FIXME: Insert to secondary from Release disabled
    cache->Release(handle2);
    cache->Release(handle1);
    handle2 = cache->Lookup(
        k2.AsSlice(),
        GetHelper(CacheEntryRole::kDataBlock, /*secondary_compatible=*/false),
        /*context*/ this, Cache::Priority::LOW);
    if (strict_capacity_limit || GetParam() == kHyperClock) {
      ASSERT_NE(handle2, nullptr);
      cache->Release(handle2);
      ASSERT_EQ(secondary_cache->num_inserts(), 1u);
    } else {
      ASSERT_EQ(handle2, nullptr);
      // FIXME: Insert to secondary from Release disabled
      // ASSERT_EQ(secondary_cache->num_inserts(), 2u);
      ASSERT_EQ(secondary_cache->num_inserts(), 1u);
    }

    cache.reset();
    secondary_cache.reset();
  }
}

// In this test, the block cache size is set to 4096, after insert 6 KV-pairs
// and flush, there are 5 blocks in this SST file, 2 data blocks and 3 meta
// blocks. block_1 size is 4096 and block_2 size is 2056. The total size
// of the meta blocks are about 900 to 1000. Therefore, in any situation,
// if we try to insert block_1 to the block cache, it will always fails. Only
// block_2 will be successfully inserted into the block cache.
// CORRECTION: this is not quite right. block_1 can be inserted into the block
// cache because strict_capacity_limit=false, but it is removed from the cache
// in Release() because of being over-capacity, without demoting to secondary
// cache. HyperClockCache doesn't check capacity on release (for efficiency)
// so can demote the over-capacity item to secondary cache. Also, we intend to
// add support for demotion in Release, but that currently causes too much
// unit test churn.
TEST_P(DBSecondaryCacheTest, TestSecondaryCacheCorrectness1) {
  if (GetParam() == kHyperClock) {
    // See CORRECTION above
    ROCKSDB_GTEST_BYPASS("Test depends on LRUCache-specific behaviors");
    return;
  }
  std::shared_ptr<TestSecondaryCache> secondary_cache(
      new TestSecondaryCache(2048 * 1024));
  std::shared_ptr<Cache> cache =
      NewCache(4 * 1024 /* capacity */, 0 /* num_shard_bits */,
               false /* strict_capacity_limit */, secondary_cache);
  BlockBasedTableOptions table_options;
  table_options.block_cache = cache;
  table_options.block_size = 4 * 1024;
  Options options = GetDefaultOptions();
  options.create_if_missing = true;
  options.table_factory.reset(NewBlockBasedTableFactory(table_options));
  options.env = fault_env_.get();
  fault_fs_->SetFailGetUniqueId(true);

  // Set the file paranoid check, so after flush, the file will be read
  // all the blocks will be accessed.
  options.paranoid_file_checks = true;
  DestroyAndReopen(options);
  Random rnd(301);
  const int N = 6;
  for (int i = 0; i < N; i++) {
    std::string p_v = rnd.RandomString(1007);
    ASSERT_OK(Put(Key(i), p_v));
  }

  ASSERT_OK(Flush());
  // After Flush is successful, RocksDB will do the paranoid check for the new
  // SST file. Meta blocks are always cached in the block cache and they
  // will not be evicted. When block_2 is cache miss and read out, it is
  // inserted to the block cache. Note that, block_1 is never successfully
  // inserted to the block cache. Here are 2 lookups in the secondary cache
  // for block_1 and block_2
  ASSERT_EQ(secondary_cache->num_inserts(), 0u);
  ASSERT_EQ(secondary_cache->num_lookups(), 2u);

  Compact("a", "z");
  // Compaction will create the iterator to scan the whole file. So all the
  // blocks are needed. Meta blocks are always cached. When block_1 is read
  // out, block_2 is evicted from block cache and inserted to secondary
  // cache.
  ASSERT_EQ(secondary_cache->num_inserts(), 1u);
  ASSERT_EQ(secondary_cache->num_lookups(), 3u);

  std::string v = Get(Key(0));
  ASSERT_EQ(1007, v.size());
  // The first data block is not in the cache, similarly, trigger the block
  // cache Lookup and secondary cache lookup for block_1. But block_1 will not
  // be inserted successfully due to the size. Currently, cache only has
  // the meta blocks.
  ASSERT_EQ(secondary_cache->num_inserts(), 1u);
  ASSERT_EQ(secondary_cache->num_lookups(), 4u);

  v = Get(Key(5));
  ASSERT_EQ(1007, v.size());
  // The second data block is not in the cache, similarly, trigger the block
  // cache Lookup and secondary cache lookup for block_2 and block_2 is found
  // in the secondary cache. Now block cache has block_2
  ASSERT_EQ(secondary_cache->num_inserts(), 1u);
  ASSERT_EQ(secondary_cache->num_lookups(), 5u);

  v = Get(Key(5));
  ASSERT_EQ(1007, v.size());
  // block_2 is in the block cache. There is a block cache hit. No need to
  // lookup or insert the secondary cache.
  ASSERT_EQ(secondary_cache->num_inserts(), 1u);
  ASSERT_EQ(secondary_cache->num_lookups(), 5u);

  v = Get(Key(0));
  ASSERT_EQ(1007, v.size());
  // Lookup the first data block, not in the block cache, so lookup the
  // secondary cache. Also not in the secondary cache. After Get, still
  // block_1 is will not be cached.
  ASSERT_EQ(secondary_cache->num_inserts(), 1u);
  ASSERT_EQ(secondary_cache->num_lookups(), 6u);

  v = Get(Key(0));
  ASSERT_EQ(1007, v.size());
  // Lookup the first data block, not in the block cache, so lookup the
  // secondary cache. Also not in the secondary cache. After Get, still
  // block_1 is will not be cached.
  ASSERT_EQ(secondary_cache->num_inserts(), 1u);
  ASSERT_EQ(secondary_cache->num_lookups(), 7u);

  Destroy(options);
}

// In this test, the block cache size is set to 6100, after insert 6 KV-pairs
// and flush, there are 5 blocks in this SST file, 2 data blocks and 3 meta
// blocks. block_1 size is 4096 and block_2 size is 2056. The total size
// of the meta blocks are about 900 to 1000. Therefore, we can successfully
// insert and cache block_1 in the block cache (this is the different place
// from TestSecondaryCacheCorrectness1)
TEST_P(DBSecondaryCacheTest, TestSecondaryCacheCorrectness2) {
  if (GetParam() == kHyperClock) {
    ROCKSDB_GTEST_BYPASS("Test depends on LRUCache-specific behaviors");
    return;
  }
  std::shared_ptr<TestSecondaryCache> secondary_cache(
      new TestSecondaryCache(2048 * 1024));
  std::shared_ptr<Cache> cache =
      NewCache(6100 /* capacity */, 0 /* num_shard_bits */,
               false /* strict_capacity_limit */, secondary_cache);
  BlockBasedTableOptions table_options;
  table_options.block_cache = cache;
  table_options.block_size = 4 * 1024;
  Options options = GetDefaultOptions();
  options.create_if_missing = true;
  options.table_factory.reset(NewBlockBasedTableFactory(table_options));
  options.paranoid_file_checks = true;
  options.env = fault_env_.get();
  fault_fs_->SetFailGetUniqueId(true);
  DestroyAndReopen(options);
  Random rnd(301);
  const int N = 6;
  for (int i = 0; i < N; i++) {
    std::string p_v = rnd.RandomString(1007);
    ASSERT_OK(Put(Key(i), p_v));
  }

  ASSERT_OK(Flush());
  // After Flush is successful, RocksDB will do the paranoid check for the new
  // SST file. Meta blocks are always cached in the block cache and they
  // will not be evicted. When block_2 is cache miss and read out, it is
  // inserted to the block cache. Thefore, block_1 is evicted from block
  // cache and successfully inserted to the secondary cache. Here are 2
  // lookups in the secondary cache for block_1 and block_2.
  ASSERT_EQ(secondary_cache->num_inserts(), 1u);
  ASSERT_EQ(secondary_cache->num_lookups(), 2u);

  Compact("a", "z");
  // Compaction will create the iterator to scan the whole file. So all the
  // blocks are needed. After Flush, only block_2 is cached in block cache
  // and block_1 is in the secondary cache. So when read block_1, it is
  // read out from secondary cache and inserted to block cache. At the same
  // time, block_2 is inserted to secondary cache. Now, secondary cache has
  // both block_1 and block_2. After compaction, block_1 is in the cache.
  ASSERT_EQ(secondary_cache->num_inserts(), 2u);
  ASSERT_EQ(secondary_cache->num_lookups(), 3u);

  std::string v = Get(Key(0));
  ASSERT_EQ(1007, v.size());
  // This Get needs to access block_1, since block_1 is cached in block cache
  // there is no secondary cache lookup.
  ASSERT_EQ(secondary_cache->num_inserts(), 2u);
  ASSERT_EQ(secondary_cache->num_lookups(), 3u);

  v = Get(Key(5));
  ASSERT_EQ(1007, v.size());
  // This Get needs to access block_2 which is not in the block cache. So
  // it will lookup the secondary cache for block_2 and cache it in the
  // block_cache.
  ASSERT_EQ(secondary_cache->num_inserts(), 2u);
  ASSERT_EQ(secondary_cache->num_lookups(), 4u);

  v = Get(Key(5));
  ASSERT_EQ(1007, v.size());
  // This Get needs to access block_2 which is already in the block cache.
  // No need to lookup secondary cache.
  ASSERT_EQ(secondary_cache->num_inserts(), 2u);
  ASSERT_EQ(secondary_cache->num_lookups(), 4u);

  v = Get(Key(0));
  ASSERT_EQ(1007, v.size());
  // This Get needs to access block_1, since block_1 is not in block cache
  // there is one econdary cache lookup. Then, block_1 is cached in the
  // block cache.
  ASSERT_EQ(secondary_cache->num_inserts(), 2u);
  ASSERT_EQ(secondary_cache->num_lookups(), 5u);

  v = Get(Key(0));
  ASSERT_EQ(1007, v.size());
  // This Get needs to access block_1, since block_1 is cached in block cache
  // there is no secondary cache lookup.
  ASSERT_EQ(secondary_cache->num_inserts(), 2u);
  ASSERT_EQ(secondary_cache->num_lookups(), 5u);

  Destroy(options);
}

// The block cache size is set to 1024*1024, after insert 6 KV-pairs
// and flush, there are 5 blocks in this SST file, 2 data blocks and 3 meta
// blocks. block_1 size is 4096 and block_2 size is 2056. The total size
// of the meta blocks are about 900 to 1000. Therefore, we can successfully
// cache all the blocks in the block cache and there is not secondary cache
// insertion. 2 lookup is needed for the blocks.
TEST_P(DBSecondaryCacheTest, NoSecondaryCacheInsertion) {
  std::shared_ptr<TestSecondaryCache> secondary_cache(
      new TestSecondaryCache(2048 * 1024));
  std::shared_ptr<Cache> cache =
      NewCache(1024 * 1024 /* capacity */, 0 /* num_shard_bits */,
               false /* strict_capacity_limit */, secondary_cache);
  BlockBasedTableOptions table_options;
  table_options.block_cache = cache;
  table_options.block_size = 4 * 1024;
  Options options = GetDefaultOptions();
  options.create_if_missing = true;
  options.paranoid_file_checks = true;
  options.table_factory.reset(NewBlockBasedTableFactory(table_options));
  options.env = fault_env_.get();
  fault_fs_->SetFailGetUniqueId(true);

  DestroyAndReopen(options);
  Random rnd(301);
  const int N = 6;
  for (int i = 0; i < N; i++) {
    std::string p_v = rnd.RandomString(1000);
    ASSERT_OK(Put(Key(i), p_v));
  }

  ASSERT_OK(Flush());
  // After Flush is successful, RocksDB will do the paranoid check for the new
  // SST file. Meta blocks are always cached in the block cache and they
  // will not be evicted. Now, block cache is large enough, it cache
  // both block_1 and block_2. When first time read block_1 and block_2
  // there are cache misses. So 2 secondary cache lookups are needed for
  // the 2 blocks
  ASSERT_EQ(secondary_cache->num_inserts(), 0u);
  ASSERT_EQ(secondary_cache->num_lookups(), 2u);

  Compact("a", "z");
  // Compaction will iterate the whole SST file. Since all the data blocks
  // are in the block cache. No need to lookup the secondary cache.
  ASSERT_EQ(secondary_cache->num_inserts(), 0u);
  ASSERT_EQ(secondary_cache->num_lookups(), 2u);

  std::string v = Get(Key(0));
  ASSERT_EQ(1000, v.size());
  // Since the block cache is large enough, all the blocks are cached. we
  // do not need to lookup the seondary cache.
  ASSERT_EQ(secondary_cache->num_inserts(), 0u);
  ASSERT_EQ(secondary_cache->num_lookups(), 2u);

  Destroy(options);
}

TEST_P(DBSecondaryCacheTest, SecondaryCacheIntensiveTesting) {
  std::shared_ptr<TestSecondaryCache> secondary_cache(
      new TestSecondaryCache(2048 * 1024));
  std::shared_ptr<Cache> cache =
      NewCache(8 * 1024 /* capacity */, 0 /* num_shard_bits */,
               false /* strict_capacity_limit */, secondary_cache);
  BlockBasedTableOptions table_options;
  table_options.block_cache = cache;
  table_options.block_size = 4 * 1024;
  Options options = GetDefaultOptions();
  options.create_if_missing = true;
  options.table_factory.reset(NewBlockBasedTableFactory(table_options));
  options.env = fault_env_.get();
  fault_fs_->SetFailGetUniqueId(true);
  DestroyAndReopen(options);
  Random rnd(301);
  const int N = 256;
  for (int i = 0; i < N; i++) {
    std::string p_v = rnd.RandomString(1000);
    ASSERT_OK(Put(Key(i), p_v));
  }
  ASSERT_OK(Flush());
  Compact("a", "z");

  Random r_index(47);
  std::string v;
  for (int i = 0; i < 1000; i++) {
    uint32_t key_i = r_index.Next() % N;
    v = Get(Key(key_i));
  }

  // We have over 200 data blocks there will be multiple insertion
  // and lookups.
  ASSERT_GE(secondary_cache->num_inserts(), 1u);
  ASSERT_GE(secondary_cache->num_lookups(), 1u);

  Destroy(options);
}

// In this test, the block cache size is set to 4096, after insert 6 KV-pairs
// and flush, there are 5 blocks in this SST file, 2 data blocks and 3 meta
// blocks. block_1 size is 4096 and block_2 size is 2056. The total size
// of the meta blocks are about 900 to 1000. Therefore, in any situation,
// if we try to insert block_1 to the block cache, it will always fails. Only
// block_2 will be successfully inserted into the block cache.
TEST_P(DBSecondaryCacheTest, SecondaryCacheFailureTest) {
  if (GetParam() == kHyperClock) {
    ROCKSDB_GTEST_BYPASS("Test depends on LRUCache-specific behaviors");
    return;
  }
  std::shared_ptr<TestSecondaryCache> secondary_cache(
      new TestSecondaryCache(2048 * 1024));
  std::shared_ptr<Cache> cache =
      NewCache(4 * 1024 /* capacity */, 0 /* num_shard_bits */,
               false /* strict_capacity_limit */, secondary_cache);
  BlockBasedTableOptions table_options;
  table_options.block_cache = cache;
  table_options.block_size = 4 * 1024;
  Options options = GetDefaultOptions();
  options.create_if_missing = true;
  options.paranoid_file_checks = true;
  options.table_factory.reset(NewBlockBasedTableFactory(table_options));
  options.env = fault_env_.get();
  fault_fs_->SetFailGetUniqueId(true);
  DestroyAndReopen(options);
  Random rnd(301);
  const int N = 6;
  for (int i = 0; i < N; i++) {
    std::string p_v = rnd.RandomString(1007);
    ASSERT_OK(Put(Key(i), p_v));
  }

  ASSERT_OK(Flush());
  // After Flush is successful, RocksDB will do the paranoid check for the new
  // SST file. Meta blocks are always cached in the block cache and they
  // will not be evicted. When block_2 is cache miss and read out, it is
  // inserted to the block cache. Note that, block_1 is never successfully
  // inserted to the block cache. Here are 2 lookups in the secondary cache
  // for block_1 and block_2
  ASSERT_EQ(secondary_cache->num_inserts(), 0u);
  ASSERT_EQ(secondary_cache->num_lookups(), 2u);

  // Fail the insertion, in LRU cache, the secondary insertion returned status
  // is not checked, therefore, the DB will not be influenced.
  secondary_cache->InjectFailure();
  Compact("a", "z");
  // Compaction will create the iterator to scan the whole file. So all the
  // blocks are needed. Meta blocks are always cached. When block_1 is read
  // out, block_2 is evicted from block cache and inserted to secondary
  // cache.
  ASSERT_EQ(secondary_cache->num_inserts(), 0u);
  ASSERT_EQ(secondary_cache->num_lookups(), 3u);

  std::string v = Get(Key(0));
  ASSERT_EQ(1007, v.size());
  // The first data block is not in the cache, similarly, trigger the block
  // cache Lookup and secondary cache lookup for block_1. But block_1 will not
  // be inserted successfully due to the size. Currently, cache only has
  // the meta blocks.
  ASSERT_EQ(secondary_cache->num_inserts(), 0u);
  ASSERT_EQ(secondary_cache->num_lookups(), 4u);

  v = Get(Key(5));
  ASSERT_EQ(1007, v.size());
  // The second data block is not in the cache, similarly, trigger the block
  // cache Lookup and secondary cache lookup for block_2 and block_2 is found
  // in the secondary cache. Now block cache has block_2
  ASSERT_EQ(secondary_cache->num_inserts(), 0u);
  ASSERT_EQ(secondary_cache->num_lookups(), 5u);

  v = Get(Key(5));
  ASSERT_EQ(1007, v.size());
  // block_2 is in the block cache. There is a block cache hit. No need to
  // lookup or insert the secondary cache.
  ASSERT_EQ(secondary_cache->num_inserts(), 0u);
  ASSERT_EQ(secondary_cache->num_lookups(), 5u);

  v = Get(Key(0));
  ASSERT_EQ(1007, v.size());
  // Lookup the first data block, not in the block cache, so lookup the
  // secondary cache. Also not in the secondary cache. After Get, still
  // block_1 is will not be cached.
  ASSERT_EQ(secondary_cache->num_inserts(), 0u);
  ASSERT_EQ(secondary_cache->num_lookups(), 6u);

  v = Get(Key(0));
  ASSERT_EQ(1007, v.size());
  // Lookup the first data block, not in the block cache, so lookup the
  // secondary cache. Also not in the secondary cache. After Get, still
  // block_1 is will not be cached.
  ASSERT_EQ(secondary_cache->num_inserts(), 0u);
  ASSERT_EQ(secondary_cache->num_lookups(), 7u);
  secondary_cache->ResetInjectFailure();

  Destroy(options);
}

TEST_P(BasicSecondaryCacheTest, BasicWaitAllTest) {
  std::shared_ptr<TestSecondaryCache> secondary_cache =
      std::make_shared<TestSecondaryCache>(32 * 1024);
  std::shared_ptr<Cache> cache =
      NewCache(1024 /* capacity */, 2 /* num_shard_bits */,
               false /* strict_capacity_limit */, secondary_cache);
  const int num_keys = 32;
  OffsetableCacheKey ock{"foo", "bar", 1};

  Random rnd(301);
  std::vector<std::string> values;
  for (int i = 0; i < num_keys; ++i) {
    std::string str = rnd.RandomString(1020);
    values.emplace_back(str);
    TestItem* item = new TestItem(str.data(), str.length());
    ASSERT_OK(cache->Insert(ock.WithOffset(i).AsSlice(), item, GetHelper(),
                            str.length()));
  }
  // Force all entries to be evicted to the secondary cache
  if (GetParam() == kHyperClock) {
    // HCC doesn't respond immediately to SetCapacity
    for (int i = 9000; i < 9030; ++i) {
      ASSERT_OK(cache->Insert(ock.WithOffset(i).AsSlice(), nullptr,
                              &kNoopCacheItemHelper, 256));
    }
  } else {
    cache->SetCapacity(0);
  }
  ASSERT_EQ(secondary_cache->num_inserts(), 32u);
  cache->SetCapacity(32 * 1024);

  secondary_cache->SetResultMap(
      {{ock.WithOffset(3).AsSlice().ToString(),
        TestSecondaryCache::ResultType::DEFER},
       {ock.WithOffset(4).AsSlice().ToString(),
        TestSecondaryCache::ResultType::DEFER_AND_FAIL},
       {ock.WithOffset(5).AsSlice().ToString(),
        TestSecondaryCache::ResultType::FAIL}});

  std::array<Cache::AsyncLookupHandle, 6> async_handles;
  std::array<CacheKey, 6> cache_keys;
  for (size_t i = 0; i < async_handles.size(); ++i) {
    auto& ah = async_handles[i];
    cache_keys[i] = ock.WithOffset(i);
    ah.key = cache_keys[i].AsSlice();
    ah.helper = GetHelper();
    ah.create_context = this;
    ah.priority = Cache::Priority::LOW;
    cache->StartAsyncLookup(ah);
  }
  cache->WaitAll(&async_handles[0], async_handles.size());
  for (size_t i = 0; i < async_handles.size(); ++i) {
    SCOPED_TRACE("i = " + std::to_string(i));
    Cache::Handle* result = async_handles[i].Result();
    if (i == 4 || i == 5) {
      ASSERT_EQ(result, nullptr);
      continue;
    } else {
      ASSERT_NE(result, nullptr);
      TestItem* item = static_cast<TestItem*>(cache->Value(result));
      ASSERT_EQ(item->ToString(), values[i]);
    }
    cache->Release(result);
  }

  cache.reset();
  secondary_cache.reset();
}

// In this test, we have one KV pair per data block. We indirectly determine
// the cache key associated with each data block (and thus each KV) by using
// a sync point callback in TestSecondaryCache::Lookup. We then control the
// lookup result by setting the ResultMap.
TEST_P(DBSecondaryCacheTest, TestSecondaryCacheMultiGet) {
  if (GetParam() == kHyperClock) {
    ROCKSDB_GTEST_BYPASS("Test depends on LRUCache-specific behaviors");
    return;
  }
  std::shared_ptr<TestSecondaryCache> secondary_cache(
      new TestSecondaryCache(2048 * 1024));
  std::shared_ptr<Cache> cache =
      NewCache(1 << 20 /* capacity */, 0 /* num_shard_bits */,
               false /* strict_capacity_limit */, secondary_cache);
  BlockBasedTableOptions table_options;
  table_options.block_cache = cache;
  table_options.block_size = 4 * 1024;
  table_options.cache_index_and_filter_blocks = false;
  Options options = GetDefaultOptions();
  options.create_if_missing = true;
  options.table_factory.reset(NewBlockBasedTableFactory(table_options));
  options.paranoid_file_checks = true;
  DestroyAndReopen(options);
  Random rnd(301);
  const int N = 8;
  std::vector<std::string> keys;
  for (int i = 0; i < N; i++) {
    std::string p_v = rnd.RandomString(4000);
    keys.emplace_back(p_v);
    ASSERT_OK(Put(Key(i), p_v));
  }

  ASSERT_OK(Flush());
  // After Flush is successful, RocksDB does the paranoid check for the new
  // SST file. This will try to lookup all data blocks in the secondary
  // cache.
  ASSERT_EQ(secondary_cache->num_inserts(), 0u);
  ASSERT_EQ(secondary_cache->num_lookups(), 8u);

  cache->SetCapacity(0);
  ASSERT_EQ(secondary_cache->num_inserts(), 8u);
  cache->SetCapacity(1 << 20);

  std::vector<std::string> cache_keys;
  ROCKSDB_NAMESPACE::SyncPoint::GetInstance()->SetCallBack(
      "TestSecondaryCache::Lookup", [&cache_keys](void* key) -> void {
        cache_keys.emplace_back(*(static_cast<std::string*>(key)));
      });
  ROCKSDB_NAMESPACE::SyncPoint::GetInstance()->EnableProcessing();
  for (int i = 0; i < N; ++i) {
    std::string v = Get(Key(i));
    ASSERT_EQ(4000, v.size());
    ASSERT_EQ(v, keys[i]);
  }
  ROCKSDB_NAMESPACE::SyncPoint::GetInstance()->DisableProcessing();
  ASSERT_EQ(secondary_cache->num_lookups(), 16u);
  cache->SetCapacity(0);
  cache->SetCapacity(1 << 20);

  ASSERT_EQ(Get(Key(2)), keys[2]);
  ASSERT_EQ(Get(Key(7)), keys[7]);
  secondary_cache->SetResultMap(
      {{cache_keys[3], TestSecondaryCache::ResultType::DEFER},
       {cache_keys[4], TestSecondaryCache::ResultType::DEFER_AND_FAIL},
       {cache_keys[5], TestSecondaryCache::ResultType::FAIL}});

  std::vector<std::string> mget_keys(
      {Key(0), Key(1), Key(2), Key(3), Key(4), Key(5), Key(6), Key(7)});
  std::vector<PinnableSlice> values(mget_keys.size());
  std::vector<Status> s(keys.size());
  std::vector<Slice> key_slices;
  for (const std::string& key : mget_keys) {
    key_slices.emplace_back(key);
  }
  uint32_t num_lookups = secondary_cache->num_lookups();
  dbfull()->MultiGet(ReadOptions(), dbfull()->DefaultColumnFamily(),
                     key_slices.size(), key_slices.data(), values.data(),
                     s.data(), false);
  ASSERT_EQ(secondary_cache->num_lookups(), num_lookups + 5);
  for (int i = 0; i < N; ++i) {
    ASSERT_OK(s[i]);
    ASSERT_EQ(values[i].ToString(), keys[i]);
    values[i].Reset();
  }
  Destroy(options);
}

class CacheWithStats : public CacheWrapper {
 public:
  using CacheWrapper::CacheWrapper;

<<<<<<< HEAD
  Status Insert(const Slice& key, void* value, size_t charge, DeleterFn deleter,
                Handle** handle, Priority priority,
                Cache::ItemOwnerId item_owner_id) override {
    insert_count_++;
    return LRUCache::Insert(key, value, charge, deleter, handle, priority,
                            item_owner_id);
  }
  Status Insert(
      const Slice& key, void* value, const CacheItemHelper* helper,
      size_t charge, Handle** handle = nullptr,
      Priority priority = Priority::LOW,
      Cache::ItemOwnerId item_owner_id = Cache::kUnknownItemId) override {
    insert_count_++;
    return LRUCache::Insert(key, value, helper, charge, handle, priority,
                            item_owner_id);
  }
  Handle* Lookup(const Slice& key, Statistics* stats) override {
    lookup_count_++;
    return LRUCache::Lookup(key, stats);
=======
  static const char* kClassName() { return "CacheWithStats"; }
  const char* Name() const override { return kClassName(); }

  Status Insert(const Slice& key, Cache::ObjectPtr value,
                const CacheItemHelper* helper, size_t charge,
                Handle** handle = nullptr,
                Priority priority = Priority::LOW) override {
    insert_count_++;
    return target_->Insert(key, value, helper, charge, handle, priority);
>>>>>>> 335c4242
  }
  Handle* Lookup(const Slice& key, const CacheItemHelper* helper,
                 CreateContext* create_context, Priority priority,
                 Statistics* stats = nullptr) override {
    lookup_count_++;
    return target_->Lookup(key, helper, create_context, priority, stats);
  }

  uint32_t GetInsertCount() { return insert_count_; }
  uint32_t GetLookupcount() { return lookup_count_; }
  void ResetCount() {
    insert_count_ = 0;
    lookup_count_ = 0;
  }

 private:
  uint32_t insert_count_ = 0;
  uint32_t lookup_count_ = 0;
};

TEST_P(DBSecondaryCacheTest, LRUCacheDumpLoadBasic) {
  std::shared_ptr<Cache> base_cache =
      NewCache(1024 * 1024 /* capacity */, 0 /* num_shard_bits */,
               false /* strict_capacity_limit */);
  std::shared_ptr<CacheWithStats> cache =
      std::make_shared<CacheWithStats>(base_cache);
  BlockBasedTableOptions table_options;
  table_options.block_cache = cache;
  table_options.block_size = 4 * 1024;
  Options options = GetDefaultOptions();
  options.create_if_missing = true;
  options.table_factory.reset(NewBlockBasedTableFactory(table_options));
  options.env = fault_env_.get();
  DestroyAndReopen(options);
  fault_fs_->SetFailGetUniqueId(true);

  Random rnd(301);
  const int N = 256;
  std::vector<std::string> value;
  char buf[1000];
  memset(buf, 'a', 1000);
  value.resize(N);
  for (int i = 0; i < N; i++) {
    // std::string p_v = rnd.RandomString(1000);
    std::string p_v(buf, 1000);
    value[i] = p_v;
    ASSERT_OK(Put(Key(i), p_v));
  }
  ASSERT_OK(Flush());
  Compact("a", "z");

  // do th eread for all the key value pairs, so all the blocks should be in
  // cache
  uint32_t start_insert = cache->GetInsertCount();
  uint32_t start_lookup = cache->GetLookupcount();
  std::string v;
  for (int i = 0; i < N; i++) {
    v = Get(Key(i));
    ASSERT_EQ(v, value[i]);
  }
  uint32_t dump_insert = cache->GetInsertCount() - start_insert;
  uint32_t dump_lookup = cache->GetLookupcount() - start_lookup;
  ASSERT_EQ(63,
            static_cast<int>(dump_insert));  // the insert in the block cache
  ASSERT_EQ(256,
            static_cast<int>(dump_lookup));  // the lookup in the block cache
  // We have enough blocks in the block cache

  CacheDumpOptions cd_options;
  cd_options.clock = fault_env_->GetSystemClock().get();
  std::string dump_path = db_->GetName() + "/cache_dump";
  std::unique_ptr<CacheDumpWriter> dump_writer;
  Status s = NewToFileCacheDumpWriter(fault_fs_, FileOptions(), dump_path,
                                      &dump_writer);
  ASSERT_OK(s);
  std::unique_ptr<CacheDumper> cache_dumper;
  s = NewDefaultCacheDumper(cd_options, cache, std::move(dump_writer),
                            &cache_dumper);
  ASSERT_OK(s);
  std::vector<DB*> db_list;
  db_list.push_back(db_);
  s = cache_dumper->SetDumpFilter(db_list);
  ASSERT_OK(s);
  s = cache_dumper->DumpCacheEntriesToWriter();
  ASSERT_OK(s);
  cache_dumper.reset();

  // we have a new cache it is empty, then, before we do the Get, we do the
  // dumpload
  std::shared_ptr<TestSecondaryCache> secondary_cache =
      std::make_shared<TestSecondaryCache>(2048 * 1024);
  // This time with secondary cache
  base_cache = NewCache(1024 * 1024 /* capacity */, 0 /* num_shard_bits */,
                        false /* strict_capacity_limit */, secondary_cache);
  cache = std::make_shared<CacheWithStats>(base_cache);
  table_options.block_cache = cache;
  table_options.block_size = 4 * 1024;
  options.create_if_missing = true;
  options.table_factory.reset(NewBlockBasedTableFactory(table_options));
  options.env = fault_env_.get();

  // start to load the data to new block cache
  start_insert = secondary_cache->num_inserts();
  start_lookup = secondary_cache->num_lookups();
  std::unique_ptr<CacheDumpReader> dump_reader;
  s = NewFromFileCacheDumpReader(fault_fs_, FileOptions(), dump_path,
                                 &dump_reader);
  ASSERT_OK(s);
  std::unique_ptr<CacheDumpedLoader> cache_loader;
  s = NewDefaultCacheDumpedLoader(cd_options, table_options, secondary_cache,
                                  std::move(dump_reader), &cache_loader);
  ASSERT_OK(s);
  s = cache_loader->RestoreCacheEntriesToSecondaryCache();
  ASSERT_OK(s);
  uint32_t load_insert = secondary_cache->num_inserts() - start_insert;
  uint32_t load_lookup = secondary_cache->num_lookups() - start_lookup;
  // check the number we inserted
  ASSERT_EQ(64, static_cast<int>(load_insert));
  ASSERT_EQ(0, static_cast<int>(load_lookup));
  ASSERT_OK(s);

  Reopen(options);

  // After load, we do the Get again
  start_insert = secondary_cache->num_inserts();
  start_lookup = secondary_cache->num_lookups();
  uint32_t cache_insert = cache->GetInsertCount();
  uint32_t cache_lookup = cache->GetLookupcount();
  for (int i = 0; i < N; i++) {
    v = Get(Key(i));
    ASSERT_EQ(v, value[i]);
  }
  uint32_t final_insert = secondary_cache->num_inserts() - start_insert;
  uint32_t final_lookup = secondary_cache->num_lookups() - start_lookup;
  // no insert to secondary cache
  ASSERT_EQ(0, static_cast<int>(final_insert));
  // lookup the secondary to get all blocks
  ASSERT_EQ(64, static_cast<int>(final_lookup));
  uint32_t block_insert = cache->GetInsertCount() - cache_insert;
  uint32_t block_lookup = cache->GetLookupcount() - cache_lookup;
  // Check the new block cache insert and lookup, should be no insert since all
  // blocks are from the secondary cache.
  ASSERT_EQ(0, static_cast<int>(block_insert));
  ASSERT_EQ(256, static_cast<int>(block_lookup));

  fault_fs_->SetFailGetUniqueId(false);
  Destroy(options);
}

TEST_P(DBSecondaryCacheTest, LRUCacheDumpLoadWithFilter) {
  std::shared_ptr<Cache> base_cache =
      NewCache(1024 * 1024 /* capacity */, 0 /* num_shard_bits */,
               false /* strict_capacity_limit */);
  std::shared_ptr<CacheWithStats> cache =
      std::make_shared<CacheWithStats>(base_cache);
  BlockBasedTableOptions table_options;
  table_options.block_cache = cache;
  table_options.block_size = 4 * 1024;
  Options options = GetDefaultOptions();
  options.create_if_missing = true;
  options.table_factory.reset(NewBlockBasedTableFactory(table_options));
  options.env = fault_env_.get();
  std::string dbname1 = test::PerThreadDBPath("db_1");
  ASSERT_OK(DestroyDB(dbname1, options));
  DB* db1 = nullptr;
  ASSERT_OK(DB::Open(options, dbname1, &db1));
  std::string dbname2 = test::PerThreadDBPath("db_2");
  ASSERT_OK(DestroyDB(dbname2, options));
  DB* db2 = nullptr;
  ASSERT_OK(DB::Open(options, dbname2, &db2));
  fault_fs_->SetFailGetUniqueId(true);

  // write the KVs to db1
  Random rnd(301);
  const int N = 256;
  std::vector<std::string> value1;
  WriteOptions wo;
  char buf[1000];
  memset(buf, 'a', 1000);
  value1.resize(N);
  for (int i = 0; i < N; i++) {
    std::string p_v(buf, 1000);
    value1[i] = p_v;
    ASSERT_OK(db1->Put(wo, Key(i), p_v));
  }
  ASSERT_OK(db1->Flush(FlushOptions()));
  Slice bg("a");
  Slice ed("b");
  ASSERT_OK(db1->CompactRange(CompactRangeOptions(), &bg, &ed));

  // Write the KVs to DB2
  std::vector<std::string> value2;
  memset(buf, 'b', 1000);
  value2.resize(N);
  for (int i = 0; i < N; i++) {
    std::string p_v(buf, 1000);
    value2[i] = p_v;
    ASSERT_OK(db2->Put(wo, Key(i), p_v));
  }
  ASSERT_OK(db2->Flush(FlushOptions()));
  ASSERT_OK(db2->CompactRange(CompactRangeOptions(), &bg, &ed));

  // do th eread for all the key value pairs, so all the blocks should be in
  // cache
  uint32_t start_insert = cache->GetInsertCount();
  uint32_t start_lookup = cache->GetLookupcount();
  ReadOptions ro;
  std::string v;
  for (int i = 0; i < N; i++) {
    ASSERT_OK(db1->Get(ro, Key(i), &v));
    ASSERT_EQ(v, value1[i]);
  }
  for (int i = 0; i < N; i++) {
    ASSERT_OK(db2->Get(ro, Key(i), &v));
    ASSERT_EQ(v, value2[i]);
  }
  uint32_t dump_insert = cache->GetInsertCount() - start_insert;
  uint32_t dump_lookup = cache->GetLookupcount() - start_lookup;
  ASSERT_EQ(128,
            static_cast<int>(dump_insert));  // the insert in the block cache
  ASSERT_EQ(512,
            static_cast<int>(dump_lookup));  // the lookup in the block cache
  // We have enough blocks in the block cache

  CacheDumpOptions cd_options;
  cd_options.clock = fault_env_->GetSystemClock().get();
  std::string dump_path = db1->GetName() + "/cache_dump";
  std::unique_ptr<CacheDumpWriter> dump_writer;
  Status s = NewToFileCacheDumpWriter(fault_fs_, FileOptions(), dump_path,
                                      &dump_writer);
  ASSERT_OK(s);
  std::unique_ptr<CacheDumper> cache_dumper;
  s = NewDefaultCacheDumper(cd_options, cache, std::move(dump_writer),
                            &cache_dumper);
  ASSERT_OK(s);
  std::vector<DB*> db_list;
  db_list.push_back(db1);
  s = cache_dumper->SetDumpFilter(db_list);
  ASSERT_OK(s);
  s = cache_dumper->DumpCacheEntriesToWriter();
  ASSERT_OK(s);
  cache_dumper.reset();

  // we have a new cache it is empty, then, before we do the Get, we do the
  // dumpload
  std::shared_ptr<TestSecondaryCache> secondary_cache =
      std::make_shared<TestSecondaryCache>(2048 * 1024);
  // This time with secondary_cache
  base_cache = NewCache(1024 * 1024 /* capacity */, 0 /* num_shard_bits */,
                        false /* strict_capacity_limit */, secondary_cache);
  cache = std::make_shared<CacheWithStats>(base_cache);
  table_options.block_cache = cache;
  table_options.block_size = 4 * 1024;
  options.create_if_missing = true;
  options.table_factory.reset(NewBlockBasedTableFactory(table_options));
  options.env = fault_env_.get();

  // Start the cache loading process
  start_insert = secondary_cache->num_inserts();
  start_lookup = secondary_cache->num_lookups();
  std::unique_ptr<CacheDumpReader> dump_reader;
  s = NewFromFileCacheDumpReader(fault_fs_, FileOptions(), dump_path,
                                 &dump_reader);
  ASSERT_OK(s);
  std::unique_ptr<CacheDumpedLoader> cache_loader;
  s = NewDefaultCacheDumpedLoader(cd_options, table_options, secondary_cache,
                                  std::move(dump_reader), &cache_loader);
  ASSERT_OK(s);
  s = cache_loader->RestoreCacheEntriesToSecondaryCache();
  ASSERT_OK(s);
  uint32_t load_insert = secondary_cache->num_inserts() - start_insert;
  uint32_t load_lookup = secondary_cache->num_lookups() - start_lookup;
  // check the number we inserted
  ASSERT_EQ(64, static_cast<int>(load_insert));
  ASSERT_EQ(0, static_cast<int>(load_lookup));
  ASSERT_OK(s);

  ASSERT_OK(db1->Close());
  delete db1;
  ASSERT_OK(DB::Open(options, dbname1, &db1));

  // After load, we do the Get again. To validate the cache, we do not allow any
  // I/O, so we set the file system to false.
  IOStatus error_msg = IOStatus::IOError("Retryable IO Error");
  fault_fs_->SetFilesystemActive(false, error_msg);
  start_insert = secondary_cache->num_inserts();
  start_lookup = secondary_cache->num_lookups();
  uint32_t cache_insert = cache->GetInsertCount();
  uint32_t cache_lookup = cache->GetLookupcount();
  for (int i = 0; i < N; i++) {
    ASSERT_OK(db1->Get(ro, Key(i), &v));
    ASSERT_EQ(v, value1[i]);
  }
  uint32_t final_insert = secondary_cache->num_inserts() - start_insert;
  uint32_t final_lookup = secondary_cache->num_lookups() - start_lookup;
  // no insert to secondary cache
  ASSERT_EQ(0, static_cast<int>(final_insert));
  // lookup the secondary to get all blocks
  ASSERT_EQ(64, static_cast<int>(final_lookup));
  uint32_t block_insert = cache->GetInsertCount() - cache_insert;
  uint32_t block_lookup = cache->GetLookupcount() - cache_lookup;
  // Check the new block cache insert and lookup, should be no insert since all
  // blocks are from the secondary cache.
  ASSERT_EQ(0, static_cast<int>(block_insert));
  ASSERT_EQ(256, static_cast<int>(block_lookup));
  fault_fs_->SetFailGetUniqueId(false);
  fault_fs_->SetFilesystemActive(true);
  delete db1;
  delete db2;
  ASSERT_OK(DestroyDB(dbname1, options));
  ASSERT_OK(DestroyDB(dbname2, options));
}

// Test the option not to use the secondary cache in a certain DB.
TEST_P(DBSecondaryCacheTest, TestSecondaryCacheOptionBasic) {
  std::shared_ptr<TestSecondaryCache> secondary_cache(
      new TestSecondaryCache(2048 * 1024));
  std::shared_ptr<Cache> cache =
      NewCache(4 * 1024 /* capacity */, 0 /* num_shard_bits */,
               false /* strict_capacity_limit */, secondary_cache);
  BlockBasedTableOptions table_options;
  table_options.block_cache = cache;
  table_options.block_size = 4 * 1024;
  Options options = GetDefaultOptions();
  options.create_if_missing = true;
  options.table_factory.reset(NewBlockBasedTableFactory(table_options));
  options.env = fault_env_.get();
  fault_fs_->SetFailGetUniqueId(true);
  options.lowest_used_cache_tier = CacheTier::kVolatileTier;

  // Set the file paranoid check, so after flush, the file will be read
  // all the blocks will be accessed.
  options.paranoid_file_checks = true;
  DestroyAndReopen(options);
  Random rnd(301);
  const int N = 6;
  for (int i = 0; i < N; i++) {
    std::string p_v = rnd.RandomString(1007);
    ASSERT_OK(Put(Key(i), p_v));
  }

  ASSERT_OK(Flush());

  for (int i = 0; i < N; i++) {
    std::string p_v = rnd.RandomString(1007);
    ASSERT_OK(Put(Key(i + 70), p_v));
  }

  ASSERT_OK(Flush());

  // Flush will trigger the paranoid check and read blocks. But only block cache
  // will be read. No operations for secondary cache.
  ASSERT_EQ(secondary_cache->num_inserts(), 0u);
  ASSERT_EQ(secondary_cache->num_lookups(), 0u);

  Compact("a", "z");

  // Compaction will also insert and evict blocks, no operations to the block
  // cache. No operations for secondary cache.
  ASSERT_EQ(secondary_cache->num_inserts(), 0u);
  ASSERT_EQ(secondary_cache->num_lookups(), 0u);

  std::string v = Get(Key(0));
  ASSERT_EQ(1007, v.size());

  // Check the data in first block. Cache miss, direclty read from SST file.
  ASSERT_EQ(secondary_cache->num_inserts(), 0u);
  ASSERT_EQ(secondary_cache->num_lookups(), 0u);

  v = Get(Key(5));
  ASSERT_EQ(1007, v.size());

  // Check the second block.
  ASSERT_EQ(secondary_cache->num_inserts(), 0u);
  ASSERT_EQ(secondary_cache->num_lookups(), 0u);

  v = Get(Key(5));
  ASSERT_EQ(1007, v.size());

  // block cache hit
  ASSERT_EQ(secondary_cache->num_inserts(), 0u);
  ASSERT_EQ(secondary_cache->num_lookups(), 0u);

  v = Get(Key(70));
  ASSERT_EQ(1007, v.size());

  // Check the first block in the second SST file. Cache miss and trigger SST
  // file read. No operations for secondary cache.
  ASSERT_EQ(secondary_cache->num_inserts(), 0u);
  ASSERT_EQ(secondary_cache->num_lookups(), 0u);

  v = Get(Key(75));
  ASSERT_EQ(1007, v.size());

  // Check the second block in the second SST file. Cache miss and trigger SST
  // file read. No operations for secondary cache.
  ASSERT_EQ(secondary_cache->num_inserts(), 0u);
  ASSERT_EQ(secondary_cache->num_lookups(), 0u);

  Destroy(options);
}

// We disable the secondary cache in DBOptions at first. Close and reopen the DB
// with new options, which set the lowest_used_cache_tier to
// kNonVolatileBlockTier. So secondary cache will be used.
TEST_P(DBSecondaryCacheTest, TestSecondaryCacheOptionChange) {
  if (GetParam() == kHyperClock) {
    ROCKSDB_GTEST_BYPASS("Test depends on LRUCache-specific behaviors");
    return;
  }
  std::shared_ptr<TestSecondaryCache> secondary_cache(
      new TestSecondaryCache(2048 * 1024));
  std::shared_ptr<Cache> cache =
      NewCache(4 * 1024 /* capacity */, 0 /* num_shard_bits */,
               false /* strict_capacity_limit */, secondary_cache);
  BlockBasedTableOptions table_options;
  table_options.block_cache = cache;
  table_options.block_size = 4 * 1024;
  Options options = GetDefaultOptions();
  options.create_if_missing = true;
  options.table_factory.reset(NewBlockBasedTableFactory(table_options));
  options.env = fault_env_.get();
  fault_fs_->SetFailGetUniqueId(true);
  options.lowest_used_cache_tier = CacheTier::kVolatileTier;

  // Set the file paranoid check, so after flush, the file will be read
  // all the blocks will be accessed.
  options.paranoid_file_checks = true;
  DestroyAndReopen(options);
  Random rnd(301);
  const int N = 6;
  for (int i = 0; i < N; i++) {
    std::string p_v = rnd.RandomString(1007);
    ASSERT_OK(Put(Key(i), p_v));
  }

  ASSERT_OK(Flush());

  for (int i = 0; i < N; i++) {
    std::string p_v = rnd.RandomString(1007);
    ASSERT_OK(Put(Key(i + 70), p_v));
  }

  ASSERT_OK(Flush());

  // Flush will trigger the paranoid check and read blocks. But only block cache
  // will be read.
  ASSERT_EQ(secondary_cache->num_inserts(), 0u);
  ASSERT_EQ(secondary_cache->num_lookups(), 0u);

  Compact("a", "z");

  // Compaction will also insert and evict blocks, no operations to the block
  // cache.
  ASSERT_EQ(secondary_cache->num_inserts(), 0u);
  ASSERT_EQ(secondary_cache->num_lookups(), 0u);

  std::string v = Get(Key(0));
  ASSERT_EQ(1007, v.size());

  // Check the data in first block. Cache miss, direclty read from SST file.
  ASSERT_EQ(secondary_cache->num_inserts(), 0u);
  ASSERT_EQ(secondary_cache->num_lookups(), 0u);

  v = Get(Key(5));
  ASSERT_EQ(1007, v.size());

  // Check the second block.
  ASSERT_EQ(secondary_cache->num_inserts(), 0u);
  ASSERT_EQ(secondary_cache->num_lookups(), 0u);

  v = Get(Key(5));
  ASSERT_EQ(1007, v.size());

  // block cache hit
  ASSERT_EQ(secondary_cache->num_inserts(), 0u);
  ASSERT_EQ(secondary_cache->num_lookups(), 0u);

  // Change the option to enable secondary cache after we Reopen the DB
  options.lowest_used_cache_tier = CacheTier::kNonVolatileBlockTier;
  Reopen(options);

  v = Get(Key(70));
  ASSERT_EQ(1007, v.size());

  // Enable the secondary cache, trigger lookup of the first block in second SST
  ASSERT_EQ(secondary_cache->num_inserts(), 0u);
  ASSERT_EQ(secondary_cache->num_lookups(), 1u);

  v = Get(Key(75));
  ASSERT_EQ(1007, v.size());

  // trigger lookup of the second block in second SST
  ASSERT_EQ(secondary_cache->num_inserts(), 0u);
  ASSERT_EQ(secondary_cache->num_lookups(), 2u);
  Destroy(options);
}

// Two DB test. We create 2 DBs sharing the same block cache and secondary
// cache. We diable the secondary cache option for DB2.
TEST_P(DBSecondaryCacheTest, TestSecondaryCacheOptionTwoDB) {
  if (GetParam() == kHyperClock) {
    ROCKSDB_GTEST_BYPASS("Test depends on LRUCache-specific behaviors");
    return;
  }
  std::shared_ptr<TestSecondaryCache> secondary_cache(
      new TestSecondaryCache(2048 * 1024));
  std::shared_ptr<Cache> cache =
      NewCache(4 * 1024 /* capacity */, 0 /* num_shard_bits */,
               false /* strict_capacity_limit */, secondary_cache);
  BlockBasedTableOptions table_options;
  table_options.block_cache = cache;
  table_options.block_size = 4 * 1024;
  Options options = GetDefaultOptions();
  options.create_if_missing = true;
  options.table_factory.reset(NewBlockBasedTableFactory(table_options));
  options.env = fault_env_.get();
  options.paranoid_file_checks = true;
  std::string dbname1 = test::PerThreadDBPath("db_t_1");
  ASSERT_OK(DestroyDB(dbname1, options));
  DB* db1 = nullptr;
  ASSERT_OK(DB::Open(options, dbname1, &db1));
  std::string dbname2 = test::PerThreadDBPath("db_t_2");
  ASSERT_OK(DestroyDB(dbname2, options));
  DB* db2 = nullptr;
  Options options2 = options;
  options2.lowest_used_cache_tier = CacheTier::kVolatileTier;
  ASSERT_OK(DB::Open(options2, dbname2, &db2));
  fault_fs_->SetFailGetUniqueId(true);

  WriteOptions wo;
  Random rnd(301);
  const int N = 6;
  for (int i = 0; i < N; i++) {
    std::string p_v = rnd.RandomString(1007);
    ASSERT_OK(db1->Put(wo, Key(i), p_v));
  }

  ASSERT_EQ(secondary_cache->num_inserts(), 0u);
  ASSERT_EQ(secondary_cache->num_lookups(), 0u);
  ASSERT_OK(db1->Flush(FlushOptions()));

  ASSERT_EQ(secondary_cache->num_inserts(), 0u);
  ASSERT_EQ(secondary_cache->num_lookups(), 2u);

  for (int i = 0; i < N; i++) {
    std::string p_v = rnd.RandomString(1007);
    ASSERT_OK(db2->Put(wo, Key(i), p_v));
  }

  // No change in the secondary cache, since it is disabled in DB2
  ASSERT_EQ(secondary_cache->num_inserts(), 0u);
  ASSERT_EQ(secondary_cache->num_lookups(), 2u);
  ASSERT_OK(db2->Flush(FlushOptions()));
  ASSERT_EQ(secondary_cache->num_inserts(), 1u);
  ASSERT_EQ(secondary_cache->num_lookups(), 2u);

  Slice bg("a");
  Slice ed("b");
  ASSERT_OK(db1->CompactRange(CompactRangeOptions(), &bg, &ed));
  ASSERT_OK(db2->CompactRange(CompactRangeOptions(), &bg, &ed));

  ASSERT_EQ(secondary_cache->num_inserts(), 1u);
  ASSERT_EQ(secondary_cache->num_lookups(), 2u);

  ReadOptions ro;
  std::string v;
  ASSERT_OK(db1->Get(ro, Key(0), &v));
  ASSERT_EQ(1007, v.size());

  // DB 1 has lookup block 1 and it is miss in block cache, trigger secondary
  // cache lookup
  ASSERT_EQ(secondary_cache->num_inserts(), 1u);
  ASSERT_EQ(secondary_cache->num_lookups(), 3u);

  ASSERT_OK(db1->Get(ro, Key(5), &v));
  ASSERT_EQ(1007, v.size());

  // DB 1 lookup the second block and it is miss in block cache, trigger
  // secondary cache lookup
  ASSERT_EQ(secondary_cache->num_inserts(), 1u);
  ASSERT_EQ(secondary_cache->num_lookups(), 4u);

  ASSERT_OK(db2->Get(ro, Key(0), &v));
  ASSERT_EQ(1007, v.size());

  // For db2, it is not enabled with secondary cache, so no search in the
  // secondary cache
  ASSERT_EQ(secondary_cache->num_inserts(), 1u);
  ASSERT_EQ(secondary_cache->num_lookups(), 4u);

  ASSERT_OK(db2->Get(ro, Key(5), &v));
  ASSERT_EQ(1007, v.size());

  // For db2, it is not enabled with secondary cache, so no search in the
  // secondary cache
  ASSERT_EQ(secondary_cache->num_inserts(), 1u);
  ASSERT_EQ(secondary_cache->num_lookups(), 4u);

  fault_fs_->SetFailGetUniqueId(false);
  fault_fs_->SetFilesystemActive(true);
  delete db1;
  delete db2;
  ASSERT_OK(DestroyDB(dbname1, options));
  ASSERT_OK(DestroyDB(dbname2, options));
}

}  // namespace ROCKSDB_NAMESPACE

int main(int argc, char** argv) {
  ROCKSDB_NAMESPACE::port::InstallStackTraceHandler();
  ::testing::InitGoogleTest(&argc, argv);
  return RUN_ALL_TESTS();
}<|MERGE_RESOLUTION|>--- conflicted
+++ resolved
@@ -57,18 +57,10 @@
   }
 
   void Insert(const std::string& key,
-<<<<<<< HEAD
-              Cache::Priority priority = Cache::Priority::LOW,
-              Cache::ItemOwnerId item_owner_id = Cache::kUnknownItemId) {
-    EXPECT_OK(cache_->Insert(key, 0 /*hash*/, nullptr /*value*/, 1 /*charge*/,
-                             nullptr /*deleter*/, nullptr /*handle*/, priority,
-                             item_owner_id));
-=======
               Cache::Priority priority = Cache::Priority::LOW) {
     EXPECT_OK(cache_->Insert(key, 0 /*hash*/, nullptr /*value*/,
                              &kNoopCacheItemHelper, 1 /*charge*/,
                              nullptr /*handle*/, priority));
->>>>>>> 335c4242
   }
 
   void Insert(char key, Cache::Priority priority = Cache::Priority::LOW,
@@ -378,153 +370,7 @@
   ValidateLRUList({"x", "y", "g", "z", "d", "m"}, 2, 2, 2);
 }
 
-<<<<<<< HEAD
-// TODO: FastLRUCache and ClockCache use the same tests. We can probably remove
-// them from FastLRUCache after ClockCache becomes productive, and we don't plan
-// to use or maintain FastLRUCache any more.
-namespace fast_lru_cache {
-
-// TODO(guido) Replicate LRU policy tests from LRUCache here.
-class FastLRUCacheTest : public testing::Test {
- public:
-  FastLRUCacheTest() {}
-  ~FastLRUCacheTest() override { DeleteCache(); }
-
-  void DeleteCache() {
-    if (cache_ != nullptr) {
-      cache_->~LRUCacheShard();
-      port::cacheline_aligned_free(cache_);
-      cache_ = nullptr;
-    }
-  }
-
-  void NewCache(size_t capacity) {
-    DeleteCache();
-    cache_ = reinterpret_cast<LRUCacheShard*>(
-        port::cacheline_aligned_alloc(sizeof(LRUCacheShard)));
-    new (cache_) LRUCacheShard(capacity, 1 /*estimated_value_size*/,
-                               false /*strict_capacity_limit*/,
-                               kDontChargeCacheMetadata);
-  }
-
-  Status Insert(const std::string& key) {
-    return cache_->Insert(key, 0 /*hash*/, nullptr /*value*/, 1 /*charge*/,
-                          nullptr /*deleter*/, nullptr /*handle*/,
-                          Cache::Priority::LOW, Cache::kUnknownItemId);
-  }
-
-  Status Insert(char key, size_t len) { return Insert(std::string(len, key)); }
-
-  size_t CalcEstimatedHandleChargeWrapper(
-      size_t estimated_value_size,
-      CacheMetadataChargePolicy metadata_charge_policy) {
-    return LRUCacheShard::CalcEstimatedHandleCharge(estimated_value_size,
-                                                    metadata_charge_policy);
-  }
-
-  int CalcHashBitsWrapper(size_t capacity, size_t estimated_value_size,
-                          CacheMetadataChargePolicy metadata_charge_policy) {
-    return LRUCacheShard::CalcHashBits(capacity, estimated_value_size,
-                                       metadata_charge_policy);
-  }
-
-  // Maximum number of items that a shard can hold.
-  double CalcMaxOccupancy(size_t capacity, size_t estimated_value_size,
-                          CacheMetadataChargePolicy metadata_charge_policy) {
-    size_t handle_charge = LRUCacheShard::CalcEstimatedHandleCharge(
-        estimated_value_size, metadata_charge_policy);
-    return capacity / (kLoadFactor * handle_charge);
-  }
-  bool TableSizeIsAppropriate(int hash_bits, double max_occupancy) {
-    if (hash_bits == 0) {
-      return max_occupancy <= 1;
-    } else {
-      return (1 << hash_bits >= max_occupancy) &&
-             (1 << (hash_bits - 1) <= max_occupancy);
-    }
-  }
-
- private:
-  LRUCacheShard* cache_ = nullptr;
-};
-
-TEST_F(FastLRUCacheTest, ValidateKeySize) {
-  NewCache(3);
-  EXPECT_OK(Insert('a', 16));
-  EXPECT_NOK(Insert('b', 15));
-  EXPECT_OK(Insert('b', 16));
-  EXPECT_NOK(Insert('c', 17));
-  EXPECT_NOK(Insert('d', 1000));
-  EXPECT_NOK(Insert('e', 11));
-  EXPECT_NOK(Insert('f', 0));
-}
-
-TEST_F(FastLRUCacheTest, CalcHashBitsTest) {
-  size_t capacity;
-  size_t estimated_value_size;
-  double max_occupancy;
-  int hash_bits;
-  CacheMetadataChargePolicy metadata_charge_policy;
-  // Vary the cache capacity, fix the element charge.
-  for (int i = 0; i < 2048; i++) {
-    capacity = i;
-    estimated_value_size = 0;
-    metadata_charge_policy = kFullChargeCacheMetadata;
-    max_occupancy = CalcMaxOccupancy(capacity, estimated_value_size,
-                                     metadata_charge_policy);
-    hash_bits = CalcHashBitsWrapper(capacity, estimated_value_size,
-                                    metadata_charge_policy);
-    EXPECT_TRUE(TableSizeIsAppropriate(hash_bits, max_occupancy));
-  }
-  // Fix the cache capacity, vary the element charge.
-  for (int i = 0; i < 1024; i++) {
-    capacity = 1024;
-    estimated_value_size = i;
-    metadata_charge_policy = kFullChargeCacheMetadata;
-    max_occupancy = CalcMaxOccupancy(capacity, estimated_value_size,
-                                     metadata_charge_policy);
-    hash_bits = CalcHashBitsWrapper(capacity, estimated_value_size,
-                                    metadata_charge_policy);
-    EXPECT_TRUE(TableSizeIsAppropriate(hash_bits, max_occupancy));
-  }
-  // Zero-capacity cache, and only values have charge.
-  capacity = 0;
-  estimated_value_size = 1;
-  metadata_charge_policy = kDontChargeCacheMetadata;
-  hash_bits = CalcHashBitsWrapper(capacity, estimated_value_size,
-                                  metadata_charge_policy);
-  EXPECT_TRUE(TableSizeIsAppropriate(hash_bits, 0 /* max_occupancy */));
-  // Zero-capacity cache, and only metadata has charge.
-  capacity = 0;
-  estimated_value_size = 0;
-  metadata_charge_policy = kFullChargeCacheMetadata;
-  hash_bits = CalcHashBitsWrapper(capacity, estimated_value_size,
-                                  metadata_charge_policy);
-  EXPECT_TRUE(TableSizeIsAppropriate(hash_bits, 0 /* max_occupancy */));
-  // Small cache, large elements.
-  capacity = 1024;
-  estimated_value_size = 8192;
-  metadata_charge_policy = kFullChargeCacheMetadata;
-  hash_bits = CalcHashBitsWrapper(capacity, estimated_value_size,
-                                  metadata_charge_policy);
-  EXPECT_TRUE(TableSizeIsAppropriate(hash_bits, 0 /* max_occupancy */));
-  // Large capacity.
-  capacity = 31924172;
-  estimated_value_size = 8192;
-  metadata_charge_policy = kFullChargeCacheMetadata;
-  max_occupancy =
-      CalcMaxOccupancy(capacity, estimated_value_size, metadata_charge_policy);
-  hash_bits = CalcHashBitsWrapper(capacity, estimated_value_size,
-                                  metadata_charge_policy);
-  EXPECT_TRUE(TableSizeIsAppropriate(hash_bits, max_occupancy));
-}
-
-}  // namespace fast_lru_cache
-
-namespace hyper_clock_cache {
-=======
 namespace clock_cache {
->>>>>>> 335c4242
 
 class ClockCacheTest : public testing::Test {
  public:
@@ -555,19 +401,6 @@
               /*allocator*/ nullptr, &eviction_callback_, opts);
   }
 
-<<<<<<< HEAD
-  Status Insert(const std::string& key,
-                Cache::Priority priority = Cache::Priority::LOW,
-                Cache::ItemOwnerId item_owner_id = Cache::kUnknownItemId) {
-    return shard_->Insert(key, 0 /*hash*/, nullptr /*value*/, 1 /*charge*/,
-                          nullptr /*deleter*/, nullptr /*handle*/, priority,
-                          item_owner_id);
-  }
-
-  Status Insert(char key, Cache::Priority priority = Cache::Priority::LOW,
-                Cache::ItemOwnerId item_owner_id = Cache::kUnknownItemId) {
-    return Insert(std::string(kCacheKeySize, key), priority, item_owner_id);
-=======
   Status Insert(const UniqueId64x2& hashed_key,
                 Cache::Priority priority = Cache::Priority::LOW) {
     return shard_->Insert(TestKey(hashed_key), hashed_key, nullptr /*value*/,
@@ -577,7 +410,6 @@
 
   Status Insert(char key, Cache::Priority priority = Cache::Priority::LOW) {
     return Insert(TestHashedKey(key), priority);
->>>>>>> 335c4242
   }
 
   Status InsertWithLen(char key, size_t len) {
@@ -660,15 +492,9 @@
 
     // Single entry charge beyond capacity
     {
-<<<<<<< HEAD
-      Status s = shard_->Insert(
-          key, 0 /*hash*/, nullptr /*value*/, 5 /*charge*/, nullptr /*deleter*/,
-          nullptr /*handle*/, Cache::Priority::LOW, Cache::kUnknownItemId);
-=======
       Status s = shard_->Insert(TestKey(hkey), hkey, nullptr /*value*/,
                                 &kNoopCacheItemHelper, 5 /*charge*/,
                                 nullptr /*handle*/, Cache::Priority::LOW);
->>>>>>> 335c4242
       if (strict_capacity_limit) {
         EXPECT_TRUE(s.IsMemoryLimit());
       } else {
@@ -678,17 +504,10 @@
 
     // Single entry fills capacity
     {
-<<<<<<< HEAD
-      Cache::Handle* h;
-      ASSERT_OK(shard_->Insert(key, 0 /*hash*/, nullptr /*value*/, 3 /*charge*/,
-                               nullptr /*deleter*/, &h, Cache::Priority::LOW,
-                               Cache::kUnknownItemId));
-=======
       HandleImpl* h;
       ASSERT_OK(shard_->Insert(TestKey(hkey), hkey, nullptr /*value*/,
                                &kNoopCacheItemHelper, 3 /*charge*/, &h,
                                Cache::Priority::LOW));
->>>>>>> 335c4242
       // Try to insert more
       Status s = Insert('a');
       if (strict_capacity_limit) {
@@ -709,18 +528,11 @@
       std::unique_ptr<HandleImpl* []> ha { new HandleImpl* [n] {} };
       Status s;
       for (size_t i = 0; i < n && s.ok(); ++i) {
-<<<<<<< HEAD
-        EncodeFixed64(&key[0], i);
-        s = shard_->Insert(key, 0 /*hash*/, nullptr /*value*/, 0 /*charge*/,
-                           nullptr /*deleter*/, &ha[i], Cache::Priority::LOW,
-                           Cache::kUnknownItemId);
-=======
         hkey[1] = i;
         s = shard_->Insert(TestKey(hkey), hkey, nullptr /*value*/,
                            &kNoopCacheItemHelper,
                            (i + kCapacity < n) ? 0 : 1 /*charge*/, &ha[i],
                            Cache::Priority::LOW);
->>>>>>> 335c4242
         if (i == 0) {
           EXPECT_OK(s);
         }
@@ -872,20 +684,11 @@
 // Testing calls to CorrectNearOverflow in Release
 TEST_F(ClockCacheTest, ClockCounterOverflowTest) {
   NewShard(6, /*strict_capacity_limit*/ false);
-<<<<<<< HEAD
-  Cache::Handle* h;
-  int deleted = 0;
-  std::string my_key(kCacheKeySize, 'x');
-  uint32_t my_hash = 42;
-  ASSERT_OK(shard_->Insert(my_key, my_hash, &deleted, 1, IncrementIntDeleter,
-                           &h, Cache::Priority::HIGH, Cache::kUnknownItemId));
-=======
   HandleImpl* h;
   DeleteCounter val;
   UniqueId64x2 hkey = TestHashedKey('x');
   ASSERT_OK(shard_->Insert(TestKey(hkey), hkey, &val, &kDeleteCounterHelper, 1,
                            &h, Cache::Priority::HIGH));
->>>>>>> 335c4242
 
   // Some large number outstanding
   shard_->TEST_RefN(h, 123456789);
@@ -916,22 +719,6 @@
 // keys to have the same hash, and more
 TEST_F(ClockCacheTest, CollidingInsertEraseTest) {
   NewShard(6, /*strict_capacity_limit*/ false);
-<<<<<<< HEAD
-  int deleted = 0;
-  std::string key1(kCacheKeySize, 'x');
-  std::string key2(kCacheKeySize, 'y');
-  std::string key3(kCacheKeySize, 'z');
-  uint32_t my_hash = 42;
-  Cache::Handle* h1;
-  ASSERT_OK(shard_->Insert(key1, my_hash, &deleted, 1, IncrementIntDeleter, &h1,
-                           Cache::Priority::HIGH, Cache::kUnknownItemId));
-  Cache::Handle* h2;
-  ASSERT_OK(shard_->Insert(key2, my_hash, &deleted, 1, IncrementIntDeleter, &h2,
-                           Cache::Priority::HIGH, Cache::kUnknownItemId));
-  Cache::Handle* h3;
-  ASSERT_OK(shard_->Insert(key3, my_hash, &deleted, 1, IncrementIntDeleter, &h3,
-                           Cache::Priority::HIGH, Cache::kUnknownItemId));
-=======
   DeleteCounter val;
   UniqueId64x2 hkey1 = TestHashedKey('x');
   Slice key1 = TestKey(hkey1);
@@ -948,7 +735,6 @@
   HandleImpl* h3;
   ASSERT_OK(shard_->Insert(key3, hkey3, &val, &kDeleteCounterHelper, 1, &h3,
                            Cache::Priority::HIGH));
->>>>>>> 335c4242
 
   // Can repeatedly lookup+release despite the hash collision
   HandleImpl* tmp_h;
@@ -990,16 +776,9 @@
   }
 
   // Also Insert with invisible entry there
-<<<<<<< HEAD
-  ASSERT_OK(shard_->Insert(key1, my_hash, &deleted, 1, IncrementIntDeleter,
-                           nullptr, Cache::Priority::HIGH,
-                           Cache::kUnknownItemId));
-  tmp_h = shard_->Lookup(key1, my_hash);
-=======
   ASSERT_OK(shard_->Insert(key1, hkey1, &val, &kDeleteCounterHelper, 1, nullptr,
                            Cache::Priority::HIGH));
   tmp_h = shard_->Lookup(key1, hkey1);
->>>>>>> 335c4242
   // Found but distinct handle
   ASSERT_NE(nullptr, tmp_h);
   ASSERT_NE(h1, tmp_h);
@@ -2155,27 +1934,6 @@
  public:
   using CacheWrapper::CacheWrapper;
 
-<<<<<<< HEAD
-  Status Insert(const Slice& key, void* value, size_t charge, DeleterFn deleter,
-                Handle** handle, Priority priority,
-                Cache::ItemOwnerId item_owner_id) override {
-    insert_count_++;
-    return LRUCache::Insert(key, value, charge, deleter, handle, priority,
-                            item_owner_id);
-  }
-  Status Insert(
-      const Slice& key, void* value, const CacheItemHelper* helper,
-      size_t charge, Handle** handle = nullptr,
-      Priority priority = Priority::LOW,
-      Cache::ItemOwnerId item_owner_id = Cache::kUnknownItemId) override {
-    insert_count_++;
-    return LRUCache::Insert(key, value, helper, charge, handle, priority,
-                            item_owner_id);
-  }
-  Handle* Lookup(const Slice& key, Statistics* stats) override {
-    lookup_count_++;
-    return LRUCache::Lookup(key, stats);
-=======
   static const char* kClassName() { return "CacheWithStats"; }
   const char* Name() const override { return kClassName(); }
 
@@ -2185,7 +1943,6 @@
                 Priority priority = Priority::LOW) override {
     insert_count_++;
     return target_->Insert(key, value, helper, charge, handle, priority);
->>>>>>> 335c4242
   }
   Handle* Lookup(const Slice& key, const CacheItemHelper* helper,
                  CreateContext* create_context, Priority priority,
