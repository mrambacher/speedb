--- conflicted
+++ resolved
@@ -145,11 +145,7 @@
 
   std::size_t new_mem_used = kSmallCacheCapacity + 1;
   Status s = test_cache_rev_mng->UpdateCacheReservation(new_mem_used);
-<<<<<<< HEAD
-  EXPECT_TRUE(s.IsIncomplete())
-=======
   EXPECT_EQ(s, Status::MemoryLimit())
->>>>>>> 7b491e42
       << "Failed to return status to indicate failure of dummy entry insertion "
          "during cache reservation on full cache";
   EXPECT_GE(test_cache_rev_mng->GetTotalReservedCacheSize(),
@@ -194,11 +190,7 @@
   // Create cache full again for subsequent tests
   new_mem_used = kSmallCacheCapacity + 1;
   s = test_cache_rev_mng->UpdateCacheReservation(new_mem_used);
-<<<<<<< HEAD
-  EXPECT_TRUE(s.IsIncomplete())
-=======
   EXPECT_EQ(s, Status::MemoryLimit())
->>>>>>> 7b491e42
       << "Failed to return status to indicate failure of dummy entry insertion "
          "during cache reservation on full cache";
   EXPECT_GE(test_cache_rev_mng->GetTotalReservedCacheSize(),
