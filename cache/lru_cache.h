--- conflicted
+++ resolved
@@ -75,19 +75,6 @@
     M_IN_LOW_PRI_POOL = (1 << 3),
   };
 
-<<<<<<< HEAD
-  uint16_t flags;
-
-  Cache::ItemOwnerId item_owner_id = Cache::kUnknownItemId;
-
-#ifdef __SANITIZE_THREAD__
-  // TSAN can report a false data race on flags, where one thread is writing
-  // to one of the mutable bits and another thread is reading this immutable
-  // bit. So precisely suppress that TSAN warning, we separate out this bit
-  // during TSAN runs.
-  bool is_secondary_cache_compatible_for_tsan;
-#endif  // __SANITIZE_THREAD__
-=======
   // "Immutable" flags - only set in single-threaded context and then
   // can be accessed without mutex
   uint8_t im_flags;
@@ -99,7 +86,6 @@
     // Marks result handles that should not be inserted into cache
     IM_IS_STANDALONE = (1 << 2),
   };
->>>>>>> 335c4242
 
   // Beginning of the key (MUST BE THE LAST FIELD IN THIS STRUCT!)
   char key_data[1];
@@ -312,43 +298,6 @@
   void SetLowPriorityPoolRatio(double low_pri_pool_ratio);
 
   // Like Cache methods, but with an extra "hash" parameter.
-<<<<<<< HEAD
-  virtual Status Insert(const Slice& key, uint32_t hash, void* value,
-                        size_t charge, Cache::DeleterFn deleter,
-                        Cache::Handle** handle, Cache::Priority priority,
-                        Cache::ItemOwnerId item_owner_id) override {
-    return Insert(key, hash, value, charge, deleter, nullptr, handle, priority,
-                  item_owner_id);
-  }
-  virtual Status Insert(const Slice& key, uint32_t hash, void* value,
-                        const Cache::CacheItemHelper* helper, size_t charge,
-                        Cache::Handle** handle, Cache::Priority priority,
-                        Cache::ItemOwnerId item_owner_id) override {
-    assert(helper);
-    return Insert(key, hash, value, charge, nullptr, helper, handle, priority,
-                  item_owner_id);
-  }
-  // If helper_cb is null, the values of the following arguments don't matter.
-  virtual Cache::Handle* Lookup(const Slice& key, uint32_t hash,
-                                const ShardedCache::CacheItemHelper* helper,
-                                const ShardedCache::CreateCallback& create_cb,
-                                ShardedCache::Priority priority, bool wait,
-                                Statistics* stats) override;
-  virtual Cache::Handle* Lookup(const Slice& key, uint32_t hash) override {
-    return Lookup(key, hash, nullptr, nullptr, Cache::Priority::LOW, true,
-                  nullptr);
-  }
-  virtual bool Release(Cache::Handle* handle, bool /*useful*/,
-                       bool erase_if_last_ref) override {
-    return Release(handle, erase_if_last_ref);
-  }
-  virtual bool IsReady(Cache::Handle* /*handle*/) override;
-  virtual void Wait(Cache::Handle* /*handle*/) override {}
-  virtual bool Ref(Cache::Handle* handle) override;
-  virtual bool Release(Cache::Handle* handle,
-                       bool erase_if_last_ref = false) override;
-  virtual void Erase(const Slice& key, uint32_t hash) override;
-=======
   Status Insert(const Slice& key, uint32_t hash, Cache::ObjectPtr value,
                 const Cache::CacheItemHelper* helper, size_t charge,
                 LRUHandle** handle, Cache::Priority priority);
@@ -366,29 +315,15 @@
   bool Release(LRUHandle* handle, bool useful, bool erase_if_last_ref);
   bool Ref(LRUHandle* handle);
   void Erase(const Slice& key, uint32_t hash);
->>>>>>> 335c4242
 
   // Although in some platforms the update of size_t is atomic, to make sure
   // GetUsage() and GetPinnedUsage() work correctly under any platform, we'll
   // protect them with mutex_.
 
-<<<<<<< HEAD
-  virtual size_t GetUsage() const override;
-  virtual size_t GetPinnedUsage() const override;
-  virtual size_t GetOccupancyCount() const override;
-  virtual size_t GetTableAddressCount() const override;
-
-  virtual void ApplyToSomeEntries(
-      const std::function<void(const Slice& key, void* value, size_t charge,
-                               DeleterFn deleter,
-                               Cache::ItemOwnerId item_owner_id)>& callback,
-      uint32_t average_entries_per_lock, uint32_t* state) override;
-=======
   size_t GetUsage() const;
   size_t GetPinnedUsage() const;
   size_t GetOccupancyCount() const;
   size_t GetTableAddressCount() const;
->>>>>>> 335c4242
 
   void ApplyToSomeEntries(
       const std::function<void(const Slice& key, Cache::ObjectPtr value,
@@ -417,31 +352,10 @@
  private:
   friend class LRUCache;
   // Insert an item into the hash table and, if handle is null, insert into
-<<<<<<< HEAD
-  // the LRU list. Older items are evicted as necessary. If the cache is full
-  // and free_handle_on_fail is true, the item is deleted and handle is set to
-  // nullptr.
-  Status InsertItem(LRUHandle* item, Cache::Handle** handle,
-                    bool free_handle_on_fail);
-  Status Insert(const Slice& key, uint32_t hash, void* value, size_t charge,
-                DeleterFn deleter, const Cache::CacheItemHelper* helper,
-                Cache::Handle** handle, Cache::Priority priority,
-                Cache::ItemOwnerId item_owner_id);
-  // Promote an item looked up from the secondary cache to the LRU cache.
-  // The item may be still in the secondary cache.
-  // It is only inserted into the hash table and not the LRU list, and only
-  // if the cache is not at full capacity, as is the case during Insert.  The
-  // caller should hold a reference on the LRUHandle. When the caller releases
-  // the last reference, the item is added to the LRU list.
-  // The item is promoted to the high pri or low pri pool as specified by the
-  // caller in Lookup.
-  void Promote(LRUHandle* e);
-=======
   // the LRU list. Older items are evicted as necessary. Frees `item` on
   // non-OK status.
   Status InsertItem(LRUHandle* item, LRUHandle** handle);
 
->>>>>>> 335c4242
   void LRU_Remove(LRUHandle* e);
   void LRU_Insert(LRUHandle* e);
 
