//  Copyright (c) 2011-present, Facebook, Inc.  All rights reserved.
//  This source code is licensed under both the GPLv2 (found in the
//  COPYING file in the root directory) and Apache 2.0 License
//  (found in the LICENSE.Apache file in the root directory).
//
// Copyright (c) 2011 The LevelDB Authors. All rights reserved.
// Use of this source code is governed by a BSD-style license that can be
// found in the LICENSE file. See the AUTHORS file for names of contributors.

#ifdef GFLAGS
#ifdef NUMA
#include <numa.h>
#endif
#ifndef OS_WIN
#include <unistd.h>
#endif
#include <fcntl.h>
#include <stdio.h>
#include <stdlib.h>
#include <sys/types.h>
#ifdef __APPLE__
#include <mach/host_info.h>
#include <mach/mach_host.h>
#include <sys/sysctl.h>
#endif
#ifdef __FreeBSD__
#include <sys/sysctl.h>
#endif
#include <atomic>
#include <cinttypes>
#include <condition_variable>
#include <cstddef>
#include <iostream>
#include <memory>
#include <mutex>
#include <queue>
#include <thread>
#include <unordered_map>

#include "db/db_impl/db_impl.h"
#include "db/malloc_stats.h"
#include "db/version_set.h"
#include "monitoring/histogram.h"
#include "monitoring/statistics.h"
#include "options/cf_options.h"
#include "port/port.h"
#include "port/stack_trace.h"
#include "rocksdb/cache.h"
#include "rocksdb/convenience.h"
#include "rocksdb/db.h"
#include "rocksdb/env.h"
#include "rocksdb/filter_policy.h"
#include "rocksdb/memtablerep.h"
#include "rocksdb/options.h"
#include "rocksdb/perf_context.h"
#include "rocksdb/persistent_cache.h"
#include "rocksdb/rate_limiter.h"
#include "rocksdb/secondary_cache.h"
#include "rocksdb/slice.h"
#include "rocksdb/slice_transform.h"
#include "rocksdb/stats_history.h"
#include "rocksdb/table.h"
#include "rocksdb/utilities/object_registry.h"
#include "rocksdb/utilities/optimistic_transaction_db.h"
#include "rocksdb/utilities/options_type.h"
#include "rocksdb/utilities/options_util.h"
#ifndef ROCKSDB_LITE
#include "rocksdb/utilities/replayer.h"
#endif  // ROCKSDB_LITE
#include "rocksdb/utilities/sim_cache.h"
#include "rocksdb/utilities/transaction.h"
#include "rocksdb/utilities/transaction_db.h"
#include "rocksdb/write_batch.h"
#include "test_util/testutil.h"
#include "test_util/transaction_test_util.h"
#include "tools/simulated_hybrid_file_system.h"
#include "util/cast_util.h"
#include "util/compression.h"
#include "util/crc32c.h"
#include "util/file_checksum_helper.h"
#include "util/gflags_compat.h"
#include "util/mutexlock.h"
#include "util/random.h"
#include "util/stderr_logger.h"
#include "util/string_util.h"
#include "util/xxhash.h"
#include "utilities/blob_db/blob_db.h"
#include "utilities/counted_fs.h"
#include "utilities/merge_operators.h"
#include "utilities/merge_operators/bytesxor.h"
#include "utilities/merge_operators/sortlist.h"
#include "utilities/persistent_cache/block_cache_tier.h"

#ifdef MEMKIND
#include "memory/memkind_kmem_allocator.h"
#endif

#ifdef OS_WIN
#include <io.h>  // open/close
#endif

using GFLAGS_NAMESPACE::ParseCommandLineFlags;
using GFLAGS_NAMESPACE::RegisterFlagValidator;
using GFLAGS_NAMESPACE::SetUsageMessage;

#ifdef ROCKSDB_LITE
#define IF_ROCKSDB_LITE(Then, Else) Then
#else
#define IF_ROCKSDB_LITE(Then, Else) Else
#endif

DEFINE_string(
    benchmarks,
    "fillseq,"
    "fillseqdeterministic,"
    "fillsync,"
    "fillrandom,"
    "filluniquerandomdeterministic,"
    "overwrite,"
    "readrandom,"
    "newiterator,"
    "newiteratorwhilewriting,"
    "seekrandom,"
    "seekrandomwriterandom,"
    "seekrandomwhilewriting,"
    "seekrandomwhilemerging,"
    "readseq,"
    "readreverse,"
    "compact,"
    "compactall,"
    "flush,"
IF_ROCKSDB_LITE("",
    "compact0,"
    "compact1,"
    "waitforcompaction,"
)
    "multireadrandom,"
    "mixgraph,"
    "readseq,"
    "readtorowcache,"
    "readtocache,"
    "readreverse,"
    "readwhilewriting,"
    "readwhilemerging,"
    "readwhilescanning,"
    "readrandomwriterandom,"
    "updaterandom,"
    "xorupdaterandom,"
    "approximatesizerandom,"
    "randomwithverify,"
    "fill100K,"
    "crc32c,"
    "xxhash,"
    "xxhash64,"
    "xxh3,"
    "compress,"
    "uncompress,"
    "acquireload,"
    "fillseekseq,"
    "randomtransaction,"
    "randomreplacekeys,"
    "timeseries,"
    "getmergeoperands",
    "readrandomoperands,"

    "Comma-separated list of operations to run in the specified"
    " order. Available benchmarks:\n"
    "\tfillseq       -- write N values in sequential key"
    " order in async mode\n"
    "\tfillseqdeterministic       -- write N values in the specified"
    " key order and keep the shape of the LSM tree\n"
    "\tfillrandom    -- write N values in random key order in async"
    " mode\n"
    "\tfilluniquerandomdeterministic       -- write N values in a random"
    " key order and keep the shape of the LSM tree\n"
    "\toverwrite     -- overwrite N values in random key order in"
    " async mode\n"
    "\tfillsync      -- write N/1000 values in random key order in "
    "sync mode\n"
    "\tfill100K      -- write N/1000 100K values in random order in"
    " async mode\n"
    "\tdeleteseq     -- delete N keys in sequential order\n"
    "\tdeleterandom  -- delete N keys in random order\n"
    "\treadseq       -- read N times sequentially\n"
    "\treadtocache   -- 1 thread reading database sequentially\n"
    "\treadreverse   -- read N times in reverse order\n"
    "\treadrandom    -- read N times in random order\n"
    "\treadmissing   -- read N missing keys in random order\n"
    "\treadwhilewriting      -- 1 writer, N threads doing random "
    "reads\n"
    "\treadwhilemerging      -- 1 merger, N threads doing random "
    "reads\n"
    "\treadwhilescanning     -- 1 thread doing full table scan, "
    "N threads doing random reads\n"
    "\treadrandomwriterandom -- N threads doing random-read, "
    "random-write\n"
    "\tupdaterandom  -- N threads doing read-modify-write for random "
    "keys\n"
    "\txorupdaterandom  -- N threads doing read-XOR-write for "
    "random keys\n"
    "\tappendrandom  -- N threads doing read-modify-write with "
    "growing values\n"
    "\tmergerandom   -- same as updaterandom/appendrandom using merge"
    " operator. "
    "Must be used with merge_operator\n"
    "\treadrandommergerandom -- perform N random read-or-merge "
    "operations. Must be used with merge_operator\n"
    "\tnewiterator   -- repeated iterator creation\n"
    "\tseekrandom    -- N random seeks, call Next seek_nexts times "
    "per seek\n"
    "\tseekrandomwriterandom   -- N threads doing random overwrite and "
    "random seek\n"
    "\tseekrandomwhilewriting -- seekrandom and 1 thread doing "
    "overwrite\n"
    "\tseekrandomwhilemerging -- seekrandom and 1 thread doing "
    "merge\n"
    "\tcrc32c        -- repeated crc32c of <block size> data\n"
    "\txxhash        -- repeated xxHash of <block size> data\n"
    "\txxhash64      -- repeated xxHash64 of <block size> data\n"
    "\txxh3          -- repeated XXH3 of <block size> data\n"
    "\tacquireload   -- load N*1000 times\n"
    "\tfillseekseq   -- write N values in sequential key, then read "
    "them by seeking to each key\n"
    "\trandomtransaction     -- execute N random transactions and "
    "verify correctness\n"
    "\trandomreplacekeys     -- randomly replaces N keys by deleting "
    "the old version and putting the new version\n\n"
    "\ttimeseries            -- 1 writer generates time series data "
    "and multiple readers doing random reads on id\n\n"
    "Meta operations:\n"
    "\tcompact     -- Compact the entire DB; If multiple, randomly choose one\n"
    "\tcompactall  -- Compact the entire DB\n"
IF_ROCKSDB_LITE("",
    "\tcompact0  -- compact L0 into L1\n"
    "\tcompact1  -- compact L1 into L2\n"
    "\twaitforcompaction - pause until compaction is (probably) done\n"
)
    "\tflush - flush the memtable\n"
    "\tstats       -- Print DB stats\n"
    "\tresetstats  -- Reset DB stats\n"
    "\tlevelstats  -- Print the number of files and bytes per level\n"
    "\tmemstats  -- Print memtable stats\n"
    "\tsstables    -- Print sstable info\n"
    "\theapprofile -- Dump a heap profile (if supported by this port)\n"
IF_ROCKSDB_LITE("",
    "\treplay      -- replay the trace file specified with trace_file\n"
)
    "\tgetmergeoperands -- Insert lots of merge records which are a list of "
    "sorted ints for a key and then compare performance of lookup for another "
    "key by doing a Get followed by binary searching in the large sorted list "
    "vs doing a GetMergeOperands and binary searching in the operands which "
    "are sorted sub-lists. The MergeOperator used is sortlist.h\n"
    "\treadrandomoperands -- read random keys using `GetMergeOperands()`. An "
    "operation includes a rare but possible retry in case it got "
    "`Status::Incomplete()`. This happens upon encountering more keys than "
    "have ever been seen by the thread (or eight initially)\n");

DEFINE_int64(num, 1000000, "Number of key/values to place in database");

DEFINE_int64(numdistinct, 1000,
             "Number of distinct keys to use. Used in RandomWithVerify to "
             "read/write on fewer keys so that gets are more likely to find the"
             " key and puts are more likely to update the same key");

DEFINE_int64(merge_keys, -1,
             "Number of distinct keys to use for MergeRandom and "
             "ReadRandomMergeRandom. "
             "If negative, there will be FLAGS_num keys.");
DEFINE_int32(num_column_families, 1, "Number of Column Families to use.");

DEFINE_int32(
    num_hot_column_families, 0,
    "Number of Hot Column Families. If more than 0, only write to this "
    "number of column families. After finishing all the writes to them, "
    "create new set of column families and insert to them. Only used "
    "when num_column_families > 1.");

DEFINE_string(column_family_distribution, "",
              "Comma-separated list of percentages, where the ith element "
              "indicates the probability of an op using the ith column family. "
              "The number of elements must be `num_hot_column_families` if "
              "specified; otherwise, it must be `num_column_families`. The "
              "sum of elements must be 100. E.g., if `num_column_families=4`, "
              "and `num_hot_column_families=0`, a valid list could be "
              "\"10,20,30,40\".");

DEFINE_int64(reads, -1, "Number of read operations to do.  "
             "If negative, do FLAGS_num reads.");

DEFINE_int64(deletes, -1, "Number of delete operations to do.  "
             "If negative, do FLAGS_num deletions.");

DEFINE_int32(bloom_locality, 0, "Control bloom filter probes locality");

DEFINE_int64(seed, 0,
             "Seed base for random number generators. "
             "When 0 it is derived from the current time.");
static int64_t seed_base;

DEFINE_int32(threads, 1, "Number of concurrent threads to run.");

DEFINE_int32(duration, 0, "Time in seconds for the random-ops tests to run."
             " When 0 then num & reads determine the test duration");

DEFINE_string(value_size_distribution_type, "fixed",
              "Value size distribution type: fixed, uniform, normal");

DEFINE_int32(value_size, 100, "Size of each value in fixed distribution");
static unsigned int value_size = 100;

DEFINE_int32(value_size_min, 100, "Min size of random value");

DEFINE_int32(value_size_max, 102400, "Max size of random value");

DEFINE_int32(seek_nexts, 0,
             "How many times to call Next() after Seek() in "
             "fillseekseq, seekrandom, seekrandomwhilewriting and "
             "seekrandomwhilemerging");

DEFINE_bool(reverse_iterator, false,
            "When true use Prev rather than Next for iterators that do "
            "Seek and then Next");

DEFINE_int64(max_scan_distance, 0,
             "Used to define iterate_upper_bound (or iterate_lower_bound "
             "if FLAGS_reverse_iterator is set to true) when value is nonzero");

DEFINE_bool(use_uint64_comparator, false, "use Uint64 user comparator");

DEFINE_int64(batch_size, 1, "Batch size");

static bool ValidateKeySize(const char* /*flagname*/, int32_t /*value*/) {
  return true;
}

static bool ValidateUint32Range(const char* flagname, uint64_t value) {
  if (value > std::numeric_limits<uint32_t>::max()) {
    fprintf(stderr, "Invalid value for --%s: %lu, overflow\n", flagname,
            (unsigned long)value);
    return false;
  }
  return true;
}

DEFINE_int32(key_size, 16, "size of each key");

DEFINE_int32(user_timestamp_size, 0,
             "number of bytes in a user-defined timestamp");

DEFINE_int32(num_multi_db, 0,
             "Number of DBs used in the benchmark. 0 means single DB.");

DEFINE_double(compression_ratio, 0.5, "Arrange to generate values that shrink"
              " to this fraction of their original size after compression");

DEFINE_double(
    overwrite_probability, 0.0,
    "Used in 'filluniquerandom' benchmark: for each write operation, "
    "we give a probability to perform an overwrite instead. The key used for "
    "the overwrite is randomly chosen from the last 'overwrite_window_size' "
    "keys previously inserted into the DB. "
    "Valid overwrite_probability values: [0.0, 1.0].");

DEFINE_uint32(overwrite_window_size, 1,
              "Used in 'filluniquerandom' benchmark. For each write operation,"
              " when the overwrite_probability flag is set by the user, the "
              "key used to perform an overwrite is randomly chosen from the "
              "last 'overwrite_window_size' keys previously inserted into DB. "
              "Warning: large values can affect throughput. "
              "Valid overwrite_window_size values: [1, kMaxUint32].");

DEFINE_uint64(
    disposable_entries_delete_delay, 0,
    "Minimum delay in microseconds for the series of Deletes "
    "to be issued. When 0 the insertion of the last disposable entry is "
    "immediately followed by the issuance of the Deletes. "
    "(only compatible with fillanddeleteuniquerandom benchmark).");

DEFINE_uint64(disposable_entries_batch_size, 0,
              "Number of consecutively inserted disposable KV entries "
              "that will be deleted after 'delete_delay' microseconds. "
              "A series of Deletes is always issued once all the "
              "disposable KV entries it targets have been inserted "
              "into the DB. When 0 no deletes are issued and a "
              "regular 'filluniquerandom' benchmark occurs. "
              "(only compatible with fillanddeleteuniquerandom benchmark)");

DEFINE_int32(disposable_entries_value_size, 64,
             "Size of the values (in bytes) of the entries targeted by "
             "selective deletes. "
             "(only compatible with fillanddeleteuniquerandom benchmark)");

DEFINE_uint64(
    persistent_entries_batch_size, 0,
    "Number of KV entries being inserted right before the deletes "
    "targeting the disposable KV entries are issued. These "
    "persistent keys are not targeted by the deletes, and will always "
    "remain valid in the DB. (only compatible with "
    "--benchmarks='fillanddeleteuniquerandom' "
    "and used when--disposable_entries_batch_size is > 0).");

DEFINE_int32(persistent_entries_value_size, 64,
             "Size of the values (in bytes) of the entries not targeted by "
             "deletes. (only compatible with "
             "--benchmarks='fillanddeleteuniquerandom' "
             "and used when--disposable_entries_batch_size is > 0).");

DEFINE_double(read_random_exp_range, 0.0,
              "Read random's key will be generated using distribution of "
              "num * exp(-r) where r is uniform number from 0 to this value. "
              "The larger the number is, the more skewed the reads are. "
              "Only used in readrandom and multireadrandom benchmarks.");

DEFINE_bool(histogram, false, "Print histogram of operation timings");

DEFINE_bool(enable_numa, false,
            "Make operations aware of NUMA architecture and bind memory "
            "and cpus corresponding to nodes together. In NUMA, memory "
            "in same node as CPUs are closer when compared to memory in "
            "other nodes. Reads can be faster when the process is bound to "
            "CPU and memory of same node. Use \"$numactl --hardware\" command "
            "to see NUMA memory architecture.");

DEFINE_int64(db_write_buffer_size,
             ROCKSDB_NAMESPACE::Options().db_write_buffer_size,
             "Number of bytes to buffer in all memtables before compacting");

DEFINE_bool(cost_write_buffer_to_cache, false,
            "The usage of memtable is costed to the block cache");

DEFINE_int64(arena_block_size, ROCKSDB_NAMESPACE::Options().arena_block_size,
             "The size, in bytes, of one block in arena memory allocation.");

DEFINE_int64(write_buffer_size, ROCKSDB_NAMESPACE::Options().write_buffer_size,
             "Number of bytes to buffer in memtable before compacting");

DEFINE_int32(max_write_buffer_number,
             ROCKSDB_NAMESPACE::Options().max_write_buffer_number,
             "The number of in-memory memtables. Each memtable is of size"
             " write_buffer_size bytes.");

DEFINE_int32(min_write_buffer_number_to_merge,
             ROCKSDB_NAMESPACE::Options().min_write_buffer_number_to_merge,
             "The minimum number of write buffers that will be merged together"
             "before writing to storage. This is cheap because it is an"
             "in-memory merge. If this feature is not enabled, then all these"
             "write buffers are flushed to L0 as separate files and this "
             "increases read amplification because a get request has to check"
             " in all of these files. Also, an in-memory merge may result in"
             " writing less data to storage if there are duplicate records "
             " in each of these individual write buffers.");

DEFINE_int32(max_write_buffer_number_to_maintain,
             ROCKSDB_NAMESPACE::Options().max_write_buffer_number_to_maintain,
             "The total maximum number of write buffers to maintain in memory "
             "including copies of buffers that have already been flushed. "
             "Unlike max_write_buffer_number, this parameter does not affect "
             "flushing. This controls the minimum amount of write history "
             "that will be available in memory for conflict checking when "
             "Transactions are used. If this value is too low, some "
             "transactions may fail at commit time due to not being able to "
             "determine whether there were any write conflicts. Setting this "
             "value to 0 will cause write buffers to be freed immediately "
             "after they are flushed.  If this value is set to -1, "
             "'max_write_buffer_number' will be used.");

DEFINE_int64(max_write_buffer_size_to_maintain,
             ROCKSDB_NAMESPACE::Options().max_write_buffer_size_to_maintain,
             "The total maximum size of write buffers to maintain in memory "
             "including copies of buffers that have already been flushed. "
             "Unlike max_write_buffer_number, this parameter does not affect "
             "flushing. This controls the minimum amount of write history "
             "that will be available in memory for conflict checking when "
             "Transactions are used. If this value is too low, some "
             "transactions may fail at commit time due to not being able to "
             "determine whether there were any write conflicts. Setting this "
             "value to 0 will cause write buffers to be freed immediately "
             "after they are flushed.  If this value is set to -1, "
             "'max_write_buffer_number' will be used.");

DEFINE_int32(max_background_jobs,
             ROCKSDB_NAMESPACE::Options().max_background_jobs,
             "The maximum number of concurrent background jobs that can occur "
             "in parallel.");

DEFINE_int32(num_bottom_pri_threads, 0,
             "The number of threads in the bottom-priority thread pool (used "
             "by universal compaction only).");

DEFINE_int32(num_high_pri_threads, 0,
             "The maximum number of concurrent background compactions"
             " that can occur in parallel.");

DEFINE_int32(num_low_pri_threads, 0,
             "The maximum number of concurrent background compactions"
             " that can occur in parallel.");

DEFINE_int32(max_background_compactions,
             ROCKSDB_NAMESPACE::Options().max_background_compactions,
             "The maximum number of concurrent background compactions"
             " that can occur in parallel.");

DEFINE_uint64(subcompactions, 1,
              "Maximum number of subcompactions to divide L0-L1 compactions "
              "into.");
static const bool FLAGS_subcompactions_dummy
    __attribute__((__unused__)) = RegisterFlagValidator(&FLAGS_subcompactions,
                                                    &ValidateUint32Range);

DEFINE_int32(max_background_flushes,
             ROCKSDB_NAMESPACE::Options().max_background_flushes,
             "The maximum number of concurrent background flushes"
             " that can occur in parallel.");

static ROCKSDB_NAMESPACE::CompactionStyle FLAGS_compaction_style_e;
DEFINE_int32(compaction_style,
             (int32_t)ROCKSDB_NAMESPACE::Options().compaction_style,
             "style of compaction: level-based, universal and fifo");

static ROCKSDB_NAMESPACE::CompactionPri FLAGS_compaction_pri_e;
DEFINE_int32(compaction_pri,
             (int32_t)ROCKSDB_NAMESPACE::Options().compaction_pri,
             "priority of files to compaction: by size or by data age");

DEFINE_int32(universal_size_ratio, 0,
             "Percentage flexibility while comparing file size"
             " (for universal compaction only).");

DEFINE_int32(universal_min_merge_width, 0, "The minimum number of files in a"
             " single compaction run (for universal compaction only).");

DEFINE_int32(universal_max_merge_width, 0, "The max number of files to compact"
             " in universal style compaction");

DEFINE_int32(universal_max_size_amplification_percent, 0,
             "The max size amplification for universal style compaction");

DEFINE_int32(universal_compression_size_percent, -1,
             "The percentage of the database to compress for universal "
             "compaction. -1 means compress everything.");

DEFINE_bool(universal_allow_trivial_move, false,
            "Allow trivial move in universal compaction.");

DEFINE_bool(universal_incremental, false,
            "Enable incremental compactions in universal compaction.");

DEFINE_int64(cache_size, 8 << 20,  // 8MB
             "Number of bytes to use as a cache of uncompressed data");

DEFINE_int32(cache_numshardbits, 6,
             "Number of shards for the block cache"
             " is 2 ** cache_numshardbits. Negative means use default settings."
             " This is applied only if FLAGS_cache_size is non-negative.");

DEFINE_double(cache_high_pri_pool_ratio, 0.0,
              "Ratio of block cache reserve for high pri blocks. "
              "If > 0.0, we also enable "
              "cache_index_and_filter_blocks_with_high_priority.");

DEFINE_bool(use_clock_cache, false,
            "Replace default LRU block cache with clock cache.");

DEFINE_bool(use_compressed_secondary_cache, false,
            "Use the CompressedSecondaryCache as the secondary cache.");

DEFINE_int64(compressed_secondary_cache_size, 8 << 20,  // 8MB
             "Number of bytes to use as a cache of data");

DEFINE_int32(compressed_secondary_cache_numshardbits, 6,
             "Number of shards for the block cache"
             " is 2 ** compressed_secondary_cache_numshardbits."
             " Negative means use default settings."
             " This is applied only if FLAGS_cache_size is non-negative.");

DEFINE_double(compressed_secondary_cache_high_pri_pool_ratio, 0.0,
              "Ratio of block cache reserve for high pri blocks. "
              "If > 0.0, we also enable "
              "cache_index_and_filter_blocks_with_high_priority.");

DEFINE_string(compressed_secondary_cache_compression_type, "lz4",
              "The compression algorithm to use for large "
              "values stored in CompressedSecondaryCache.");
static enum ROCKSDB_NAMESPACE::CompressionType
    FLAGS_compressed_secondary_cache_compression_type_e =
        ROCKSDB_NAMESPACE::kLZ4Compression;

DEFINE_uint32(
    compressed_secondary_cache_compress_format_version, 2,
    "compress_format_version can have two values: "
    "compress_format_version == 1 -- decompressed size is not included"
    " in the block header."
    "compress_format_version == 2 -- decompressed size is included"
    " in the block header in varint32 format.");

DEFINE_int64(simcache_size, -1,
             "Number of bytes to use as a simcache of "
             "uncompressed data. Nagative value disables simcache.");

DEFINE_bool(cache_index_and_filter_blocks, false,
            "Cache index/filter blocks in block cache.");

DEFINE_bool(use_cache_memkind_kmem_allocator, false,
            "Use memkind kmem allocator for block cache.");

DEFINE_bool(partition_index_and_filters, false,
            "Partition index and filter blocks.");

DEFINE_bool(partition_index, false, "Partition index blocks");

DEFINE_bool(index_with_first_key, false, "Include first key in the index");

DEFINE_bool(
    optimize_filters_for_memory,
    ROCKSDB_NAMESPACE::BlockBasedTableOptions().optimize_filters_for_memory,
    "Minimize memory footprint of filters");

DEFINE_int64(
    index_shortening_mode, 2,
    "mode to shorten index: 0 for no shortening; 1 for only shortening "
    "separaters; 2 for shortening shortening and successor");

DEFINE_int64(metadata_block_size,
             ROCKSDB_NAMESPACE::BlockBasedTableOptions().metadata_block_size,
             "Max partition size when partitioning index/filters");

// The default reduces the overhead of reading time with flash. With HDD, which
// offers much less throughput, however, this number better to be set to 1.
DEFINE_int32(ops_between_duration_checks, 1000,
             "Check duration limit every x ops");

DEFINE_bool(pin_l0_filter_and_index_blocks_in_cache, false,
            "Pin index/filter blocks of L0 files in block cache.");

DEFINE_bool(
    pin_top_level_index_and_filter, false,
    "Pin top-level index of partitioned index/filter blocks in block cache.");

DEFINE_bool(
    top_level_index_pinning, false,
    "Pin top-level block of partitioned index/filter blocks in block cache."
    " Note: `cache_index_and_filter_blocks` must be true for this option to"
    " have any effect.");

DEFINE_bool(partition_pinning, false,
            "Pin index/filter partitions in block cache.");

DEFINE_bool(
    unpartitioned_pinning, false,
    "Pin unpartitioned index/filter blocks in block cache."
    " Note `cache_index_and_filter_blocks` must be true for this option to have"
    " any effect.");

DEFINE_int32(block_size,
             static_cast<int32_t>(
                 ROCKSDB_NAMESPACE::BlockBasedTableOptions().block_size),
             "Number of bytes in a block.");

DEFINE_int32(format_version,
             static_cast<int32_t>(
                 ROCKSDB_NAMESPACE::BlockBasedTableOptions().format_version),
             "Format version of SST files.");

DEFINE_int32(block_restart_interval,
             ROCKSDB_NAMESPACE::BlockBasedTableOptions().block_restart_interval,
             "Number of keys between restart points "
             "for delta encoding of keys in data block.");

DEFINE_int32(
    index_block_restart_interval,
    ROCKSDB_NAMESPACE::BlockBasedTableOptions().index_block_restart_interval,
    "Number of keys between restart points "
    "for delta encoding of keys in index block.");

DEFINE_int32(read_amp_bytes_per_bit,
             ROCKSDB_NAMESPACE::BlockBasedTableOptions().read_amp_bytes_per_bit,
             "Number of bytes per bit to be used in block read-amp bitmap");

DEFINE_bool(
    enable_index_compression,
    ROCKSDB_NAMESPACE::BlockBasedTableOptions().enable_index_compression,
    "Compress the index block");

DEFINE_bool(block_align,
            ROCKSDB_NAMESPACE::BlockBasedTableOptions().block_align,
            "Align data blocks on page size");

DEFINE_int64(prepopulate_block_cache, 0,
             "Pre-populate hot/warm blocks in block cache. 0 to disable and 1 "
             "to insert during flush");

DEFINE_bool(use_data_block_hash_index, false,
            "if use kDataBlockBinaryAndHash "
            "instead of kDataBlockBinarySearch. "
            "This is valid if only we use BlockTable");

DEFINE_double(data_block_hash_table_util_ratio, 0.75,
              "util ratio for data block hash index table. "
              "This is only valid if use_data_block_hash_index is "
              "set to true");

DEFINE_int64(compressed_cache_size, -1,
             "Number of bytes to use as a cache of compressed data.");

DEFINE_int64(row_cache_size, 0,
             "Number of bytes to use as a cache of individual rows"
             " (0 = disabled).");

DEFINE_int32(open_files, ROCKSDB_NAMESPACE::Options().max_open_files,
             "Maximum number of files to keep open at the same time"
             " (use default if == 0)");

DEFINE_int32(file_opening_threads,
             ROCKSDB_NAMESPACE::Options().max_file_opening_threads,
             "If open_files is set to -1, this option set the number of "
             "threads that will be used to open files during DB::Open()");

DEFINE_int32(compaction_readahead_size, 0, "Compaction readahead size");

DEFINE_int32(log_readahead_size, 0, "WAL and manifest readahead size");

DEFINE_int32(random_access_max_buffer_size, 1024 * 1024,
             "Maximum windows randomaccess buffer size");

DEFINE_int32(writable_file_max_buffer_size, 1024 * 1024,
             "Maximum write buffer for Writable File");

DEFINE_int32(bloom_bits, -1,
             "Bloom filter bits per key. Negative means use default."
             "Zero disables.");

DEFINE_bool(use_ribbon_filter, false, "Use Ribbon instead of Bloom filter");

DEFINE_double(memtable_bloom_size_ratio, 0,
              "Ratio of memtable size used for bloom filter. 0 means no bloom "
              "filter.");
DEFINE_bool(memtable_whole_key_filtering, false,
            "Try to use whole key bloom filter in memtables.");
DEFINE_bool(memtable_use_huge_page, false,
            "Try to use huge page in memtables.");

DEFINE_bool(whole_key_filtering,
            ROCKSDB_NAMESPACE::BlockBasedTableOptions().whole_key_filtering,
            "Use whole keys (in addition to prefixes) in SST bloom filter.");

DEFINE_bool(use_existing_db, false, "If true, do not destroy the existing"
            " database.  If you set this flag and also specify a benchmark that"
            " wants a fresh database, that benchmark will fail.");

DEFINE_bool(use_existing_keys, false,
            "If true, uses existing keys in the DB, "
            "rather than generating new ones. This involves some startup "
            "latency to load all keys into memory. It is supported for the "
            "same read/overwrite benchmarks as `-use_existing_db=true`, which "
            "must also be set for this flag to be enabled. When this flag is "
            "set, the value for `-num` will be ignored.");

DEFINE_bool(show_table_properties, false,
            "If true, then per-level table"
            " properties will be printed on every stats-interval when"
            " stats_interval is set and stats_per_interval is on.");

DEFINE_string(db, "", "Use the db with the following name.");

// Read cache flags

DEFINE_string(read_cache_path, "",
              "If not empty string, a read cache will be used in this path");

DEFINE_int64(read_cache_size, 4LL * 1024 * 1024 * 1024,
             "Maximum size of the read cache");

DEFINE_bool(read_cache_direct_write, true,
            "Whether to use Direct IO for writing to the read cache");

DEFINE_bool(read_cache_direct_read, true,
            "Whether to use Direct IO for reading from read cache");

DEFINE_bool(use_keep_filter, false, "Whether to use a noop compaction filter");

static bool ValidateCacheNumshardbits(const char* flagname, int32_t value) {
  if (value >= 20) {
    fprintf(stderr, "Invalid value for --%s: %d, must be < 20\n",
            flagname, value);
    return false;
  }
  return true;
}

DEFINE_bool(verify_checksum, true,
            "Verify checksum for every block read"
            " from storage");

DEFINE_int32(checksum_type,
             ROCKSDB_NAMESPACE::BlockBasedTableOptions().checksum,
             "ChecksumType as an int");

DEFINE_bool(statistics, false, "Database statistics");
DEFINE_int32(stats_level, ROCKSDB_NAMESPACE::StatsLevel::kExceptDetailedTimers,
             "stats level for statistics");
DEFINE_string(statistics_string, "", "Serialized statistics string");
static class std::shared_ptr<ROCKSDB_NAMESPACE::Statistics> dbstats;

DEFINE_int64(writes, -1, "Number of write operations to do. If negative, do"
             " --num reads.");

DEFINE_bool(finish_after_writes, false, "Write thread terminates after all writes are finished");

DEFINE_bool(sync, false, "Sync all writes to disk");

DEFINE_bool(use_fsync, false, "If true, issue fsync instead of fdatasync");

DEFINE_bool(disable_wal, false, "If true, do not write WAL for write.");

DEFINE_bool(manual_wal_flush, false,
            "If true, buffer WAL until buffer is full or a manual FlushWAL().");

DEFINE_string(wal_compression, "none",
              "Algorithm to use for WAL compression. none to disable.");
static enum ROCKSDB_NAMESPACE::CompressionType FLAGS_wal_compression_e =
    ROCKSDB_NAMESPACE::kNoCompression;

DEFINE_string(wal_dir, "", "If not empty, use the given dir for WAL");

DEFINE_string(truth_db, "/dev/shm/truth_db/dbbench",
              "Truth key/values used when using verify");

DEFINE_int32(num_levels, 7, "The total number of levels");

DEFINE_int64(target_file_size_base,
             ROCKSDB_NAMESPACE::Options().target_file_size_base,
             "Target file size at level-1");

DEFINE_int32(target_file_size_multiplier,
             ROCKSDB_NAMESPACE::Options().target_file_size_multiplier,
             "A multiplier to compute target level-N file size (N >= 2)");

DEFINE_uint64(max_bytes_for_level_base,
              ROCKSDB_NAMESPACE::Options().max_bytes_for_level_base,
              "Max bytes for level-1");

DEFINE_bool(level_compaction_dynamic_level_bytes, false,
            "Whether level size base is dynamic");

DEFINE_double(max_bytes_for_level_multiplier, 10,
              "A multiplier to compute max bytes for level-N (N >= 2)");

static std::vector<int> FLAGS_max_bytes_for_level_multiplier_additional_v;
DEFINE_string(max_bytes_for_level_multiplier_additional, "",
              "A vector that specifies additional fanout per level");

DEFINE_int32(level0_stop_writes_trigger,
             ROCKSDB_NAMESPACE::Options().level0_stop_writes_trigger,
             "Number of files in level-0 that will trigger put stop.");

DEFINE_int32(level0_slowdown_writes_trigger,
             ROCKSDB_NAMESPACE::Options().level0_slowdown_writes_trigger,
             "Number of files in level-0 that will slow down writes.");

DEFINE_int32(level0_file_num_compaction_trigger,
             ROCKSDB_NAMESPACE::Options().level0_file_num_compaction_trigger,
             "Number of files in level-0 when compactions start.");

DEFINE_uint64(periodic_compaction_seconds,
              ROCKSDB_NAMESPACE::Options().periodic_compaction_seconds,
              "Files older than this will be picked up for compaction and"
              " rewritten to the same level");

DEFINE_uint64(ttl_seconds, ROCKSDB_NAMESPACE::Options().ttl, "Set options.ttl");

static bool ValidateInt32Percent(const char* flagname, int32_t value) {
  if (value <= 0 || value>=100) {
    fprintf(stderr, "Invalid value for --%s: %d, 0< pct <100 \n",
            flagname, value);
    return false;
  }
  return true;
}
DEFINE_int32(readwritepercent, 90, "Ratio of reads to reads/writes (expressed"
             " as percentage) for the ReadRandomWriteRandom workload. The "
             "default value 90 means 90% operations out of all reads and writes"
             " operations are reads. In other words, 9 gets for every 1 put.");

DEFINE_int32(mergereadpercent, 70, "Ratio of merges to merges&reads (expressed"
             " as percentage) for the ReadRandomMergeRandom workload. The"
             " default value 70 means 70% out of all read and merge operations"
             " are merges. In other words, 7 merges for every 3 gets.");

DEFINE_int32(deletepercent, 2, "Percentage of deletes out of reads/writes/"
             "deletes (used in RandomWithVerify only). RandomWithVerify "
             "calculates writepercent as (100 - FLAGS_readwritepercent - "
             "deletepercent), so deletepercent must be smaller than (100 - "
             "FLAGS_readwritepercent)");

DEFINE_bool(optimize_filters_for_hits,
            ROCKSDB_NAMESPACE::Options().optimize_filters_for_hits,
            "Optimizes bloom filters for workloads for most lookups return "
            "a value. For now this doesn't create bloom filters for the max "
            "level of the LSM to reduce metadata that should fit in RAM. ");

DEFINE_bool(paranoid_checks, ROCKSDB_NAMESPACE::Options().paranoid_checks,
            "RocksDB will aggressively check consistency of the data.");

DEFINE_bool(force_consistency_checks,
            ROCKSDB_NAMESPACE::Options().force_consistency_checks,
            "Runs consistency checks on the LSM every time a change is "
            "applied.");

DEFINE_bool(check_flush_compaction_key_order,
            ROCKSDB_NAMESPACE::Options().check_flush_compaction_key_order,
            "During flush or compaction, check whether keys inserted to "
            "output files are in order.");

DEFINE_uint64(delete_obsolete_files_period_micros, 0,
              "Ignored. Left here for backward compatibility");

DEFINE_int64(writes_before_delete_range, 0,
             "Number of writes before DeleteRange is called regularly.");

DEFINE_int64(writes_per_range_tombstone, 0,
             "Number of writes between range tombstones");

DEFINE_int64(range_tombstone_width, 100, "Number of keys in tombstone's range");

DEFINE_int64(max_num_range_tombstones, 0,
             "Maximum number of range tombstones to insert.");

DEFINE_bool(expand_range_tombstones, false,
            "Expand range tombstone into sequential regular tombstones.");

#ifndef ROCKSDB_LITE
// Transactions Options
DEFINE_bool(optimistic_transaction_db, false,
            "Open a OptimisticTransactionDB instance. "
            "Required for randomtransaction benchmark.");

DEFINE_bool(transaction_db, false,
            "Open a TransactionDB instance. "
            "Required for randomtransaction benchmark.");

DEFINE_uint64(transaction_sets, 2,
              "Number of keys each transaction will "
              "modify (use in RandomTransaction only).  Max: 9999");

DEFINE_bool(transaction_set_snapshot, false,
            "Setting to true will have each transaction call SetSnapshot()"
            " upon creation.");

DEFINE_int32(transaction_sleep, 0,
             "Max microseconds to sleep in between "
             "reading and writing a value (used in RandomTransaction only). ");

DEFINE_uint64(transaction_lock_timeout, 100,
              "If using a transaction_db, specifies the lock wait timeout in"
              " milliseconds before failing a transaction waiting on a lock");
DEFINE_string(
    options_file, "",
    "The path to a RocksDB options file.  If specified, then db_bench will "
    "run with the RocksDB options in the default column family of the "
    "specified options file. "
    "Note that with this setting, db_bench will ONLY accept the following "
    "RocksDB options related command-line arguments, all other arguments "
    "that are related to RocksDB options will be ignored:\n"
    "\t--use_existing_db\n"
    "\t--use_existing_keys\n"
    "\t--statistics\n"
    "\t--row_cache_size\n"
    "\t--row_cache_numshardbits\n"
    "\t--enable_io_prio\n"
    "\t--dump_malloc_stats\n"
    "\t--num_multi_db\n");

// FIFO Compaction Options
DEFINE_uint64(fifo_compaction_max_table_files_size_mb, 0,
              "The limit of total table file sizes to trigger FIFO compaction");

DEFINE_bool(fifo_compaction_allow_compaction, true,
            "Allow compaction in FIFO compaction.");

DEFINE_uint64(fifo_compaction_ttl, 0, "TTL for the SST Files in seconds.");

DEFINE_uint64(fifo_age_for_warm, 0, "age_for_warm for FIFO compaction.");

// Stacked BlobDB Options
DEFINE_bool(use_blob_db, false, "[Stacked BlobDB] Open a BlobDB instance.");

DEFINE_bool(
    blob_db_enable_gc,
    ROCKSDB_NAMESPACE::blob_db::BlobDBOptions().enable_garbage_collection,
    "[Stacked BlobDB] Enable BlobDB garbage collection.");

DEFINE_double(
    blob_db_gc_cutoff,
    ROCKSDB_NAMESPACE::blob_db::BlobDBOptions().garbage_collection_cutoff,
    "[Stacked BlobDB] Cutoff ratio for BlobDB garbage collection.");

DEFINE_bool(blob_db_is_fifo,
            ROCKSDB_NAMESPACE::blob_db::BlobDBOptions().is_fifo,
            "[Stacked BlobDB] Enable FIFO eviction strategy in BlobDB.");

DEFINE_uint64(blob_db_max_db_size,
              ROCKSDB_NAMESPACE::blob_db::BlobDBOptions().max_db_size,
              "[Stacked BlobDB] Max size limit of the directory where blob "
              "files are stored.");

DEFINE_uint64(blob_db_max_ttl_range, 0,
              "[Stacked BlobDB] TTL range to generate BlobDB data (in "
              "seconds). 0 means no TTL.");

DEFINE_uint64(
    blob_db_ttl_range_secs,
    ROCKSDB_NAMESPACE::blob_db::BlobDBOptions().ttl_range_secs,
    "[Stacked BlobDB] TTL bucket size to use when creating blob files.");

DEFINE_uint64(
    blob_db_min_blob_size,
    ROCKSDB_NAMESPACE::blob_db::BlobDBOptions().min_blob_size,
    "[Stacked BlobDB] Smallest blob to store in a file. Blobs "
    "smaller than this will be inlined with the key in the LSM tree.");

DEFINE_uint64(blob_db_bytes_per_sync,
              ROCKSDB_NAMESPACE::blob_db::BlobDBOptions().bytes_per_sync,
              "[Stacked BlobDB] Bytes to sync blob file at.");

DEFINE_uint64(blob_db_file_size,
              ROCKSDB_NAMESPACE::blob_db::BlobDBOptions().blob_file_size,
              "[Stacked BlobDB] Target size of each blob file.");

DEFINE_string(
    blob_db_compression_type, "snappy",
    "[Stacked BlobDB] Algorithm to use to compress blobs in blob files.");
static enum ROCKSDB_NAMESPACE::CompressionType
    FLAGS_blob_db_compression_type_e = ROCKSDB_NAMESPACE::kSnappyCompression;

#endif  // ROCKSDB_LITE

// Integrated BlobDB options
DEFINE_bool(
    enable_blob_files,
    ROCKSDB_NAMESPACE::AdvancedColumnFamilyOptions().enable_blob_files,
    "[Integrated BlobDB] Enable writing large values to separate blob files.");

DEFINE_uint64(min_blob_size,
              ROCKSDB_NAMESPACE::AdvancedColumnFamilyOptions().min_blob_size,
              "[Integrated BlobDB] The size of the smallest value to be stored "
              "separately in a blob file.");

DEFINE_uint64(blob_file_size,
              ROCKSDB_NAMESPACE::AdvancedColumnFamilyOptions().blob_file_size,
              "[Integrated BlobDB] The size limit for blob files.");

DEFINE_string(blob_compression_type, "none",
              "[Integrated BlobDB] The compression algorithm to use for large "
              "values stored in blob files.");

DEFINE_bool(enable_blob_garbage_collection,
            ROCKSDB_NAMESPACE::AdvancedColumnFamilyOptions()
                .enable_blob_garbage_collection,
            "[Integrated BlobDB] Enable blob garbage collection.");

DEFINE_double(blob_garbage_collection_age_cutoff,
              ROCKSDB_NAMESPACE::AdvancedColumnFamilyOptions()
                  .blob_garbage_collection_age_cutoff,
              "[Integrated BlobDB] The cutoff in terms of blob file age for "
              "garbage collection.");

DEFINE_double(blob_garbage_collection_force_threshold,
              ROCKSDB_NAMESPACE::AdvancedColumnFamilyOptions()
                  .blob_garbage_collection_force_threshold,
              "[Integrated BlobDB] The threshold for the ratio of garbage in "
              "the oldest blob files for forcing garbage collection.");

DEFINE_uint64(blob_compaction_readahead_size,
              ROCKSDB_NAMESPACE::AdvancedColumnFamilyOptions()
                  .blob_compaction_readahead_size,
              "[Integrated BlobDB] Compaction readahead for blob files.");

#ifndef ROCKSDB_LITE

// Secondary DB instance Options
DEFINE_bool(use_secondary_db, false,
            "Open a RocksDB secondary instance. A primary instance can be "
            "running in another db_bench process.");

DEFINE_string(secondary_path, "",
              "Path to a directory used by the secondary instance to store "
              "private files, e.g. info log.");

DEFINE_int32(secondary_update_interval, 5,
             "Secondary instance attempts to catch up with the primary every "
             "secondary_update_interval seconds.");

#endif  // ROCKSDB_LITE

DEFINE_bool(report_bg_io_stats, false,
            "Measure times spents on I/Os while in compactions. ");

DEFINE_bool(use_stderr_info_logger, false,
            "Write info logs to stderr instead of to LOG file. ");

#ifndef ROCKSDB_LITE

DEFINE_string(trace_file, "", "Trace workload to a file. ");

DEFINE_double(trace_replay_fast_forward, 1.0,
              "Fast forward trace replay, must > 0.0.");
DEFINE_int32(block_cache_trace_sampling_frequency, 1,
             "Block cache trace sampling frequency, termed s. It uses spatial "
             "downsampling and samples accesses to one out of s blocks.");
DEFINE_int64(
    block_cache_trace_max_trace_file_size_in_bytes,
    uint64_t{64} * 1024 * 1024 * 1024,
    "The maximum block cache trace file size in bytes. Block cache accesses "
    "will not be logged if the trace file size exceeds this threshold. Default "
    "is 64 GB.");
DEFINE_string(block_cache_trace_file, "", "Block cache trace file path.");
DEFINE_int32(trace_replay_threads, 1,
             "The number of threads to replay, must >=1.");

DEFINE_bool(io_uring_enabled, true,
            "If true, enable the use of IO uring if the platform supports it");
extern "C" bool RocksDbIOUringEnable() { return FLAGS_io_uring_enabled; }
#endif  // ROCKSDB_LITE

DEFINE_bool(adaptive_readahead, false,
            "carry forward internal auto readahead size from one file to next "
            "file at each level during iteration");

DEFINE_bool(rate_limit_user_ops, false,
            "When true use Env::IO_USER priority level to charge internal rate "
            "limiter for reads associated with user operations.");

DEFINE_bool(file_checksum, false,
            "When true use FileChecksumGenCrc32cFactory for "
            "file_checksum_gen_factory.");

DEFINE_bool(rate_limit_auto_wal_flush, false,
            "When true use Env::IO_USER priority level to charge internal rate "
            "limiter for automatic WAL flush (`Options::manual_wal_flush` == "
            "false) after the user write operation.");

DEFINE_bool(async_io, false,
            "When set true, RocksDB does asynchronous reads for internal auto "
            "readahead prefetching.");

DEFINE_bool(reserve_table_reader_memory, false,
            "A dynamically updating charge to block cache, loosely based on "
            "the actual memory usage of table reader, will occur to account "
            "the memory, if block cache available.");

static enum ROCKSDB_NAMESPACE::CompressionType StringToCompressionType(
    const char* ctype) {
  assert(ctype);

  if (!strcasecmp(ctype, "none"))
    return ROCKSDB_NAMESPACE::kNoCompression;
  else if (!strcasecmp(ctype, "snappy"))
    return ROCKSDB_NAMESPACE::kSnappyCompression;
  else if (!strcasecmp(ctype, "zlib"))
    return ROCKSDB_NAMESPACE::kZlibCompression;
  else if (!strcasecmp(ctype, "bzip2"))
    return ROCKSDB_NAMESPACE::kBZip2Compression;
  else if (!strcasecmp(ctype, "lz4"))
    return ROCKSDB_NAMESPACE::kLZ4Compression;
  else if (!strcasecmp(ctype, "lz4hc"))
    return ROCKSDB_NAMESPACE::kLZ4HCCompression;
  else if (!strcasecmp(ctype, "xpress"))
    return ROCKSDB_NAMESPACE::kXpressCompression;
  else if (!strcasecmp(ctype, "zstd"))
    return ROCKSDB_NAMESPACE::kZSTD;
  else {
    fprintf(stderr, "Cannot parse compression type '%s'\n", ctype);
    exit(1);
  }
}

static std::string ColumnFamilyName(size_t i) {
  if (i == 0) {
    return ROCKSDB_NAMESPACE::kDefaultColumnFamilyName;
  } else {
    char name[100];
    snprintf(name, sizeof(name), "column_family_name_%06zu", i);
    return std::string(name);
  }
}

DEFINE_string(compression_type, "snappy",
              "Algorithm to use to compress the database");
static enum ROCKSDB_NAMESPACE::CompressionType FLAGS_compression_type_e =
    ROCKSDB_NAMESPACE::kSnappyCompression;

DEFINE_int64(sample_for_compression, 0, "Sample every N block for compression");

DEFINE_int32(compression_level, ROCKSDB_NAMESPACE::CompressionOptions().level,
             "Compression level. The meaning of this value is library-"
             "dependent. If unset, we try to use the default for the library "
             "specified in `--compression_type`");

DEFINE_int32(compression_max_dict_bytes,
             ROCKSDB_NAMESPACE::CompressionOptions().max_dict_bytes,
             "Maximum size of dictionary used to prime the compression "
             "library.");

DEFINE_int32(compression_zstd_max_train_bytes,
             ROCKSDB_NAMESPACE::CompressionOptions().zstd_max_train_bytes,
             "Maximum size of training data passed to zstd's dictionary "
             "trainer.");

DEFINE_int32(min_level_to_compress, -1, "If non-negative, compression starts"
             " from this level. Levels with number < min_level_to_compress are"
             " not compressed. Otherwise, apply compression_type to "
             "all levels.");

DEFINE_int32(compression_parallel_threads, 1,
             "Number of threads for parallel compression.");

DEFINE_uint64(compression_max_dict_buffer_bytes,
              ROCKSDB_NAMESPACE::CompressionOptions().max_dict_buffer_bytes,
              "Maximum bytes to buffer to collect samples for dictionary.");

static bool ValidateTableCacheNumshardbits(const char* flagname,
                                           int32_t value) {
  if (0 >= value || value >= 20) {
    fprintf(stderr, "Invalid value for --%s: %d, must be  0 < val < 20\n",
            flagname, value);
    return false;
  }
  return true;
}
DEFINE_int32(table_cache_numshardbits, 4, "");

#ifndef ROCKSDB_LITE
DEFINE_string(env_uri, "",
              "URI for registry Env lookup. Mutually exclusive with --fs_uri");
DEFINE_string(fs_uri, "",
              "URI for registry Filesystem lookup. Mutually exclusive"
              " with --env_uri."
              " Creates a default environment with the specified filesystem.");
#endif  // ROCKSDB_LITE
DEFINE_string(simulate_hybrid_fs_file, "",
              "File for Store Metadata for Simulate hybrid FS. Empty means "
              "disable the feature. Now, if it is set, "
              "bottommost_temperature is set to kWarm.");
DEFINE_int32(simulate_hybrid_hdd_multipliers, 1,
             "In simulate_hybrid_fs_file or simulate_hdd mode, how many HDDs "
             "are simulated.");
DEFINE_bool(simulate_hdd, false, "Simulate read/write latency on HDD.");

static std::shared_ptr<ROCKSDB_NAMESPACE::Env> env_guard;

static ROCKSDB_NAMESPACE::Env* FLAGS_env = ROCKSDB_NAMESPACE::Env::Default();

DEFINE_int64(stats_interval, 0, "Stats are reported every N operations when "
             "this is greater than zero. When 0 the interval grows over time.");

DEFINE_int64(stats_interval_seconds, 0, "Report stats every N seconds. This "
             "overrides stats_interval when both are > 0.");

DEFINE_int32(stats_per_interval, 0, "Reports additional stats per interval when"
             " this is greater than 0.");

DEFINE_uint64(slow_usecs, 1000000,
              "A message is printed for operations that "
              "take at least this many microseconds.");

DEFINE_int64(report_interval_seconds, 0,
             "If greater than zero, it will write simple stats in CSV format "
             "to --report_file every N seconds");

DEFINE_string(report_file, "report.csv",
              "Filename where some simple stats are reported to (if "
              "--report_interval_seconds is bigger than 0)");

DEFINE_int32(thread_status_per_interval, 0,
             "Takes and report a snapshot of the current status of each thread"
             " when this is greater than 0.");

DEFINE_int32(perf_level, ROCKSDB_NAMESPACE::PerfLevel::kDisable,
             "Level of perf collection");

DEFINE_uint64(soft_pending_compaction_bytes_limit, 64ull * 1024 * 1024 * 1024,
              "Slowdown writes if pending compaction bytes exceed this number");

DEFINE_uint64(hard_pending_compaction_bytes_limit, 128ull * 1024 * 1024 * 1024,
              "Stop writes if pending compaction bytes exceed this number");

DEFINE_uint64(delayed_write_rate, 8388608u,
              "Limited bytes allowed to DB when soft_rate_limit or "
              "level0_slowdown_writes_trigger triggers");

DEFINE_bool(enable_pipelined_write, true,
            "Allow WAL and memtable writes to be pipelined");

DEFINE_bool(
    unordered_write, false,
    "Enable the unordered write feature, which provides higher throughput but "
    "relaxes the guarantees around atomic reads and immutable snapshots");

DEFINE_bool(allow_concurrent_memtable_write, true,
            "Allow multi-writers to update mem tables in parallel.");

DEFINE_double(experimental_mempurge_threshold, 0.0,
              "Maximum useful payload ratio estimate that triggers a mempurge "
              "(memtable garbage collection).");

DEFINE_bool(inplace_update_support,
            ROCKSDB_NAMESPACE::Options().inplace_update_support,
            "Support in-place memtable update for smaller or same-size values");

DEFINE_uint64(inplace_update_num_locks,
              ROCKSDB_NAMESPACE::Options().inplace_update_num_locks,
              "Number of RW locks to protect in-place memtable updates");

DEFINE_bool(enable_write_thread_adaptive_yield, true,
            "Use a yielding spin loop for brief writer thread waits.");

DEFINE_uint64(
    write_thread_max_yield_usec, 100,
    "Maximum microseconds for enable_write_thread_adaptive_yield operation.");

DEFINE_uint64(write_thread_slow_yield_usec, 3,
              "The threshold at which a slow yield is considered a signal that "
              "other processes or threads want the core.");

DEFINE_uint64(rate_limiter_bytes_per_sec, 0, "Set options.rate_limiter value.");

DEFINE_int64(rate_limiter_refill_period_us, 100 * 1000,
             "Set refill period on rate limiter.");

DEFINE_bool(rate_limiter_auto_tuned, false,
            "Enable dynamic adjustment of rate limit according to demand for "
            "background I/O");


DEFINE_bool(sine_write_rate, false,
            "Use a sine wave write_rate_limit");

DEFINE_uint64(sine_write_rate_interval_milliseconds, 10000,
              "Interval of which the sine wave write_rate_limit is recalculated");

DEFINE_double(sine_a, 1,
             "A in f(x) = A sin(bx + c) + d");

DEFINE_double(sine_b, 1,
             "B in f(x) = A sin(bx + c) + d");

DEFINE_double(sine_c, 0,
             "C in f(x) = A sin(bx + c) + d");

DEFINE_double(sine_d, 1,
             "D in f(x) = A sin(bx + c) + d");

DEFINE_bool(rate_limit_bg_reads, false,
            "Use options.rate_limiter on compaction reads");

DEFINE_uint64(
    benchmark_write_rate_limit, 0,
    "If non-zero, db_bench will rate-limit the writes going into RocksDB. This "
    "is the global rate in bytes/second.");

// the parameters of mix_graph
DEFINE_double(keyrange_dist_a, 0.0,
              "The parameter 'a' of prefix average access distribution "
              "f(x)=a*exp(b*x)+c*exp(d*x)");
DEFINE_double(keyrange_dist_b, 0.0,
              "The parameter 'b' of prefix average access distribution "
              "f(x)=a*exp(b*x)+c*exp(d*x)");
DEFINE_double(keyrange_dist_c, 0.0,
              "The parameter 'c' of prefix average access distribution"
              "f(x)=a*exp(b*x)+c*exp(d*x)");
DEFINE_double(keyrange_dist_d, 0.0,
              "The parameter 'd' of prefix average access distribution"
              "f(x)=a*exp(b*x)+c*exp(d*x)");
DEFINE_int64(keyrange_num, 1,
             "The number of key ranges that are in the same prefix "
             "group, each prefix range will have its key access distribution");
DEFINE_double(key_dist_a, 0.0,
              "The parameter 'a' of key access distribution model f(x)=a*x^b");
DEFINE_double(key_dist_b, 0.0,
              "The parameter 'b' of key access distribution model f(x)=a*x^b");
DEFINE_double(value_theta, 0.0,
              "The parameter 'theta' of Generized Pareto Distribution "
              "f(x)=(1/sigma)*(1+k*(x-theta)/sigma)^-(1/k+1)");
// Use reasonable defaults based on the mixgraph paper
DEFINE_double(value_k, 0.2615,
              "The parameter 'k' of Generized Pareto Distribution "
              "f(x)=(1/sigma)*(1+k*(x-theta)/sigma)^-(1/k+1)");
// Use reasonable defaults based on the mixgraph paper
DEFINE_double(value_sigma, 25.45,
              "The parameter 'theta' of Generized Pareto Distribution "
              "f(x)=(1/sigma)*(1+k*(x-theta)/sigma)^-(1/k+1)");
DEFINE_double(iter_theta, 0.0,
              "The parameter 'theta' of Generized Pareto Distribution "
              "f(x)=(1/sigma)*(1+k*(x-theta)/sigma)^-(1/k+1)");
// Use reasonable defaults based on the mixgraph paper
DEFINE_double(iter_k, 2.517,
              "The parameter 'k' of Generized Pareto Distribution "
              "f(x)=(1/sigma)*(1+k*(x-theta)/sigma)^-(1/k+1)");
// Use reasonable defaults based on the mixgraph paper
DEFINE_double(iter_sigma, 14.236,
              "The parameter 'sigma' of Generized Pareto Distribution "
              "f(x)=(1/sigma)*(1+k*(x-theta)/sigma)^-(1/k+1)");
DEFINE_double(mix_get_ratio, 1.0,
              "The ratio of Get queries of mix_graph workload");
DEFINE_double(mix_put_ratio, 0.0,
              "The ratio of Put queries of mix_graph workload");
DEFINE_double(mix_seek_ratio, 0.0,
              "The ratio of Seek queries of mix_graph workload");
DEFINE_int64(mix_max_scan_len, 10000, "The max scan length of Iterator");
DEFINE_int64(mix_max_value_size, 1024, "The max value size of this workload");
DEFINE_double(
    sine_mix_rate_noise, 0.0,
    "Add the noise ratio to the sine rate, it is between 0.0 and 1.0");
DEFINE_bool(sine_mix_rate, false,
            "Enable the sine QPS control on the mix workload");
DEFINE_uint64(
    sine_mix_rate_interval_milliseconds, 10000,
    "Interval of which the sine wave read_rate_limit is recalculated");
DEFINE_int64(mix_accesses, -1,
             "The total query accesses of mix_graph workload");

DEFINE_uint64(
    benchmark_read_rate_limit, 0,
    "If non-zero, db_bench will rate-limit the reads from RocksDB. This "
    "is the global rate in ops/second.");

DEFINE_uint64(max_compaction_bytes,
              ROCKSDB_NAMESPACE::Options().max_compaction_bytes,
              "Max bytes allowed in one compaction");

#ifndef ROCKSDB_LITE
DEFINE_bool(readonly, false, "Run read only benchmarks.");

DEFINE_bool(print_malloc_stats, false,
            "Print malloc stats to stdout after benchmarks finish.");
#endif  // ROCKSDB_LITE

DEFINE_bool(disable_auto_compactions, false, "Do not auto trigger compactions");

DEFINE_uint64(wal_ttl_seconds, 0, "Set the TTL for the WAL Files in seconds.");
DEFINE_uint64(wal_size_limit_MB, 0, "Set the size limit for the WAL Files"
              " in MB.");
DEFINE_uint64(max_total_wal_size, 0, "Set total max WAL size");

DEFINE_bool(mmap_read, ROCKSDB_NAMESPACE::Options().allow_mmap_reads,
            "Allow reads to occur via mmap-ing files");

DEFINE_bool(mmap_write, ROCKSDB_NAMESPACE::Options().allow_mmap_writes,
            "Allow writes to occur via mmap-ing files");

DEFINE_bool(use_direct_reads, ROCKSDB_NAMESPACE::Options().use_direct_reads,
            "Use O_DIRECT for reading data");

DEFINE_bool(use_direct_io_for_flush_and_compaction,
            ROCKSDB_NAMESPACE::Options().use_direct_io_for_flush_and_compaction,
            "Use O_DIRECT for background flush and compaction writes");

DEFINE_bool(advise_random_on_open,
            ROCKSDB_NAMESPACE::Options().advise_random_on_open,
            "Advise random access on table file open");

DEFINE_string(compaction_fadvice, "NORMAL",
              "Access pattern advice when a file is compacted");
static auto FLAGS_compaction_fadvice_e =
    ROCKSDB_NAMESPACE::Options().access_hint_on_compaction_start;

DEFINE_bool(use_tailing_iterator, false,
            "Use tailing iterator to access a series of keys instead of get");

DEFINE_bool(use_adaptive_mutex, ROCKSDB_NAMESPACE::Options().use_adaptive_mutex,
            "Use adaptive mutex");

DEFINE_uint64(bytes_per_sync, ROCKSDB_NAMESPACE::Options().bytes_per_sync,
              "Allows OS to incrementally sync SST files to disk while they are"
              " being written, in the background. Issue one request for every"
              " bytes_per_sync written. 0 turns it off.");

DEFINE_uint64(wal_bytes_per_sync,
              ROCKSDB_NAMESPACE::Options().wal_bytes_per_sync,
              "Allows OS to incrementally sync WAL files to disk while they are"
              " being written, in the background. Issue one request for every"
              " wal_bytes_per_sync written. 0 turns it off.");

DEFINE_bool(use_single_deletes, true,
            "Use single deletes (used in RandomReplaceKeys only).");

DEFINE_double(stddev, 2000.0,
              "Standard deviation of normal distribution used for picking keys"
              " (used in RandomReplaceKeys only).");

DEFINE_int32(key_id_range, 100000,
             "Range of possible value of key id (used in TimeSeries only).");

DEFINE_string(expire_style, "none",
              "Style to remove expired time entries. Can be one of the options "
              "below: none (do not expired data), compaction_filter (use a "
              "compaction filter to remove expired data), delete (seek IDs and "
              "remove expired data) (used in TimeSeries only).");

DEFINE_uint64(
    time_range, 100000,
    "Range of timestamp that store in the database (used in TimeSeries"
    " only).");

DEFINE_int32(num_deletion_threads, 1,
             "Number of threads to do deletion (used in TimeSeries and delete "
             "expire_style only).");

DEFINE_int32(max_successive_merges, 0, "Maximum number of successive merge"
             " operations on a key in the memtable");

static bool ValidatePrefixSize(const char* flagname, int32_t value) {
  if (value < 0 || value>=2000000000) {
    fprintf(stderr, "Invalid value for --%s: %d. 0<= PrefixSize <=2000000000\n",
            flagname, value);
    return false;
  }
  return true;
}

DEFINE_int32(prefix_size, 0, "control the prefix size for HashSkipList and "
             "plain table");
DEFINE_int64(keys_per_prefix, 0, "control average number of keys generated "
             "per prefix, 0 means no special handling of the prefix, "
             "i.e. use the prefix comes with the generated random number.");
DEFINE_bool(total_order_seek, false,
            "Enable total order seek regardless of index format.");
DEFINE_bool(prefix_same_as_start, false,
            "Enforce iterator to return keys with prefix same as seek key.");
DEFINE_bool(
    seek_missing_prefix, false,
    "Iterator seek to keys with non-exist prefixes. Require prefix_size > 8");

DEFINE_int32(memtable_insert_with_hint_prefix_size, 0,
             "If non-zero, enable "
             "memtable insert with hint with the given prefix size.");
DEFINE_bool(enable_io_prio, false, "Lower the background flush/compaction "
            "threads' IO priority");
DEFINE_bool(enable_cpu_prio, false, "Lower the background flush/compaction "
            "threads' CPU priority");
DEFINE_bool(identity_as_first_hash, false, "the first hash function of cuckoo "
            "table becomes an identity function. This is only valid when key "
            "is 8 bytes");
DEFINE_bool(dump_malloc_stats, true, "Dump malloc stats in LOG ");
DEFINE_uint64(stats_dump_period_sec,
              ROCKSDB_NAMESPACE::Options().stats_dump_period_sec,
              "Gap between printing stats to log in seconds");
DEFINE_uint64(stats_persist_period_sec,
              ROCKSDB_NAMESPACE::Options().stats_persist_period_sec,
              "Gap between persisting stats in seconds");
DEFINE_bool(persist_stats_to_disk,
            ROCKSDB_NAMESPACE::Options().persist_stats_to_disk,
            "whether to persist stats to disk");
DEFINE_uint64(stats_history_buffer_size,
              ROCKSDB_NAMESPACE::Options().stats_history_buffer_size,
              "Max number of stats snapshots to keep in memory");
DEFINE_bool(avoid_flush_during_recovery,
            ROCKSDB_NAMESPACE::Options().avoid_flush_during_recovery,
            "If true, avoids flushing the recovered WAL data where possible.");
DEFINE_int64(multiread_stride, 0,
             "Stride length for the keys in a MultiGet batch");
DEFINE_bool(multiread_batched, false, "Use the new MultiGet API");

DEFINE_string(memtablerep, "skip_list", "");
DEFINE_int64(hash_bucket_count, 1024 * 1024, "hash bucket count");
DEFINE_bool(use_plain_table, false, "if use plain table "
            "instead of block-based table format");
DEFINE_bool(use_cuckoo_table, false, "if use cuckoo table format");
DEFINE_double(cuckoo_hash_ratio, 0.9, "Hash ratio for Cuckoo SST table.");
DEFINE_bool(use_hash_search, false, "if use kHashSearch "
            "instead of kBinarySearch. "
            "This is valid if only we use BlockTable");
DEFINE_bool(use_block_based_filter, false, "if use kBlockBasedFilter "
            "instead of kFullFilter for filter block. "
            "This is valid if only we use BlockTable");
DEFINE_string(merge_operator, "", "The merge operator to use with the database."
              "If a new merge operator is specified, be sure to use fresh"
              " database The possible merge operators are defined in"
              " utilities/merge_operators.h");
DEFINE_int32(skip_list_lookahead, 0, "Used with skip_list memtablerep; try "
             "linear search first for this many steps from the previous "
             "position");
DEFINE_bool(report_file_operations, false, "if report number of file "
            "operations");
DEFINE_bool(report_open_timing, false, "if report open timing");
DEFINE_int32(readahead_size, 0, "Iterator readahead size");

DEFINE_bool(read_with_latest_user_timestamp, true,
            "If true, always use the current latest timestamp for read. If "
            "false, choose a random timestamp from the past.");

#ifndef ROCKSDB_LITE
DEFINE_string(secondary_cache_uri, "",
              "Full URI for creating a custom secondary cache object");
static class std::shared_ptr<ROCKSDB_NAMESPACE::SecondaryCache> secondary_cache;
#endif  // ROCKSDB_LITE

static const bool FLAGS_prefix_size_dummy __attribute__((__unused__)) =
    RegisterFlagValidator(&FLAGS_prefix_size, &ValidatePrefixSize);

static const bool FLAGS_key_size_dummy __attribute__((__unused__)) =
    RegisterFlagValidator(&FLAGS_key_size, &ValidateKeySize);

static const bool FLAGS_cache_numshardbits_dummy __attribute__((__unused__)) =
    RegisterFlagValidator(&FLAGS_cache_numshardbits,
                          &ValidateCacheNumshardbits);

static const bool FLAGS_readwritepercent_dummy __attribute__((__unused__)) =
    RegisterFlagValidator(&FLAGS_readwritepercent, &ValidateInt32Percent);

DEFINE_int32(disable_seek_compaction, false,
             "Not used, left here for backwards compatibility");

static const bool FLAGS_deletepercent_dummy __attribute__((__unused__)) =
    RegisterFlagValidator(&FLAGS_deletepercent, &ValidateInt32Percent);
static const bool FLAGS_table_cache_numshardbits_dummy __attribute__((__unused__)) =
    RegisterFlagValidator(&FLAGS_table_cache_numshardbits,
                          &ValidateTableCacheNumshardbits);

namespace ROCKSDB_NAMESPACE {
namespace {
static Status CreateMemTableRepFactory(
    const ConfigOptions& config_options,
    std::shared_ptr<MemTableRepFactory>* factory) {
  Status s;
  if (!strcasecmp(FLAGS_memtablerep.c_str(), SkipListFactory::kNickName())) {
    factory->reset(new SkipListFactory(FLAGS_skip_list_lookahead));
#ifndef ROCKSDB_LITE
  } else if (!strcasecmp(FLAGS_memtablerep.c_str(), "prefix_hash")) {
    factory->reset(NewHashSkipListRepFactory(FLAGS_hash_bucket_count));
  } else if (!strcasecmp(FLAGS_memtablerep.c_str(),
                         VectorRepFactory::kNickName())) {
    factory->reset(new VectorRepFactory());
  } else if (!strcasecmp(FLAGS_memtablerep.c_str(), "hash_linkedlist")) {
    factory->reset(NewHashLinkListRepFactory(FLAGS_hash_bucket_count));
#endif  // ROCKSDB_LITE
  } else {
    std::unique_ptr<MemTableRepFactory> unique;
    s = MemTableRepFactory::CreateFromString(config_options, FLAGS_memtablerep,
                                             &unique);
    if (s.ok()) {
      factory->reset(unique.release());
    }
  }
  return s;
}

}  // namespace

enum DistributionType : unsigned char {
  kFixed = 0,
  kUniform,
  kNormal
};

static enum DistributionType FLAGS_value_size_distribution_type_e = kFixed;

static enum DistributionType StringToDistributionType(const char* ctype) {
  assert(ctype);

  if (!strcasecmp(ctype, "fixed"))
    return kFixed;
  else if (!strcasecmp(ctype, "uniform"))
    return kUniform;
  else if (!strcasecmp(ctype, "normal"))
    return kNormal;

  fprintf(stdout, "Cannot parse distribution type '%s'\n", ctype);
  exit(1);
}

class BaseDistribution {
 public:
  BaseDistribution(unsigned int _min, unsigned int _max)
      : min_value_size_(_min), max_value_size_(_max) {}
  virtual ~BaseDistribution() {}

  unsigned int Generate() {
    auto val = Get();
    if (NeedTruncate()) {
      val = std::max(min_value_size_, val);
      val = std::min(max_value_size_, val);
    }
    return val;
  }
 private:
  virtual unsigned int Get() = 0;
  virtual bool NeedTruncate() {
    return true;
  }
  unsigned int min_value_size_;
  unsigned int max_value_size_;
};

class FixedDistribution : public BaseDistribution
{
 public:
  FixedDistribution(unsigned int size) :
    BaseDistribution(size, size),
    size_(size) {}
 private:
  virtual unsigned int Get() override {
    return size_;
  }
  virtual bool NeedTruncate() override {
    return false;
  }
  unsigned int size_;
};

class NormalDistribution
    : public BaseDistribution, public std::normal_distribution<double> {
 public:
  NormalDistribution(unsigned int _min, unsigned int _max)
      : BaseDistribution(_min, _max),
        // 99.7% values within the range [min, max].
        std::normal_distribution<double>(
            (double)(_min + _max) / 2.0 /*mean*/,
            (double)(_max - _min) / 6.0 /*stddev*/),
        gen_(rd_()) {}

 private:
  virtual unsigned int Get() override {
    return static_cast<unsigned int>((*this)(gen_));
  }
  std::random_device rd_;
  std::mt19937 gen_;
};

class UniformDistribution
    : public BaseDistribution,
      public std::uniform_int_distribution<unsigned int> {
 public:
  UniformDistribution(unsigned int _min, unsigned int _max)
      : BaseDistribution(_min, _max),
        std::uniform_int_distribution<unsigned int>(_min, _max),
        gen_(rd_()) {}

 private:
  virtual unsigned int Get() override {
    return (*this)(gen_);
  }
  virtual bool NeedTruncate() override {
    return false;
  }
  std::random_device rd_;
  std::mt19937 gen_;
};

// Helper for quickly generating random data.
class RandomGenerator {
 private:
  std::string data_;
  unsigned int pos_;
  std::unique_ptr<BaseDistribution> dist_;

 public:

  RandomGenerator() {
    auto max_value_size = FLAGS_value_size_max;
    switch (FLAGS_value_size_distribution_type_e) {
      case kUniform:
        dist_.reset(new UniformDistribution(FLAGS_value_size_min,
                                            FLAGS_value_size_max));
        break;
      case kNormal:
        dist_.reset(new NormalDistribution(FLAGS_value_size_min,
                                           FLAGS_value_size_max));
        break;
      case kFixed:
      default:
        dist_.reset(new FixedDistribution(value_size));
        max_value_size = value_size;
    }
    // We use a limited amount of data over and over again and ensure
    // that it is larger than the compression window (32KB), and also
    // large enough to serve all typical value sizes we want to write.
    Random rnd(301);
    std::string piece;
    while (data_.size() < (unsigned)std::max(1048576, max_value_size)) {
      // Add a short fragment that is as compressible as specified
      // by FLAGS_compression_ratio.
      test::CompressibleString(&rnd, FLAGS_compression_ratio, 100, &piece);
      data_.append(piece);
    }
    pos_ = 0;
  }

  Slice Generate(unsigned int len) {
    assert(len <= data_.size());
    if (pos_ + len > data_.size()) {
      pos_ = 0;
    }
    pos_ += len;
    return Slice(data_.data() + pos_ - len, len);
  }

  Slice Generate() {
    auto len = dist_->Generate();
    return Generate(len);
  }
};

static void AppendWithSpace(std::string* str, Slice msg) {
  if (msg.empty()) return;
  if (!str->empty()) {
    str->push_back(' ');
  }
  str->append(msg.data(), msg.size());
}

struct DBWithColumnFamilies {
  std::vector<ColumnFamilyHandle*> cfh;
  DB* db;
#ifndef ROCKSDB_LITE
  OptimisticTransactionDB* opt_txn_db;
#endif  // ROCKSDB_LITE
  std::atomic<size_t> num_created;  // Need to be updated after all the
                                    // new entries in cfh are set.
  size_t num_hot;  // Number of column families to be queried at each moment.
                   // After each CreateNewCf(), another num_hot number of new
                   // Column families will be created and used to be queried.
  port::Mutex create_cf_mutex;  // Only one thread can execute CreateNewCf()
  std::vector<int> cfh_idx_to_prob;  // ith index holds probability of operating
                                     // on cfh[i].

  DBWithColumnFamilies()
      : db(nullptr)
#ifndef ROCKSDB_LITE
        , opt_txn_db(nullptr)
#endif  // ROCKSDB_LITE
  {
    cfh.clear();
    num_created = 0;
    num_hot = 0;
  }

  DBWithColumnFamilies(const DBWithColumnFamilies& other)
      : cfh(other.cfh),
        db(other.db),
#ifndef ROCKSDB_LITE
        opt_txn_db(other.opt_txn_db),
#endif  // ROCKSDB_LITE
        num_created(other.num_created.load()),
        num_hot(other.num_hot),
        cfh_idx_to_prob(other.cfh_idx_to_prob) {
  }

  void DeleteDBs() {
    std::for_each(cfh.begin(), cfh.end(),
                  [](ColumnFamilyHandle* cfhi) { delete cfhi; });
    cfh.clear();
#ifndef ROCKSDB_LITE
    if (opt_txn_db) {
      delete opt_txn_db;
      opt_txn_db = nullptr;
    } else {
      delete db;
      db = nullptr;
    }
#else
    delete db;
    db = nullptr;
#endif  // ROCKSDB_LITE
  }

  ColumnFamilyHandle* GetCfh(int64_t rand_num) {
    assert(num_hot > 0);
    size_t rand_offset = 0;
    if (!cfh_idx_to_prob.empty()) {
      assert(cfh_idx_to_prob.size() == num_hot);
      int sum = 0;
      while (sum + cfh_idx_to_prob[rand_offset] < rand_num % 100) {
        sum += cfh_idx_to_prob[rand_offset];
        ++rand_offset;
      }
      assert(rand_offset < cfh_idx_to_prob.size());
    } else {
      rand_offset = rand_num % num_hot;
    }
    return cfh[num_created.load(std::memory_order_acquire) - num_hot +
               rand_offset];
  }

  // stage: assume CF from 0 to stage * num_hot has be created. Need to create
  //        stage * num_hot + 1 to stage * (num_hot + 1).
  void CreateNewCf(ColumnFamilyOptions options, int64_t stage) {
    MutexLock l(&create_cf_mutex);
    if ((stage + 1) * num_hot <= num_created) {
      // Already created.
      return;
    }
    auto new_num_created = num_created + num_hot;
    assert(new_num_created <= cfh.size());
    for (size_t i = num_created; i < new_num_created; i++) {
      Status s =
          db->CreateColumnFamily(options, ColumnFamilyName(i), &(cfh[i]));
      if (!s.ok()) {
        fprintf(stderr, "create column family error: %s\n",
                s.ToString().c_str());
        abort();
      }
    }
    num_created.store(new_num_created, std::memory_order_release);
  }
};

// A class that reports stats to CSV file.
class ReporterAgent {
 public:
  ReporterAgent(Env* env, const std::string& fname,
                uint64_t report_interval_secs)
      : env_(env),
        total_ops_done_(0),
        last_report_(0),
        report_interval_secs_(report_interval_secs),
        stop_(false) {
    auto s = env_->NewWritableFile(fname, &report_file_, EnvOptions());
    if (s.ok()) {
      s = report_file_->Append(Header() + "\n");
    }
    if (s.ok()) {
      s = report_file_->Flush();
    }
    if (!s.ok()) {
      fprintf(stderr, "Can't open %s: %s\n", fname.c_str(),
              s.ToString().c_str());
      abort();
    }

    reporting_thread_ = port::Thread([&]() { SleepAndReport(); });
  }

  ~ReporterAgent() {
    {
      std::unique_lock<std::mutex> lk(mutex_);
      stop_ = true;
      stop_cv_.notify_all();
    }
    reporting_thread_.join();
  }

  // thread safe
  void ReportFinishedOps(int64_t num_ops) {
    total_ops_done_.fetch_add(num_ops);
  }

 private:
  std::string Header() const { return "secs_elapsed,interval_qps"; }
  void SleepAndReport() {
    auto* clock = env_->GetSystemClock().get();
    auto time_started = clock->NowMicros();
    while (true) {
      {
        std::unique_lock<std::mutex> lk(mutex_);
        if (stop_ ||
            stop_cv_.wait_for(lk, std::chrono::seconds(report_interval_secs_),
                              [&]() { return stop_; })) {
          // stopping
          break;
        }
        // else -> timeout, which means time for a report!
      }
      auto total_ops_done_snapshot = total_ops_done_.load();
      // round the seconds elapsed
      auto secs_elapsed =
          (clock->NowMicros() - time_started + kMicrosInSecond / 2) /
          kMicrosInSecond;
      std::string report = ToString(secs_elapsed) + "," +
                           ToString(total_ops_done_snapshot - last_report_) +
                           "\n";
      auto s = report_file_->Append(report);
      if (s.ok()) {
        s = report_file_->Flush();
      }
      if (!s.ok()) {
        fprintf(stderr,
                "Can't write to report file (%s), stopping the reporting\n",
                s.ToString().c_str());
        break;
      }
      last_report_ = total_ops_done_snapshot;
    }
  }

  Env* env_;
  std::unique_ptr<WritableFile> report_file_;
  std::atomic<int64_t> total_ops_done_;
  int64_t last_report_;
  const uint64_t report_interval_secs_;
  ROCKSDB_NAMESPACE::port::Thread reporting_thread_;
  std::mutex mutex_;
  // will notify on stop
  std::condition_variable stop_cv_;
  bool stop_;
};

enum OperationType : unsigned char {
  kRead = 0,
  kWrite,
  kDelete,
  kSeek,
  kMerge,
  kUpdate,
  kCompress,
  kUncompress,
  kCrc,
  kHash,
  kOthers
};

static std::unordered_map<OperationType, std::string, std::hash<unsigned char>>
                          OperationTypeString = {
  {kRead, "read"},
  {kWrite, "write"},
  {kDelete, "delete"},
  {kSeek, "seek"},
  {kMerge, "merge"},
  {kUpdate, "update"},
  {kCompress, "compress"},
  {kCompress, "uncompress"},
  {kCrc, "crc"},
  {kHash, "hash"},
  {kOthers, "op"}
};

class CombinedStats;
class Stats {
 private:
  SystemClock* clock_;
  int id_;
  uint64_t start_ = 0;
  uint64_t sine_interval_;
  uint64_t finish_;
  double seconds_;
  uint64_t done_;
  uint64_t last_report_done_;
  uint64_t next_report_;
  uint64_t bytes_;
  uint64_t last_op_finish_;
  uint64_t last_report_finish_;
  std::unordered_map<OperationType, std::shared_ptr<HistogramImpl>,
                     std::hash<unsigned char>> hist_;
  std::string message_;
  bool exclude_from_merge_;
  ReporterAgent* reporter_agent_;  // does not own
  friend class CombinedStats;

 public:
  Stats() : clock_(FLAGS_env->GetSystemClock().get()) { Start(-1); }

  void SetReporterAgent(ReporterAgent* reporter_agent) {
    reporter_agent_ = reporter_agent;
  }

  void Start(int id) {
    id_ = id;
    next_report_ = FLAGS_stats_interval ? FLAGS_stats_interval : 100;
    last_op_finish_ = start_;
    hist_.clear();
    done_ = 0;
    last_report_done_ = 0;
    bytes_ = 0;
    seconds_ = 0;
    start_ = clock_->NowMicros();
    sine_interval_ = clock_->NowMicros();
    finish_ = start_;
    last_report_finish_ = start_;
    message_.clear();
    // When set, stats from this thread won't be merged with others.
    exclude_from_merge_ = false;
  }

  void Merge(const Stats& other) {
    if (other.exclude_from_merge_)
      return;

    for (auto it = other.hist_.begin(); it != other.hist_.end(); ++it) {
      auto this_it = hist_.find(it->first);
      if (this_it != hist_.end()) {
        this_it->second->Merge(*(other.hist_.at(it->first)));
      } else {
        hist_.insert({ it->first, it->second });
      }
    }

    done_ += other.done_;
    bytes_ += other.bytes_;
    seconds_ += other.seconds_;
    if (other.start_ < start_) start_ = other.start_;
    if (other.finish_ > finish_) finish_ = other.finish_;

    // Just keep the messages from one thread.
    if (message_.empty()) message_ = other.message_;
  }

  void Stop() {
    finish_ = clock_->NowMicros();
    seconds_ = (finish_ - start_) * 1e-6;
  }

  void AddMessage(Slice msg) {
    AppendWithSpace(&message_, msg);
  }

  void SetId(int id) { id_ = id; }
  void SetExcludeFromMerge() { exclude_from_merge_ = true; }

  void PrintThreadStatus() {
    std::vector<ThreadStatus> thread_list;
    FLAGS_env->GetThreadList(&thread_list);

    fprintf(stderr, "\n%18s %10s %12s %20s %13s %45s %12s %s\n",
        "ThreadID", "ThreadType", "cfName", "Operation",
        "ElapsedTime", "Stage", "State", "OperationProperties");

    int64_t current_time = 0;
    clock_->GetCurrentTime(&current_time).PermitUncheckedError();
    for (auto ts : thread_list) {
      fprintf(stderr, "%18" PRIu64 " %10s %12s %20s %13s %45s %12s",
          ts.thread_id,
          ThreadStatus::GetThreadTypeName(ts.thread_type).c_str(),
          ts.cf_name.c_str(),
          ThreadStatus::GetOperationName(ts.operation_type).c_str(),
          ThreadStatus::MicrosToString(ts.op_elapsed_micros).c_str(),
          ThreadStatus::GetOperationStageName(ts.operation_stage).c_str(),
          ThreadStatus::GetStateName(ts.state_type).c_str());

      auto op_properties = ThreadStatus::InterpretOperationProperties(
          ts.operation_type, ts.op_properties);
      for (const auto& op_prop : op_properties) {
        fprintf(stderr, " %s %" PRIu64" |",
            op_prop.first.c_str(), op_prop.second);
      }
      fprintf(stderr, "\n");
    }
  }

  void ResetSineInterval() { sine_interval_ = clock_->NowMicros(); }

  uint64_t GetSineInterval() {
    return sine_interval_;
  }

  uint64_t GetStart() {
    return start_;
  }

  void ResetLastOpTime() {
    // Set to now to avoid latency from calls to SleepForMicroseconds.
    last_op_finish_ = clock_->NowMicros();
  }

  void FinishedOps(DBWithColumnFamilies* db_with_cfh, DB* db, int64_t num_ops,
                   enum OperationType op_type = kOthers) {
    if (reporter_agent_) {
      reporter_agent_->ReportFinishedOps(num_ops);
    }
    if (FLAGS_histogram) {
      uint64_t now = clock_->NowMicros();
      uint64_t micros = now - last_op_finish_;

      if (hist_.find(op_type) == hist_.end())
      {
        auto hist_temp = std::make_shared<HistogramImpl>();
        hist_.insert({op_type, std::move(hist_temp)});
      }
      hist_[op_type]->Add(micros);

      if (micros >= FLAGS_slow_usecs && !FLAGS_stats_interval) {
        fprintf(stderr, "long op: %" PRIu64 " micros%30s\r", micros, "");
        fflush(stderr);
      }
      last_op_finish_ = now;
    }

    done_ += num_ops;
    if (done_ >= next_report_) {
      if (!FLAGS_stats_interval) {
        if      (next_report_ < 1000)   next_report_ += 100;
        else if (next_report_ < 5000)   next_report_ += 500;
        else if (next_report_ < 10000)  next_report_ += 1000;
        else if (next_report_ < 50000)  next_report_ += 5000;
        else if (next_report_ < 100000) next_report_ += 10000;
        else if (next_report_ < 500000) next_report_ += 50000;
        else                            next_report_ += 100000;
        fprintf(stderr, "... finished %" PRIu64 " ops%30s\r", done_, "");
      } else {
        uint64_t now = clock_->NowMicros();
        int64_t usecs_since_last = now - last_report_finish_;

        // Determine whether to print status where interval is either
        // each N operations or each N seconds.

        if (FLAGS_stats_interval_seconds &&
            usecs_since_last < (FLAGS_stats_interval_seconds * 1000000)) {
          // Don't check again for this many operations.
          next_report_ += FLAGS_stats_interval;

        } else {
          fprintf(stderr,
                  "%s ... thread %d: (%" PRIu64 ",%" PRIu64
                  ") ops and "
                  "(%.1f,%.1f) ops/second in (%.6f,%.6f) seconds\n",
                  clock_->TimeToString(now / 1000000).c_str(), id_,
                  done_ - last_report_done_, done_,
                  (done_ - last_report_done_) / (usecs_since_last / 1000000.0),
                  done_ / ((now - start_) / 1000000.0),
                  (now - last_report_finish_) / 1000000.0,
                  (now - start_) / 1000000.0);

          if (id_ == 0 && FLAGS_stats_per_interval) {
            std::string stats;

            if (db_with_cfh && db_with_cfh->num_created.load()) {
              for (size_t i = 0; i < db_with_cfh->num_created.load(); ++i) {
                if (db->GetProperty(db_with_cfh->cfh[i], "rocksdb.cfstats",
                                    &stats))
                  fprintf(stderr, "%s\n", stats.c_str());
                if (FLAGS_show_table_properties) {
                  for (int level = 0; level < FLAGS_num_levels; ++level) {
                    if (db->GetProperty(
                            db_with_cfh->cfh[i],
                            "rocksdb.aggregated-table-properties-at-level" +
                                ToString(level),
                            &stats)) {
                      if (stats.find("# entries=0") == std::string::npos) {
                        fprintf(stderr, "Level[%d]: %s\n", level,
                                stats.c_str());
                      }
                    }
                  }
                }
              }
            } else if (db) {
              if (db->GetProperty("rocksdb.stats", &stats)) {
                fprintf(stderr, "%s", stats.c_str());
              }
              if (db->GetProperty("rocksdb.num-running-compactions", &stats)) {
                fprintf(stderr, "num-running-compactions: %s\n", stats.c_str());
              }
              if (db->GetProperty("rocksdb.num-running-flushes", &stats)) {
                fprintf(stderr, "num-running-flushes: %s\n\n", stats.c_str());
              }
              if (FLAGS_show_table_properties) {
                for (int level = 0; level < FLAGS_num_levels; ++level) {
                  if (db->GetProperty(
                          "rocksdb.aggregated-table-properties-at-level" +
                              ToString(level),
                          &stats)) {
                    if (stats.find("# entries=0") == std::string::npos) {
                      fprintf(stderr, "Level[%d]: %s\n", level, stats.c_str());
                    }
                  }
                }
              }
            }
          }

          next_report_ += FLAGS_stats_interval;
          last_report_finish_ = now;
          last_report_done_ = done_;
        }
      }
      if (id_ == 0 && FLAGS_thread_status_per_interval) {
        PrintThreadStatus();
      }
      fflush(stderr);
    }
  }

  void AddBytes(int64_t n) {
    bytes_ += n;
  }

  void Report(const Slice& name) {
    // Pretend at least one op was done in case we are running a benchmark
    // that does not call FinishedOps().
    if (done_ < 1) done_ = 1;

    std::string extra;
    if (bytes_ > 0) {
      // Rate is computed on actual elapsed time, not the sum of per-thread
      // elapsed times.
      double elapsed = (finish_ - start_) * 1e-6;
      char rate[100];
      snprintf(rate, sizeof(rate), "%6.1f MB/s",
               (bytes_ / 1048576.0) / elapsed);
      extra = rate;
    }
    AppendWithSpace(&extra, message_);
    double elapsed = (finish_ - start_) * 1e-6;
    double throughput = (double)done_/elapsed;

    fprintf(stdout, "%-12s : %11.3f micros/op %ld ops/sec;%s%s\n",
            name.ToString().c_str(),
            seconds_ * 1e6 / done_,
            (long)throughput,
            (extra.empty() ? "" : " "),
            extra.c_str());
    if (FLAGS_histogram) {
      for (auto it = hist_.begin(); it != hist_.end(); ++it) {
        fprintf(stdout, "Microseconds per %s:\n%s\n",
                OperationTypeString[it->first].c_str(),
                it->second->ToString().c_str());
      }
    }
    if (FLAGS_report_file_operations) {
      auto* counted_fs =
          FLAGS_env->GetFileSystem()->CheckedCast<CountedFileSystem>();
      assert(counted_fs);
      fprintf(stdout, "%s", counted_fs->PrintCounters().c_str());
      counted_fs->ResetCounters();
    }
    fflush(stdout);
  }
};

class CombinedStats {
 public:
  void AddStats(const Stats& stat) {
    uint64_t total_ops = stat.done_;
    uint64_t total_bytes_ = stat.bytes_;
    double elapsed;

    if (total_ops < 1) {
      total_ops = 1;
    }

    elapsed = (stat.finish_ - stat.start_) * 1e-6;
    throughput_ops_.emplace_back(total_ops / elapsed);

    if (total_bytes_ > 0) {
      double mbs = (total_bytes_ / 1048576.0);
      throughput_mbs_.emplace_back(mbs / elapsed);
    }
  }

  void Report(const std::string& bench_name) {
    const char* name = bench_name.c_str();
    int num_runs = static_cast<int>(throughput_ops_.size());

    if (throughput_mbs_.size() == throughput_ops_.size()) {
      fprintf(stdout,
              "%s [AVG    %d runs] : %d ops/sec; %6.1f MB/sec\n"
              "%s [MEDIAN %d runs] : %d ops/sec; %6.1f MB/sec\n",
              name, num_runs, static_cast<int>(CalcAvg(throughput_ops_)),
              CalcAvg(throughput_mbs_), name, num_runs,
              static_cast<int>(CalcMedian(throughput_ops_)),
              CalcMedian(throughput_mbs_));
    } else {
      fprintf(stdout,
              "%s [AVG    %d runs] : %d ops/sec\n"
              "%s [MEDIAN %d runs] : %d ops/sec\n",
              name, num_runs, static_cast<int>(CalcAvg(throughput_ops_)), name,
              num_runs, static_cast<int>(CalcMedian(throughput_ops_)));
    }
  }

 private:
  double CalcAvg(std::vector<double> data) {
    double avg = 0;
    for (double x : data) {
      avg += x;
    }
    avg = avg / data.size();
    return avg;
  }

  double CalcMedian(std::vector<double> data) {
    assert(data.size() > 0);
    std::sort(data.begin(), data.end());

    size_t mid = data.size() / 2;
    if (data.size() % 2 == 1) {
      // Odd number of entries
      return data[mid];
    } else {
      // Even number of entries
      return (data[mid] + data[mid - 1]) / 2;
    }
  }

  std::vector<double> throughput_ops_;
  std::vector<double> throughput_mbs_;
};

class TimestampEmulator {
 private:
  std::atomic<uint64_t> timestamp_;

 public:
  TimestampEmulator() : timestamp_(0) {}
  uint64_t Get() const { return timestamp_.load(); }
  void Inc() { timestamp_++; }
  Slice Allocate(char* scratch) {
    // TODO: support larger timestamp sizes
    assert(FLAGS_user_timestamp_size == 8);
    assert(scratch);
    uint64_t ts = timestamp_.fetch_add(1);
    EncodeFixed64(scratch, ts);
    return Slice(scratch, FLAGS_user_timestamp_size);
  }
  Slice GetTimestampForRead(Random64& rand, char* scratch) {
    assert(FLAGS_user_timestamp_size == 8);
    assert(scratch);
    if (FLAGS_read_with_latest_user_timestamp) {
      return Allocate(scratch);
    }
    // Choose a random timestamp from the past.
    uint64_t ts = rand.Next() % Get();
    EncodeFixed64(scratch, ts);
    return Slice(scratch, FLAGS_user_timestamp_size);
  }
};

// State shared by all concurrent executions of the same benchmark.
struct SharedState {
  port::Mutex mu;
  port::CondVar cv;
  int total;
  int perf_level;
  std::shared_ptr<RateLimiter> write_rate_limiter;
  std::shared_ptr<RateLimiter> read_rate_limiter;

  // Each thread goes through the following states:
  //    (1) initializing
  //    (2) waiting for others to be initialized
  //    (3) running
  //    (4) done

  long num_initialized;
  long num_done;
  bool start;

  SharedState() : cv(&mu), perf_level(FLAGS_perf_level) { }
};

// Per-thread state for concurrent executions of the same benchmark.
struct ThreadState {
  int tid;             // 0..n-1 when running in n threads
  Random64 rand;         // Has different seeds for different threads
  Stats stats;
  SharedState* shared;

  explicit ThreadState(int index, int my_seed)
      : tid(index), rand(seed_base + my_seed) {}
};

class Duration {
 public:
  Duration(uint64_t max_seconds, int64_t max_ops, int64_t ops_per_stage = 0) {
    max_seconds_ = max_seconds;
    max_ops_= max_ops;
    ops_per_stage_ = (ops_per_stage > 0) ? ops_per_stage : max_ops;
    ops_ = 0;
    start_at_ = FLAGS_env->NowMicros();
  }

  int64_t GetStage() { return std::min(ops_, max_ops_ - 1) / ops_per_stage_; }

  bool Done(int64_t increment) {
    if (increment <= 0) increment = 1;    // avoid Done(0) and infinite loops
    ops_ += increment;

    if (max_seconds_) {
      // Recheck every appx 1000 ops (exact iff increment is factor of 1000)
      auto granularity = FLAGS_ops_between_duration_checks;
      if ((ops_ / granularity) != ((ops_ - increment) / granularity)) {
        uint64_t now = FLAGS_env->NowMicros();
        return ((now - start_at_) / 1000000) >= max_seconds_;
      } else {
        return false;
      }
    } else {
      return ops_ > max_ops_;
    }
  }

 private:
  uint64_t max_seconds_;
  int64_t max_ops_;
  int64_t ops_per_stage_;
  int64_t ops_;
  uint64_t start_at_;
};

class Benchmark {
 private:
  std::shared_ptr<Cache> cache_;
  std::shared_ptr<Cache> compressed_cache_;
  const SliceTransform* prefix_extractor_;
  DBWithColumnFamilies db_;
  std::vector<DBWithColumnFamilies> multi_dbs_;
  int64_t num_;
  int key_size_;
  int user_timestamp_size_;
  int prefix_size_;
  int total_thread_count_;
  int64_t keys_per_prefix_;
  int64_t entries_per_batch_;
  int64_t writes_before_delete_range_;
  int64_t writes_per_range_tombstone_;
  int64_t range_tombstone_width_;
  int64_t max_num_range_tombstones_;
  ReadOptions read_options_;
  WriteOptions write_options_;
  Options open_options_;  // keep options around to properly destroy db later
#ifndef ROCKSDB_LITE
  TraceOptions trace_options_;
  TraceOptions block_cache_trace_options_;
#endif
  int64_t reads_;
  int64_t deletes_;
  double read_random_exp_range_;
  int64_t writes_;
  int64_t readwrites_;
  int64_t merge_keys_;
  bool report_file_operations_;
  bool use_blob_db_;  // Stacked BlobDB
  bool read_operands_;  // read via GetMergeOperands()
  std::vector<std::string> keys_;

  class ErrorHandlerListener : public EventListener {
   public:
#ifndef ROCKSDB_LITE
    ErrorHandlerListener()
        : mutex_(),
          cv_(&mutex_),
          no_auto_recovery_(false),
          recovery_complete_(false) {}

    ~ErrorHandlerListener() override {}

    const char* Name() const override { return kClassName(); }
    static const char* kClassName() { return "ErrorHandlerListener"; }

    void OnErrorRecoveryBegin(BackgroundErrorReason /*reason*/,
                              Status /*bg_error*/,
                              bool* auto_recovery) override {
      if (*auto_recovery && no_auto_recovery_) {
        *auto_recovery = false;
      }
    }

    void OnErrorRecoveryCompleted(Status /*old_bg_error*/) override {
      InstrumentedMutexLock l(&mutex_);
      recovery_complete_ = true;
      cv_.SignalAll();
    }

    bool WaitForRecovery(uint64_t abs_time_us) {
      InstrumentedMutexLock l(&mutex_);
      if (!recovery_complete_) {
        cv_.TimedWait(abs_time_us);
      }
      if (recovery_complete_) {
        recovery_complete_ = false;
        return true;
      }
      return false;
    }

    void EnableAutoRecovery(bool enable = true) { no_auto_recovery_ = !enable; }

   private:
    InstrumentedMutex mutex_;
    InstrumentedCondVar cv_;
    bool no_auto_recovery_;
    bool recovery_complete_;
#else   // ROCKSDB_LITE
    bool WaitForRecovery(uint64_t /*abs_time_us*/) { return true; }
    void EnableAutoRecovery(bool /*enable*/) {}
#endif  // ROCKSDB_LITE
  };

  std::shared_ptr<ErrorHandlerListener> listener_;

  std::unique_ptr<TimestampEmulator> mock_app_clock_;

  bool SanityCheck() {
    if (FLAGS_compression_ratio > 1) {
      fprintf(stderr, "compression_ratio should be between 0 and 1\n");
      return false;
    }
    return true;
  }

  inline bool CompressSlice(const CompressionInfo& compression_info,
                            const Slice& input, std::string* compressed) {
    constexpr uint32_t compress_format_version = 2;

    return CompressData(input, compression_info, compress_format_version,
                        compressed);
  }

  void PrintHeader(const Options& options) {
    PrintEnvironment();
    fprintf(stdout,
            "Keys:       %d bytes each (+ %d bytes user-defined timestamp)\n",
            FLAGS_key_size, FLAGS_user_timestamp_size);
    auto avg_value_size = FLAGS_value_size;
    if (FLAGS_value_size_distribution_type_e == kFixed) {
      fprintf(stdout, "Values:     %d bytes each (%d bytes after compression)\n",
              avg_value_size,
              static_cast<int>(avg_value_size * FLAGS_compression_ratio + 0.5));
    } else {
      avg_value_size = (FLAGS_value_size_min + FLAGS_value_size_max) / 2;
      fprintf(stdout, "Values:     %d avg bytes each (%d bytes after compression)\n",
              avg_value_size,
              static_cast<int>(avg_value_size * FLAGS_compression_ratio + 0.5));
      fprintf(stdout, "Values Distribution: %s (min: %d, max: %d)\n",
              FLAGS_value_size_distribution_type.c_str(),
              FLAGS_value_size_min, FLAGS_value_size_max);
    }
    fprintf(stdout, "Entries:    %" PRIu64 "\n", num_);
    fprintf(stdout, "Prefix:    %d bytes\n", FLAGS_prefix_size);
    fprintf(stdout, "Keys per prefix:    %" PRIu64 "\n", keys_per_prefix_);
    fprintf(stdout, "RawSize:    %.1f MB (estimated)\n",
            ((static_cast<int64_t>(FLAGS_key_size + avg_value_size) * num_)
             / 1048576.0));
    fprintf(stdout, "FileSize:   %.1f MB (estimated)\n",
            (((FLAGS_key_size + avg_value_size * FLAGS_compression_ratio)
              * num_)
             / 1048576.0));
    fprintf(stdout, "Write rate: %" PRIu64 " bytes/second\n",
            FLAGS_benchmark_write_rate_limit);
    fprintf(stdout, "Read rate: %" PRIu64 " ops/second\n",
            FLAGS_benchmark_read_rate_limit);
    if (FLAGS_enable_numa) {
      fprintf(stderr, "Running in NUMA enabled mode.\n");
#ifndef NUMA
      fprintf(stderr, "NUMA is not defined in the system.\n");
      exit(1);
#else
      if (numa_available() == -1) {
        fprintf(stderr, "NUMA is not supported by the system.\n");
        exit(1);
      }
#endif
    }

    auto compression = CompressionTypeToString(FLAGS_compression_type_e);
    fprintf(stdout, "Compression: %s\n", compression.c_str());
    fprintf(stdout, "Compression sampling rate: %" PRId64 "\n",
            FLAGS_sample_for_compression);
    if (options.memtable_factory != nullptr) {
      fprintf(stdout, "Memtablerep: %s\n",
              options.memtable_factory->GetId().c_str());
    }
    fprintf(stdout, "Perf Level: %d\n", FLAGS_perf_level);

    PrintWarnings(compression.c_str());
    fprintf(stdout, "------------------------------------------------\n");
  }

  void PrintWarnings(const char* compression) {
#if defined(__GNUC__) && !defined(__OPTIMIZE__)
    fprintf(stdout,
            "WARNING: Optimization is disabled: benchmarks unnecessarily slow\n"
            );
#endif
#ifndef NDEBUG
    fprintf(stdout,
            "WARNING: Assertions are enabled; benchmarks unnecessarily slow\n");
#endif
    if (FLAGS_compression_type_e != ROCKSDB_NAMESPACE::kNoCompression) {
      // The test string should not be too small.
      const int len = FLAGS_block_size;
      std::string input_str(len, 'y');
      std::string compressed;
      CompressionOptions opts;
      CompressionContext context(FLAGS_compression_type_e);
      CompressionInfo info(opts, context, CompressionDict::GetEmptyDict(),
                           FLAGS_compression_type_e,
                           FLAGS_sample_for_compression);
      bool result = CompressSlice(info, Slice(input_str), &compressed);

      if (!result) {
        fprintf(stdout, "WARNING: %s compression is not enabled\n",
                compression);
      } else if (compressed.size() >= input_str.size()) {
        fprintf(stdout, "WARNING: %s compression is not effective\n",
                compression);
      }
    }
  }

// Current the following isn't equivalent to OS_LINUX.
#if defined(__linux)
  static Slice TrimSpace(Slice s) {
    unsigned int start = 0;
    while (start < s.size() && isspace(s[start])) {
      start++;
    }
    unsigned int limit = static_cast<unsigned int>(s.size());
    while (limit > start && isspace(s[limit-1])) {
      limit--;
    }
    return Slice(s.data() + start, limit - start);
  }
#endif

  void PrintEnvironment() {
    fprintf(stderr, "RocksDB:    version %d.%d\n",
            kMajorVersion, kMinorVersion);

#if defined(__linux) || defined(__APPLE__) || defined(__FreeBSD__)
    time_t now = time(nullptr);
    char buf[52];
    // Lint complains about ctime() usage, so replace it with ctime_r(). The
    // requirement is to provide a buffer which is at least 26 bytes.
    fprintf(stderr, "Date:       %s",
            ctime_r(&now, buf));  // ctime_r() adds newline

#if defined(__linux)
    FILE* cpuinfo = fopen("/proc/cpuinfo", "r");
    if (cpuinfo != nullptr) {
      char line[1000];
      int num_cpus = 0;
      std::string cpu_type;
      std::string cache_size;
      while (fgets(line, sizeof(line), cpuinfo) != nullptr) {
        const char* sep = strchr(line, ':');
        if (sep == nullptr) {
          continue;
        }
        Slice key = TrimSpace(Slice(line, sep - 1 - line));
        Slice val = TrimSpace(Slice(sep + 1));
        if (key == "model name") {
          ++num_cpus;
          cpu_type = val.ToString();
        } else if (key == "cache size") {
          cache_size = val.ToString();
        }
      }
      fclose(cpuinfo);
      fprintf(stderr, "CPU:        %d * %s\n", num_cpus, cpu_type.c_str());
      fprintf(stderr, "CPUCache:   %s\n", cache_size.c_str());
    }
#elif defined(__APPLE__)
    struct host_basic_info h;
    size_t hlen = HOST_BASIC_INFO_COUNT;
    if (host_info(mach_host_self(), HOST_BASIC_INFO, (host_info_t)&h,
                  (uint32_t*)&hlen) == KERN_SUCCESS) {
      std::string cpu_type;
      std::string cache_size;
      size_t hcache_size;
      hlen = sizeof(hcache_size);
      if (sysctlbyname("hw.cachelinesize", &hcache_size, &hlen, NULL, 0) == 0) {
        cache_size = std::to_string(hcache_size);
      }
      switch (h.cpu_type) {
        case CPU_TYPE_X86_64:
          cpu_type = "x86_64";
          break;
        case CPU_TYPE_ARM64:
          cpu_type = "arm64";
          break;
        default:
          break;
      }
      fprintf(stderr, "CPU:        %d * %s\n", h.max_cpus, cpu_type.c_str());
      fprintf(stderr, "CPUCache:   %s\n", cache_size.c_str());
    }
#elif defined(__FreeBSD__)
    int ncpus;
    size_t len = sizeof(ncpus);
    int mib[2] = {CTL_HW, HW_NCPU};
    if (sysctl(mib, 2, &ncpus, &len, nullptr, 0) == 0) {
      char cpu_type[16];
      len = sizeof(cpu_type) - 1;
      mib[1] = HW_MACHINE;
      if (sysctl(mib, 2, cpu_type, &len, nullptr, 0) == 0) cpu_type[len] = 0;

      fprintf(stderr, "CPU:        %d * %s\n", ncpus, cpu_type);
      // no programmatic way to get the cache line size except on PPC
    }
#endif
#endif
  }

  static bool KeyExpired(const TimestampEmulator* timestamp_emulator,
                         const Slice& key) {
    const char* pos = key.data();
    pos += 8;
    uint64_t timestamp = 0;
    if (port::kLittleEndian) {
      int bytes_to_fill = 8;
      for (int i = 0; i < bytes_to_fill; ++i) {
        timestamp |= (static_cast<uint64_t>(static_cast<unsigned char>(pos[i]))
                      << ((bytes_to_fill - i - 1) << 3));
      }
    } else {
      memcpy(&timestamp, pos, sizeof(timestamp));
    }
    return timestamp_emulator->Get() - timestamp > FLAGS_time_range;
  }

  class ExpiredTimeFilter : public CompactionFilter {
   public:
    explicit ExpiredTimeFilter(
        const std::shared_ptr<TimestampEmulator>& timestamp_emulator)
        : timestamp_emulator_(timestamp_emulator) {}
    bool Filter(int /*level*/, const Slice& key,
                const Slice& /*existing_value*/, std::string* /*new_value*/,
                bool* /*value_changed*/) const override {
      return KeyExpired(timestamp_emulator_.get(), key);
    }
    const char* Name() const override { return "ExpiredTimeFilter"; }

   private:
    std::shared_ptr<TimestampEmulator> timestamp_emulator_;
  };

  class KeepFilter : public CompactionFilter {
   public:
    bool Filter(int /*level*/, const Slice& /*key*/, const Slice& /*value*/,
                std::string* /*new_value*/,
                bool* /*value_changed*/) const override {
      return false;
    }

    const char* Name() const override { return "KeepFilter"; }
  };

  std::shared_ptr<Cache> NewCache(int64_t capacity) {
    if (capacity <= 0) {
      return nullptr;
    }
    if (FLAGS_use_clock_cache) {
      auto cache = NewClockCache(static_cast<size_t>(capacity),
                                 FLAGS_cache_numshardbits);
      if (!cache) {
        fprintf(stderr, "Clock cache not supported.");
        exit(1);
      }
      return cache;
    } else {
      LRUCacheOptions opts(
          static_cast<size_t>(capacity), FLAGS_cache_numshardbits,
          false /*strict_capacity_limit*/, FLAGS_cache_high_pri_pool_ratio,
#ifdef MEMKIND
          FLAGS_use_cache_memkind_kmem_allocator
              ? std::make_shared<MemkindKmemAllocator>()
              : nullptr
#else
          nullptr
#endif
      );
      if (FLAGS_use_cache_memkind_kmem_allocator) {
#ifndef MEMKIND
        fprintf(stderr, "Memkind library is not linked with the binary.");
        exit(1);
#endif
      }
#ifndef ROCKSDB_LITE
      if (!FLAGS_secondary_cache_uri.empty()) {
        Status s = SecondaryCache::CreateFromString(
            ConfigOptions(), FLAGS_secondary_cache_uri, &secondary_cache);
        if (secondary_cache == nullptr) {
          fprintf(
              stderr,
              "No secondary cache registered matching string: %s status=%s\n",
              FLAGS_secondary_cache_uri.c_str(), s.ToString().c_str());
          exit(1);
        }
        opts.secondary_cache = secondary_cache;
      }
#endif  // ROCKSDB_LITE

      if (FLAGS_use_compressed_secondary_cache) {
        CompressedSecondaryCacheOptions secondary_cache_opts;
        secondary_cache_opts.capacity = FLAGS_compressed_secondary_cache_size;
        secondary_cache_opts.num_shard_bits =
            FLAGS_compressed_secondary_cache_numshardbits;
        secondary_cache_opts.high_pri_pool_ratio =
            FLAGS_compressed_secondary_cache_high_pri_pool_ratio;
        secondary_cache_opts.compression_type =
            FLAGS_compressed_secondary_cache_compression_type_e;
        secondary_cache_opts.compress_format_version =
            FLAGS_compressed_secondary_cache_compress_format_version;
        opts.secondary_cache =
            NewCompressedSecondaryCache(secondary_cache_opts);
      }

      return NewLRUCache(opts);
    }
  }

 public:
  Benchmark()
      : cache_(NewCache(FLAGS_cache_size)),
        compressed_cache_(NewCache(FLAGS_compressed_cache_size)),
        prefix_extractor_(NewFixedPrefixTransform(FLAGS_prefix_size)),
        num_(FLAGS_num),
        key_size_(FLAGS_key_size),
        user_timestamp_size_(FLAGS_user_timestamp_size),
        prefix_size_(FLAGS_prefix_size),
        total_thread_count_(0),
        keys_per_prefix_(FLAGS_keys_per_prefix),
        entries_per_batch_(1),
        reads_(FLAGS_reads < 0 ? FLAGS_num : FLAGS_reads),
        read_random_exp_range_(0.0),
        writes_(FLAGS_writes < 0 ? FLAGS_num : FLAGS_writes),
        readwrites_(
            (FLAGS_writes < 0 && FLAGS_reads < 0)
                ? FLAGS_num
                : ((FLAGS_writes > FLAGS_reads) ? FLAGS_writes : FLAGS_reads)),
        merge_keys_(FLAGS_merge_keys < 0 ? FLAGS_num : FLAGS_merge_keys),
        report_file_operations_(FLAGS_report_file_operations),
#ifndef ROCKSDB_LITE
        use_blob_db_(FLAGS_use_blob_db),  // Stacked BlobDB
#else
        use_blob_db_(false),  // Stacked BlobDB
#endif  // !ROCKSDB_LITE
        read_operands_(false) {
    // use simcache instead of cache
    if (FLAGS_simcache_size >= 0) {
      if (FLAGS_cache_numshardbits >= 1) {
        cache_ =
            NewSimCache(cache_, FLAGS_simcache_size, FLAGS_cache_numshardbits);
      } else {
        cache_ = NewSimCache(cache_, FLAGS_simcache_size, 0);
      }
    }

    if (report_file_operations_) {
      FLAGS_env = new CompositeEnvWrapper(
          FLAGS_env,
          std::make_shared<CountedFileSystem>(FLAGS_env->GetFileSystem()));
    }

    if (FLAGS_prefix_size > FLAGS_key_size) {
      fprintf(stderr, "prefix size is larger than key size");
      exit(1);
    }

    std::vector<std::string> files;
    FLAGS_env->GetChildren(FLAGS_db, &files);
    for (size_t i = 0; i < files.size(); i++) {
      if (Slice(files[i]).starts_with("heap-")) {
        FLAGS_env->DeleteFile(FLAGS_db + "/" + files[i]);
      }
    }
    if (!FLAGS_use_existing_db) {
      Options options;
      options.env = FLAGS_env;
      if (!FLAGS_wal_dir.empty()) {
        options.wal_dir = FLAGS_wal_dir;
      }
#ifndef ROCKSDB_LITE
      if (use_blob_db_) {
        // Stacked BlobDB
        blob_db::DestroyBlobDB(FLAGS_db, options, blob_db::BlobDBOptions());
      }
#endif  // !ROCKSDB_LITE
      DestroyDB(FLAGS_db, options);
      if (!FLAGS_wal_dir.empty()) {
        FLAGS_env->DeleteDir(FLAGS_wal_dir);
      }

      if (FLAGS_num_multi_db > 1) {
        FLAGS_env->CreateDir(FLAGS_db);
        if (!FLAGS_wal_dir.empty()) {
          FLAGS_env->CreateDir(FLAGS_wal_dir);
        }
      }
    }

    listener_.reset(new ErrorHandlerListener());
    if (user_timestamp_size_ > 0) {
      mock_app_clock_.reset(new TimestampEmulator());
    }
  }

  void DeleteDBs() {
    if (db_.db != nullptr) {
      db_.DeleteDBs();
    }
    for (const DBWithColumnFamilies& dbwcf : multi_dbs_) {
      delete dbwcf.db;
    }
  }

  ~Benchmark() {
    DeleteDBs();
    delete prefix_extractor_;
    if (cache_.get() != nullptr) {
      // Clear cache reference first
      open_options_.write_buffer_manager.reset();
      // this will leak, but we're shutting down so nobody cares
      cache_->DisownData();
    }
  }

  Slice AllocateKey(std::unique_ptr<const char[]>* key_guard) {
    char* data = new char[key_size_];
    const char* const_data = data;
    key_guard->reset(const_data);
    return Slice(key_guard->get(), key_size_);
  }

  // Generate key according to the given specification and random number.
  // The resulting key will have the following format:
  //   - If keys_per_prefix_ is positive, extra trailing bytes are either cut
  //     off or padded with '0'.
  //     The prefix value is derived from key value.
  //     ----------------------------
  //     | prefix 00000 | key 00000 |
  //     ----------------------------
  //
  //   - If keys_per_prefix_ is 0, the key is simply a binary representation of
  //     random number followed by trailing '0's
  //     ----------------------------
  //     |        key 00000         |
  //     ----------------------------
  void GenerateKeyFromInt(uint64_t v, int64_t num_keys, Slice* key) {
    if (!keys_.empty()) {
      assert(FLAGS_use_existing_keys);
      assert(keys_.size() == static_cast<size_t>(num_keys));
      assert(v < static_cast<uint64_t>(num_keys));
      *key = keys_[v];
      return;
    }
    char* start = const_cast<char*>(key->data());
    char* pos = start;
    if (keys_per_prefix_ > 0) {
      int64_t num_prefix = num_keys / keys_per_prefix_;
      int64_t prefix = v % num_prefix;
      int bytes_to_fill = std::min(prefix_size_, 8);
      if (port::kLittleEndian) {
        for (int i = 0; i < bytes_to_fill; ++i) {
          pos[i] = (prefix >> ((bytes_to_fill - i - 1) << 3)) & 0xFF;
        }
      } else {
        memcpy(pos, static_cast<void*>(&prefix), bytes_to_fill);
      }
      if (prefix_size_ > 8) {
        // fill the rest with 0s
        memset(pos + 8, '0', prefix_size_ - 8);
      }
      pos += prefix_size_;
    }

    int bytes_to_fill = std::min(key_size_ - static_cast<int>(pos - start), 8);
    if (port::kLittleEndian) {
      for (int i = 0; i < bytes_to_fill; ++i) {
        pos[i] = (v >> ((bytes_to_fill - i - 1) << 3)) & 0xFF;
      }
    } else {
      memcpy(pos, static_cast<void*>(&v), bytes_to_fill);
    }
    pos += bytes_to_fill;
    if (key_size_ > pos - start) {
      memset(pos, '0', key_size_ - (pos - start));
    }
  }

  void GenerateKeyFromIntForSeek(uint64_t v, int64_t num_keys, Slice* key) {
    GenerateKeyFromInt(v, num_keys, key);
    if (FLAGS_seek_missing_prefix) {
      assert(prefix_size_ > 8);
      char* key_ptr = const_cast<char*>(key->data());
      // This rely on GenerateKeyFromInt filling paddings with '0's.
      // Putting a '1' will create a non-existing prefix.
      key_ptr[8] = '1';
    }
  }

  std::string GetPathForMultiple(std::string base_name, size_t id) {
    if (!base_name.empty()) {
#ifndef OS_WIN
      if (base_name.back() != '/') {
        base_name += '/';
      }
#else
      if (base_name.back() != '\\') {
        base_name += '\\';
      }
#endif
    }
    return base_name + ToString(id);
  }

  void VerifyDBFromDB(std::string& truth_db_name) {
    DBWithColumnFamilies truth_db;
    auto s = DB::OpenForReadOnly(open_options_, truth_db_name, &truth_db.db);
    if (!s.ok()) {
      fprintf(stderr, "open error: %s\n", s.ToString().c_str());
      exit(1);
    }
    ReadOptions ro;
    ro.total_order_seek = true;
    std::unique_ptr<Iterator> truth_iter(truth_db.db->NewIterator(ro));
    std::unique_ptr<Iterator> db_iter(db_.db->NewIterator(ro));
    // Verify that all the key/values in truth_db are retrivable in db with
    // ::Get
    fprintf(stderr, "Verifying db >= truth_db with ::Get...\n");
    for (truth_iter->SeekToFirst(); truth_iter->Valid(); truth_iter->Next()) {
      std::string value;
      s = db_.db->Get(ro, truth_iter->key(), &value);
      assert(s.ok());
      // TODO(myabandeh): provide debugging hints
      assert(Slice(value) == truth_iter->value());
    }
    // Verify that the db iterator does not give any extra key/value
    fprintf(stderr, "Verifying db == truth_db...\n");
    for (db_iter->SeekToFirst(), truth_iter->SeekToFirst(); db_iter->Valid();
         db_iter->Next(), truth_iter->Next()) {
      assert(truth_iter->Valid());
      assert(truth_iter->value() == db_iter->value());
    }
    // No more key should be left unchecked in truth_db
    assert(!truth_iter->Valid());
    fprintf(stderr, "...Verified\n");
  }

  void ErrorExit() {
    DeleteDBs();
    exit(1);
  }

  void Run() {
    if (!SanityCheck()) {
      ErrorExit();
    }
    Open(&open_options_);
    PrintHeader(open_options_);
    std::stringstream benchmark_stream(FLAGS_benchmarks);
    std::string name;
    std::unique_ptr<ExpiredTimeFilter> filter;
    while (std::getline(benchmark_stream, name, ',')) {
      // Sanitize parameters
      num_ = FLAGS_num;
      reads_ = (FLAGS_reads < 0 ? FLAGS_num : FLAGS_reads);
      writes_ = (FLAGS_writes < 0 ? FLAGS_num : FLAGS_writes);
      deletes_ = (FLAGS_deletes < 0 ? FLAGS_num : FLAGS_deletes);
      value_size = FLAGS_value_size;
      key_size_ = FLAGS_key_size;
      entries_per_batch_ = FLAGS_batch_size;
      writes_before_delete_range_ = FLAGS_writes_before_delete_range;
      writes_per_range_tombstone_ = FLAGS_writes_per_range_tombstone;
      range_tombstone_width_ = FLAGS_range_tombstone_width;
      max_num_range_tombstones_ = FLAGS_max_num_range_tombstones;
      write_options_ = WriteOptions();
      read_random_exp_range_ = FLAGS_read_random_exp_range;
      if (FLAGS_sync) {
        write_options_.sync = true;
      }
      write_options_.disableWAL = FLAGS_disable_wal;
      write_options_.rate_limiter_priority =
          FLAGS_rate_limit_auto_wal_flush ? Env::IO_USER : Env::IO_TOTAL;
      read_options_ = ReadOptions(FLAGS_verify_checksum, true);
      read_options_.total_order_seek = FLAGS_total_order_seek;
      read_options_.prefix_same_as_start = FLAGS_prefix_same_as_start;
      read_options_.rate_limiter_priority =
          FLAGS_rate_limit_user_ops ? Env::IO_USER : Env::IO_TOTAL;
      read_options_.tailing = FLAGS_use_tailing_iterator;
      read_options_.readahead_size = FLAGS_readahead_size;
      read_options_.adaptive_readahead = FLAGS_adaptive_readahead;
      read_options_.async_io = FLAGS_async_io;

      void (Benchmark::*method)(ThreadState*) = nullptr;
      void (Benchmark::*post_process_method)() = nullptr;

      bool fresh_db = false;
      int num_threads = FLAGS_threads;

      int num_repeat = 1;
      int num_warmup = 0;
      if (!name.empty() && *name.rbegin() == ']') {
        auto it = name.find('[');
        if (it == std::string::npos) {
          fprintf(stderr, "unknown benchmark arguments '%s'\n", name.c_str());
          ErrorExit();
        }
        std::string args = name.substr(it + 1);
        args.resize(args.size() - 1);
        name.resize(it);

        std::string bench_arg;
        std::stringstream args_stream(args);
        while (std::getline(args_stream, bench_arg, '-')) {
          if (bench_arg.empty()) {
            continue;
          }
          if (bench_arg[0] == 'X') {
            // Repeat the benchmark n times
            std::string num_str = bench_arg.substr(1);
            num_repeat = std::stoi(num_str);
          } else if (bench_arg[0] == 'W') {
            // Warm up the benchmark for n times
            std::string num_str = bench_arg.substr(1);
            num_warmup = std::stoi(num_str);
          }
        }
      }

      // Both fillseqdeterministic and filluniquerandomdeterministic
      // fill the levels except the max level with UNIQUE_RANDOM
      // and fill the max level with fillseq and filluniquerandom, respectively
      if (name == "fillseqdeterministic" ||
          name == "filluniquerandomdeterministic") {
        if (!FLAGS_disable_auto_compactions) {
          fprintf(stderr,
                  "Please disable_auto_compactions in FillDeterministic "
                  "benchmark\n");
          ErrorExit();
        }
        if (num_threads > 1) {
          fprintf(stderr,
                  "filldeterministic multithreaded not supported"
                  ", use 1 thread\n");
          num_threads = 1;
        }
        fresh_db = true;
        if (name == "fillseqdeterministic") {
          method = &Benchmark::WriteSeqDeterministic;
        } else {
          method = &Benchmark::WriteUniqueRandomDeterministic;
        }
      } else if (name == "fillseq") {
        fresh_db = true;
        method = &Benchmark::WriteSeq;
      } else if (name == "fillbatch") {
        fresh_db = true;
        entries_per_batch_ = 1000;
        method = &Benchmark::WriteSeq;
      } else if (name == "fillrandom") {
        fresh_db = true;
        method = &Benchmark::WriteRandom;
      } else if (name == "filluniquerandom" ||
                 name == "fillanddeleteuniquerandom") {
        fresh_db = true;
        if (num_threads > 1) {
          fprintf(stderr,
                  "filluniquerandom and fillanddeleteuniquerandom "
                  "multithreaded not supported, use 1 thread");
          num_threads = 1;
        }
        method = &Benchmark::WriteUniqueRandom;
      } else if (name == "overwrite") {
        method = &Benchmark::WriteRandom;
      } else if (name == "fillsync") {
        fresh_db = true;
        num_ /= 1000;
        write_options_.sync = true;
        method = &Benchmark::WriteRandom;
      } else if (name == "fill100K") {
        fresh_db = true;
        num_ /= 1000;
        value_size = 100 * 1000;
        method = &Benchmark::WriteRandom;
      } else if (name == "readseq") {
        method = &Benchmark::ReadSequential;
      } else if (name == "readtorowcache") {
        if (!FLAGS_use_existing_keys || !FLAGS_row_cache_size) {
          fprintf(stderr,
                  "Please set use_existing_keys to true and specify a "
                  "row cache size in readtorowcache benchmark\n");
          ErrorExit();
        }
        method = &Benchmark::ReadToRowCache;
      } else if (name == "readtocache") {
        method = &Benchmark::ReadSequential;
        num_threads = 1;
        reads_ = num_;
      } else if (name == "readreverse") {
        method = &Benchmark::ReadReverse;
      } else if (name == "readrandom") {
        if (FLAGS_multiread_stride) {
          fprintf(stderr, "entries_per_batch = %" PRIi64 "\n",
                  entries_per_batch_);
        }
        method = &Benchmark::ReadRandom;
      } else if (name == "readrandomfast") {
        method = &Benchmark::ReadRandomFast;
      } else if (name == "multireadrandom") {
        fprintf(stderr, "entries_per_batch = %" PRIi64 "\n",
                entries_per_batch_);
        method = &Benchmark::MultiReadRandom;
      } else if (name == "approximatesizerandom") {
        fprintf(stderr, "entries_per_batch = %" PRIi64 "\n",
                entries_per_batch_);
        method = &Benchmark::ApproximateSizeRandom;
      } else if (name == "mixgraph") {
        method = &Benchmark::MixGraph;
      } else if (name == "readmissing") {
        ++key_size_;
        method = &Benchmark::ReadRandom;
      } else if (name == "newiterator") {
        method = &Benchmark::IteratorCreation;
      } else if (name == "newiteratorwhilewriting") {
        num_threads++;  // Add extra thread for writing
        method = &Benchmark::IteratorCreationWhileWriting;
      } else if (name == "seekrandom") {
        method = &Benchmark::SeekRandom;
      } else if (name == "seekrandomwriterandom") {
        method = &Benchmark::SeekRandomWriteRandom;
      } else if (name == "seekrandomwhilewriting") {
        num_threads++;  // Add extra thread for writing
        method = &Benchmark::SeekRandomWhileWriting;
      } else if (name == "seekrandomwhilemerging") {
        num_threads++;  // Add extra thread for merging
        method = &Benchmark::SeekRandomWhileMerging;
      } else if (name == "readrandomsmall") {
        reads_ /= 1000;
        method = &Benchmark::ReadRandom;
      } else if (name == "deleteseq") {
        method = &Benchmark::DeleteSeq;
      } else if (name == "deleterandom") {
        method = &Benchmark::DeleteRandom;
      } else if (name == "readwhilewriting") {
        num_threads++;  // Add extra thread for writing
        method = &Benchmark::ReadWhileWriting;
      } else if (name == "readwhilemerging") {
        num_threads++;  // Add extra thread for writing
        method = &Benchmark::ReadWhileMerging;
      } else if (name == "readwhilescanning") {
        num_threads++;  // Add extra thread for scaning
        method = &Benchmark::ReadWhileScanning;
      } else if (name == "readrandomwriterandom") {
        method = &Benchmark::ReadRandomWriteRandom;
      } else if (name == "readrandommergerandom") {
        if (FLAGS_merge_operator.empty()) {
          fprintf(stdout, "%-12s : skipped (--merge_operator is unknown)\n",
                  name.c_str());
          ErrorExit();
        }
        method = &Benchmark::ReadRandomMergeRandom;
      } else if (name == "updaterandom") {
        method = &Benchmark::UpdateRandom;
      } else if (name == "xorupdaterandom") {
        method = &Benchmark::XORUpdateRandom;
      } else if (name == "appendrandom") {
        method = &Benchmark::AppendRandom;
      } else if (name == "mergerandom") {
        if (FLAGS_merge_operator.empty()) {
          fprintf(stdout, "%-12s : skipped (--merge_operator is unknown)\n",
                  name.c_str());
          exit(1);
        }
        method = &Benchmark::MergeRandom;
      } else if (name == "randomwithverify") {
        method = &Benchmark::RandomWithVerify;
      } else if (name == "fillseekseq") {
        method = &Benchmark::WriteSeqSeekSeq;
      } else if (name == "compact") {
        method = &Benchmark::Compact;
      } else if (name == "compactall") {
        CompactAll();
#ifndef ROCKSDB_LITE
      } else if (name == "compact0") {
        CompactLevel(0);
      } else if (name == "compact1") {
        CompactLevel(1);
      } else if (name == "waitforcompaction") {
        WaitForCompaction();
#endif
      } else if (name == "flush") {
        Flush();
      } else if (name == "crc32c") {
        method = &Benchmark::Crc32c;
      } else if (name == "xxhash") {
        method = &Benchmark::xxHash;
      } else if (name == "xxhash64") {
        method = &Benchmark::xxHash64;
      } else if (name == "xxh3") {
        method = &Benchmark::xxh3;
      } else if (name == "acquireload") {
        method = &Benchmark::AcquireLoad;
      } else if (name == "compress") {
        method = &Benchmark::Compress;
      } else if (name == "uncompress") {
        method = &Benchmark::Uncompress;
#ifndef ROCKSDB_LITE
      } else if (name == "randomtransaction") {
        method = &Benchmark::RandomTransaction;
        post_process_method = &Benchmark::RandomTransactionVerify;
#endif  // ROCKSDB_LITE
      } else if (name == "randomreplacekeys") {
        fresh_db = true;
        method = &Benchmark::RandomReplaceKeys;
      } else if (name == "timeseries") {
        timestamp_emulator_.reset(new TimestampEmulator());
        if (FLAGS_expire_style == "compaction_filter") {
          filter.reset(new ExpiredTimeFilter(timestamp_emulator_));
          fprintf(stdout, "Compaction filter is used to remove expired data");
          open_options_.compaction_filter = filter.get();
        }
        fresh_db = true;
        method = &Benchmark::TimeSeries;
      } else if (name == "stats") {
        PrintStats("rocksdb.stats");
      } else if (name == "resetstats") {
        ResetStats();
      } else if (name == "verify") {
        VerifyDBFromDB(FLAGS_truth_db);
      } else if (name == "levelstats") {
        PrintStats("rocksdb.levelstats");
      } else if (name == "memstats") {
        std::vector<std::string> keys{"rocksdb.num-immutable-mem-table",
                                      "rocksdb.cur-size-active-mem-table",
                                      "rocksdb.cur-size-all-mem-tables",
                                      "rocksdb.size-all-mem-tables",
                                      "rocksdb.num-entries-active-mem-table",
                                      "rocksdb.num-entries-imm-mem-tables"};
        PrintStats(keys);
      } else if (name == "sstables") {
        PrintStats("rocksdb.sstables");
      } else if (name == "stats_history") {
        PrintStatsHistory();
#ifndef ROCKSDB_LITE
      } else if (name == "replay") {
        if (num_threads > 1) {
          fprintf(stderr, "Multi-threaded replay is not yet supported\n");
          ErrorExit();
        }
        if (FLAGS_trace_file == "") {
          fprintf(stderr, "Please set --trace_file to be replayed from\n");
          ErrorExit();
        }
        method = &Benchmark::Replay;
#endif  // ROCKSDB_LITE
      } else if (name == "getmergeoperands") {
        method = &Benchmark::GetMergeOperands;
#ifndef ROCKSDB_LITE
      } else if (name == "verifychecksum") {
        method = &Benchmark::VerifyChecksum;
      } else if (name == "verifyfilechecksums") {
        method = &Benchmark::VerifyFileChecksums;
#endif                             // ROCKSDB_LITE
      } else if (name == "readrandomoperands") {
        read_operands_ = true;
        method = &Benchmark::ReadRandom;
      } else if (!name.empty()) {  // No error message for empty name
        fprintf(stderr, "unknown benchmark '%s'\n", name.c_str());
        ErrorExit();
      }

      if (fresh_db) {
        if (FLAGS_use_existing_db) {
          fprintf(stdout, "%-12s : skipped (--use_existing_db is true)\n",
                  name.c_str());
          method = nullptr;
        } else {
          if (db_.db != nullptr) {
            db_.DeleteDBs();
            DestroyDB(FLAGS_db, open_options_);
          }
          Options options = open_options_;
          for (size_t i = 0; i < multi_dbs_.size(); i++) {
            multi_dbs_[i].DeleteDBs();
            if (!open_options_.wal_dir.empty()) {
              options.wal_dir = GetPathForMultiple(open_options_.wal_dir, i);
            }
            DestroyDB(GetPathForMultiple(FLAGS_db, i), options);
          }
          multi_dbs_.clear();
        }
        Open(&open_options_);  // use open_options for the last accessed
      }

      if (method != nullptr) {
        fprintf(stdout, "DB path: [%s]\n", FLAGS_db.c_str());

#ifndef ROCKSDB_LITE
        // A trace_file option can be provided both for trace and replay
        // operations. But db_bench does not support tracing and replaying at
        // the same time, for now. So, start tracing only when it is not a
        // replay.
        if (FLAGS_trace_file != "" && name != "replay") {
          std::unique_ptr<TraceWriter> trace_writer;
          Status s = NewFileTraceWriter(FLAGS_env, EnvOptions(),
                                        FLAGS_trace_file, &trace_writer);
          if (!s.ok()) {
            fprintf(stderr, "Encountered an error starting a trace, %s\n",
                    s.ToString().c_str());
            ErrorExit();
          }
          s = db_.db->StartTrace(trace_options_, std::move(trace_writer));
          if (!s.ok()) {
            fprintf(stderr, "Encountered an error starting a trace, %s\n",
                    s.ToString().c_str());
            ErrorExit();
          }
          fprintf(stdout, "Tracing the workload to: [%s]\n",
                  FLAGS_trace_file.c_str());
        }
        // Start block cache tracing.
        if (!FLAGS_block_cache_trace_file.empty()) {
          // Sanity checks.
          if (FLAGS_block_cache_trace_sampling_frequency <= 0) {
            fprintf(stderr,
                    "Block cache trace sampling frequency must be higher than "
                    "0.\n");
            ErrorExit();
          }
          if (FLAGS_block_cache_trace_max_trace_file_size_in_bytes <= 0) {
            fprintf(stderr,
                    "The maximum file size for block cache tracing must be "
                    "higher than 0.\n");
            ErrorExit();
          }
          block_cache_trace_options_.max_trace_file_size =
              FLAGS_block_cache_trace_max_trace_file_size_in_bytes;
          block_cache_trace_options_.sampling_frequency =
              FLAGS_block_cache_trace_sampling_frequency;
          std::unique_ptr<TraceWriter> block_cache_trace_writer;
          Status s = NewFileTraceWriter(FLAGS_env, EnvOptions(),
                                        FLAGS_block_cache_trace_file,
                                        &block_cache_trace_writer);
          if (!s.ok()) {
            fprintf(stderr,
                    "Encountered an error when creating trace writer, %s\n",
                    s.ToString().c_str());
            ErrorExit();
          }
          s = db_.db->StartBlockCacheTrace(block_cache_trace_options_,
                                           std::move(block_cache_trace_writer));
          if (!s.ok()) {
            fprintf(
                stderr,
                "Encountered an error when starting block cache tracing, %s\n",
                s.ToString().c_str());
            ErrorExit();
          }
          fprintf(stdout, "Tracing block cache accesses to: [%s]\n",
                  FLAGS_block_cache_trace_file.c_str());
        }
#endif  // ROCKSDB_LITE

        if (num_warmup > 0) {
          printf("Warming up benchmark by running %d times\n", num_warmup);
        }

        for (int i = 0; i < num_warmup; i++) {
          RunBenchmark(num_threads, name, method);
        }

        if (num_repeat > 1) {
          printf("Running benchmark for %d times\n", num_repeat);
        }

        CombinedStats combined_stats;
        for (int i = 0; i < num_repeat; i++) {
          Stats stats = RunBenchmark(num_threads, name, method);
          combined_stats.AddStats(stats);
        }
        if (num_repeat > 1) {
          combined_stats.Report(name);
        }
      }
      if (post_process_method != nullptr) {
        (this->*post_process_method)();
      }
    }

    if (secondary_update_thread_) {
      secondary_update_stopped_.store(1, std::memory_order_relaxed);
      secondary_update_thread_->join();
      secondary_update_thread_.reset();
    }

#ifndef ROCKSDB_LITE
    if (name != "replay" && FLAGS_trace_file != "") {
      Status s = db_.db->EndTrace();
      if (!s.ok()) {
        fprintf(stderr, "Encountered an error ending the trace, %s\n",
                s.ToString().c_str());
      }
    }
    if (!FLAGS_block_cache_trace_file.empty()) {
      Status s = db_.db->EndBlockCacheTrace();
      if (!s.ok()) {
        fprintf(stderr,
                "Encountered an error ending the block cache tracing, %s\n",
                s.ToString().c_str());
      }
    }
#endif  // ROCKSDB_LITE

    if (FLAGS_statistics) {
      fprintf(stdout, "STATISTICS:\n%s\n", dbstats->ToString().c_str());
    }
    if (FLAGS_simcache_size >= 0) {
      fprintf(
          stdout, "SIMULATOR CACHE STATISTICS:\n%s\n",
          static_cast_with_check<SimCache>(cache_.get())->ToString().c_str());
    }

#ifndef ROCKSDB_LITE
    if (FLAGS_use_secondary_db) {
      fprintf(stdout, "Secondary instance updated  %" PRIu64 " times.\n",
              secondary_db_updates_);
    }
#endif  // ROCKSDB_LITE
  }

 private:
  std::shared_ptr<TimestampEmulator> timestamp_emulator_;
  std::unique_ptr<port::Thread> secondary_update_thread_;
  std::atomic<int> secondary_update_stopped_{0};
#ifndef ROCKSDB_LITE
  uint64_t secondary_db_updates_ = 0;
#endif  // ROCKSDB_LITE
  struct ThreadArg {
    Benchmark* bm;
    SharedState* shared;
    ThreadState* thread;
    void (Benchmark::*method)(ThreadState*);
  };

  static void ThreadBody(void* v) {
    ThreadArg* arg = reinterpret_cast<ThreadArg*>(v);
    SharedState* shared = arg->shared;
    ThreadState* thread = arg->thread;
    {
      MutexLock l(&shared->mu);
      shared->num_initialized++;
      if (shared->num_initialized >= shared->total) {
        shared->cv.SignalAll();
      }
      while (!shared->start) {
        shared->cv.Wait();
      }
    }

    SetPerfLevel(static_cast<PerfLevel> (shared->perf_level));
    perf_context.EnablePerLevelPerfContext();
    thread->stats.Start(thread->tid);
    (arg->bm->*(arg->method))(thread);
    thread->stats.Stop();

    {
      MutexLock l(&shared->mu);
      shared->num_done++;
      if (shared->num_done >= shared->total) {
        shared->cv.SignalAll();
      }
    }
  }

  Stats RunBenchmark(int n, Slice name,
                     void (Benchmark::*method)(ThreadState*)) {
    SharedState shared;
    shared.total = n;
    shared.num_initialized = 0;
    shared.num_done = 0;
    shared.start = false;
    if (FLAGS_benchmark_write_rate_limit > 0) {
      shared.write_rate_limiter.reset(
          NewGenericRateLimiter(FLAGS_benchmark_write_rate_limit));
    }
    if (FLAGS_benchmark_read_rate_limit > 0) {
      shared.read_rate_limiter.reset(NewGenericRateLimiter(
          FLAGS_benchmark_read_rate_limit, 100000 /* refill_period_us */,
          10 /* fairness */, RateLimiter::Mode::kReadsOnly));
    }

    std::unique_ptr<ReporterAgent> reporter_agent;
    if (FLAGS_report_interval_seconds > 0) {
      reporter_agent.reset(new ReporterAgent(FLAGS_env, FLAGS_report_file,
                                             FLAGS_report_interval_seconds));
    }

    ThreadArg* arg = new ThreadArg[n];

    for (int i = 0; i < n; i++) {
#ifdef NUMA
      if (FLAGS_enable_numa) {
        // Performs a local allocation of memory to threads in numa node.
        int n_nodes = numa_num_task_nodes();  // Number of nodes in NUMA.
        numa_exit_on_error = 1;
        int numa_node = i % n_nodes;
        bitmask* nodes = numa_allocate_nodemask();
        numa_bitmask_clearall(nodes);
        numa_bitmask_setbit(nodes, numa_node);
        // numa_bind() call binds the process to the node and these
        // properties are passed on to the thread that is created in
        // StartThread method called later in the loop.
        numa_bind(nodes);
        numa_set_strict(1);
        numa_free_nodemask(nodes);
      }
#endif
      arg[i].bm = this;
      arg[i].method = method;
      arg[i].shared = &shared;
      total_thread_count_++;
      arg[i].thread = new ThreadState(i, total_thread_count_);
      arg[i].thread->stats.SetReporterAgent(reporter_agent.get());
      arg[i].thread->shared = &shared;
      FLAGS_env->StartThread(ThreadBody, &arg[i]);
    }

    shared.mu.Lock();
    while (shared.num_initialized < n) {
      shared.cv.Wait();
    }

    shared.start = true;
    shared.cv.SignalAll();
    while (shared.num_done < n) {
      shared.cv.Wait();
    }
    shared.mu.Unlock();

    // Stats for some threads can be excluded.
    Stats merge_stats;
    for (int i = 0; i < n; i++) {
      merge_stats.Merge(arg[i].thread->stats);
    }
    merge_stats.Report(name);

    for (int i = 0; i < n; i++) {
      delete arg[i].thread;
    }
    delete[] arg;

    return merge_stats;
  }

  template <OperationType kOpType, typename FnType, typename... Args>
  static inline void ChecksumBenchmark(FnType fn, ThreadState* thread,
                                       Args... args) {
    const int size = FLAGS_block_size; // use --block_size option for db_bench
    std::string labels = "(" + ToString(FLAGS_block_size) + " per op)";
    const char* label = labels.c_str();

    std::string data(size, 'x');
    uint64_t bytes = 0;
    uint32_t val = 0;
    while (bytes < 5000U * uint64_t{1048576}) {  // ~5GB
      val += static_cast<uint32_t>(fn(data.data(), size, args...));
      thread->stats.FinishedOps(nullptr, nullptr, 1, kOpType);
      bytes += size;
    }
    // Print so result is not dead
    fprintf(stderr, "... val=0x%x\r", static_cast<unsigned int>(val));

    thread->stats.AddBytes(bytes);
    thread->stats.AddMessage(label);
  }

  void Crc32c(ThreadState* thread) {
    ChecksumBenchmark<kCrc>(crc32c::Value, thread);
  }

  void xxHash(ThreadState* thread) {
    ChecksumBenchmark<kHash>(XXH32, thread, /*seed*/ 0);
  }

  void xxHash64(ThreadState* thread) {
    ChecksumBenchmark<kHash>(XXH64, thread, /*seed*/ 0);
  }

  void xxh3(ThreadState* thread) {
    ChecksumBenchmark<kHash>(XXH3_64bits, thread);
  }

  void AcquireLoad(ThreadState* thread) {
    int dummy;
    std::atomic<void*> ap(&dummy);
    int count = 0;
    void *ptr = nullptr;
    thread->stats.AddMessage("(each op is 1000 loads)");
    while (count < 100000) {
      for (int i = 0; i < 1000; i++) {
        ptr = ap.load(std::memory_order_acquire);
      }
      count++;
      thread->stats.FinishedOps(nullptr, nullptr, 1, kOthers);
    }
    if (ptr == nullptr) exit(1);  // Disable unused variable warning.
  }

  void Compress(ThreadState *thread) {
    RandomGenerator gen;
    Slice input = gen.Generate(FLAGS_block_size);
    int64_t bytes = 0;
    int64_t produced = 0;
    bool ok = true;
    std::string compressed;
    CompressionOptions opts;
    CompressionContext context(FLAGS_compression_type_e);
    CompressionInfo info(opts, context, CompressionDict::GetEmptyDict(),
                         FLAGS_compression_type_e,
                         FLAGS_sample_for_compression);
    // Compress 1G
    while (ok && bytes < int64_t(1) << 30) {
      compressed.clear();
      ok = CompressSlice(info, input, &compressed);
      produced += compressed.size();
      bytes += input.size();
      thread->stats.FinishedOps(nullptr, nullptr, 1, kCompress);
    }

    if (!ok) {
      thread->stats.AddMessage("(compression failure)");
    } else {
      char buf[340];
      snprintf(buf, sizeof(buf), "(output: %.1f%%)",
               (produced * 100.0) / bytes);
      thread->stats.AddMessage(buf);
      thread->stats.AddBytes(bytes);
    }
  }

  void Uncompress(ThreadState *thread) {
    RandomGenerator gen;
    Slice input = gen.Generate(FLAGS_block_size);
    std::string compressed;

    CompressionContext compression_ctx(FLAGS_compression_type_e);
    CompressionOptions compression_opts;
    CompressionInfo compression_info(
        compression_opts, compression_ctx, CompressionDict::GetEmptyDict(),
        FLAGS_compression_type_e, FLAGS_sample_for_compression);
    UncompressionContext uncompression_ctx(FLAGS_compression_type_e);
    UncompressionInfo uncompression_info(uncompression_ctx,
                                         UncompressionDict::GetEmptyDict(),
                                         FLAGS_compression_type_e);

    bool ok = CompressSlice(compression_info, input, &compressed);
    int64_t bytes = 0;
    size_t uncompressed_size = 0;
    while (ok && bytes < 1024 * 1048576) {
      constexpr uint32_t compress_format_version = 2;

      CacheAllocationPtr uncompressed = UncompressData(
          uncompression_info, compressed.data(), compressed.size(),
          &uncompressed_size, compress_format_version);

      ok = uncompressed.get() != nullptr;
      bytes += input.size();
      thread->stats.FinishedOps(nullptr, nullptr, 1, kUncompress);
    }

    if (!ok) {
      thread->stats.AddMessage("(compression failure)");
    } else {
      thread->stats.AddBytes(bytes);
    }
  }

  // Returns true if the options is initialized from the specified
  // options file.
  bool InitializeOptionsFromFile(Options* opts) {
#ifndef ROCKSDB_LITE
    printf("Initializing RocksDB Options from the specified file\n");
    DBOptions db_opts;
    std::vector<ColumnFamilyDescriptor> cf_descs;
    if (FLAGS_options_file != "") {
      auto s = LoadOptionsFromFile(FLAGS_options_file, FLAGS_env, &db_opts,
                                   &cf_descs);
      db_opts.env = FLAGS_env;
      if (s.ok()) {
        *opts = Options(db_opts, cf_descs[0].options);
        return true;
      }
      fprintf(stderr, "Unable to load options file %s --- %s\n",
              FLAGS_options_file.c_str(), s.ToString().c_str());
      exit(1);
    }
#else
    (void)opts;
#endif
    return false;
  }

  void InitializeOptionsFromFlags(Options* opts) {
    printf("Initializing RocksDB Options from command-line flags\n");
    Options& options = *opts;
    ConfigOptions config_options(options);
    config_options.ignore_unsupported_options = false;

    assert(db_.db == nullptr);

    options.env = FLAGS_env;
    options.max_open_files = FLAGS_open_files;
    if (FLAGS_cost_write_buffer_to_cache || FLAGS_db_write_buffer_size != 0) {
      options.write_buffer_manager.reset(
          new WriteBufferManager(FLAGS_db_write_buffer_size, cache_));
    }
    options.arena_block_size = FLAGS_arena_block_size;
    options.write_buffer_size = FLAGS_write_buffer_size;
    options.max_write_buffer_number = FLAGS_max_write_buffer_number;
    options.min_write_buffer_number_to_merge =
      FLAGS_min_write_buffer_number_to_merge;
    options.max_write_buffer_number_to_maintain =
        FLAGS_max_write_buffer_number_to_maintain;
    options.max_write_buffer_size_to_maintain =
        FLAGS_max_write_buffer_size_to_maintain;
    options.max_background_jobs = FLAGS_max_background_jobs;
    options.max_background_compactions = FLAGS_max_background_compactions;
    options.max_subcompactions = static_cast<uint32_t>(FLAGS_subcompactions);
    options.max_background_flushes = FLAGS_max_background_flushes;
    options.compaction_style = FLAGS_compaction_style_e;
    options.compaction_pri = FLAGS_compaction_pri_e;
    options.allow_mmap_reads = FLAGS_mmap_read;
    options.allow_mmap_writes = FLAGS_mmap_write;
    options.use_direct_reads = FLAGS_use_direct_reads;
    options.use_direct_io_for_flush_and_compaction =
        FLAGS_use_direct_io_for_flush_and_compaction;
    options.manual_wal_flush = FLAGS_manual_wal_flush;
    options.wal_compression = FLAGS_wal_compression_e;
#ifndef ROCKSDB_LITE
    options.ttl = FLAGS_fifo_compaction_ttl;
    options.compaction_options_fifo = CompactionOptionsFIFO(
        FLAGS_fifo_compaction_max_table_files_size_mb * 1024 * 1024,
        FLAGS_fifo_compaction_allow_compaction);
    options.compaction_options_fifo.age_for_warm = FLAGS_fifo_age_for_warm;
#endif  // ROCKSDB_LITE
    if (FLAGS_prefix_size != 0) {
      options.prefix_extractor.reset(
          NewFixedPrefixTransform(FLAGS_prefix_size));
    }
    if (FLAGS_use_uint64_comparator) {
      options.comparator = test::Uint64Comparator();
      if (FLAGS_key_size != 8) {
        fprintf(stderr, "Using Uint64 comparator but key size is not 8.\n");
        exit(1);
      }
    }
    if (FLAGS_use_stderr_info_logger) {
      options.info_log.reset(new StderrLogger());
    }
    options.memtable_huge_page_size = FLAGS_memtable_use_huge_page ? 2048 : 0;
    options.memtable_prefix_bloom_size_ratio = FLAGS_memtable_bloom_size_ratio;
    options.memtable_whole_key_filtering = FLAGS_memtable_whole_key_filtering;
    if (FLAGS_memtable_insert_with_hint_prefix_size > 0) {
      options.memtable_insert_with_hint_prefix_extractor.reset(
          NewCappedPrefixTransform(
              FLAGS_memtable_insert_with_hint_prefix_size));
    }
    options.bloom_locality = FLAGS_bloom_locality;
    options.max_file_opening_threads = FLAGS_file_opening_threads;
    options.compaction_readahead_size = FLAGS_compaction_readahead_size;
    options.log_readahead_size = FLAGS_log_readahead_size;
    options.random_access_max_buffer_size = FLAGS_random_access_max_buffer_size;
    options.writable_file_max_buffer_size = FLAGS_writable_file_max_buffer_size;
    options.use_fsync = FLAGS_use_fsync;
    options.num_levels = FLAGS_num_levels;
    options.target_file_size_base = FLAGS_target_file_size_base;
    options.target_file_size_multiplier = FLAGS_target_file_size_multiplier;
    options.max_bytes_for_level_base = FLAGS_max_bytes_for_level_base;
    options.level_compaction_dynamic_level_bytes =
        FLAGS_level_compaction_dynamic_level_bytes;
    options.max_bytes_for_level_multiplier =
        FLAGS_max_bytes_for_level_multiplier;
    Status s =
        CreateMemTableRepFactory(config_options, &options.memtable_factory);
    if (!s.ok()) {
      fprintf(stderr, "Could not create memtable factory: %s\n",
              s.ToString().c_str());
      exit(1);
    } else if ((FLAGS_prefix_size == 0) &&
               (options.memtable_factory->IsInstanceOf("prefix_hash") ||
                options.memtable_factory->IsInstanceOf("hash_linkedlist"))) {
      fprintf(stderr, "prefix_size should be non-zero if PrefixHash or "
                      "HashLinkedList memtablerep is used\n");
      exit(1);
    }
    if (FLAGS_use_plain_table) {
#ifndef ROCKSDB_LITE
      if (!options.memtable_factory->IsInstanceOf("prefix_hash") &&
          !options.memtable_factory->IsInstanceOf("hash_linkedlist")) {
        fprintf(stderr, "Warning: plain table is used with %s\n",
                options.memtable_factory->Name());
      }

      int bloom_bits_per_key = FLAGS_bloom_bits;
      if (bloom_bits_per_key < 0) {
        bloom_bits_per_key = PlainTableOptions().bloom_bits_per_key;
      }

      PlainTableOptions plain_table_options;
      plain_table_options.user_key_len = FLAGS_key_size;
      plain_table_options.bloom_bits_per_key = bloom_bits_per_key;
      plain_table_options.hash_table_ratio = 0.75;
      options.table_factory = std::shared_ptr<TableFactory>(
          NewPlainTableFactory(plain_table_options));
#else
      fprintf(stderr, "Plain table is not supported in lite mode\n");
      exit(1);
#endif  // ROCKSDB_LITE
    } else if (FLAGS_use_cuckoo_table) {
#ifndef ROCKSDB_LITE
      if (FLAGS_cuckoo_hash_ratio > 1 || FLAGS_cuckoo_hash_ratio < 0) {
        fprintf(stderr, "Invalid cuckoo_hash_ratio\n");
        exit(1);
      }

      if (!FLAGS_mmap_read) {
        fprintf(stderr, "cuckoo table format requires mmap read to operate\n");
        exit(1);
      }

      ROCKSDB_NAMESPACE::CuckooTableOptions table_options;
      table_options.hash_table_ratio = FLAGS_cuckoo_hash_ratio;
      table_options.identity_as_first_hash = FLAGS_identity_as_first_hash;
      options.table_factory = std::shared_ptr<TableFactory>(
          NewCuckooTableFactory(table_options));
#else
      fprintf(stderr, "Cuckoo table is not supported in lite mode\n");
      exit(1);
#endif  // ROCKSDB_LITE
    } else {
      BlockBasedTableOptions block_based_options;
      block_based_options.checksum =
          static_cast<ChecksumType>(FLAGS_checksum_type);
      if (FLAGS_use_hash_search) {
        if (FLAGS_prefix_size == 0) {
          fprintf(stderr,
              "prefix_size not assigned when enable use_hash_search \n");
          exit(1);
        }
        block_based_options.index_type = BlockBasedTableOptions::kHashSearch;
      } else {
        block_based_options.index_type = BlockBasedTableOptions::kBinarySearch;
      }
      if (FLAGS_partition_index_and_filters || FLAGS_partition_index) {
        if (FLAGS_index_with_first_key) {
          fprintf(stderr,
                  "--index_with_first_key is not compatible with"
                  " partition index.");
        }
        if (FLAGS_use_hash_search) {
          fprintf(stderr,
                  "use_hash_search is incompatible with "
                  "partition index and is ignored");
        }
        block_based_options.index_type =
            BlockBasedTableOptions::kTwoLevelIndexSearch;
        block_based_options.metadata_block_size = FLAGS_metadata_block_size;
        if (FLAGS_partition_index_and_filters) {
          block_based_options.partition_filters = true;
        }
      } else if (FLAGS_index_with_first_key) {
        block_based_options.index_type =
            BlockBasedTableOptions::kBinarySearchWithFirstKey;
      }
      BlockBasedTableOptions::IndexShorteningMode index_shortening =
          block_based_options.index_shortening;
      switch (FLAGS_index_shortening_mode) {
        case 0:
          index_shortening =
              BlockBasedTableOptions::IndexShorteningMode::kNoShortening;
          break;
        case 1:
          index_shortening =
              BlockBasedTableOptions::IndexShorteningMode::kShortenSeparators;
          break;
        case 2:
          index_shortening = BlockBasedTableOptions::IndexShorteningMode::
              kShortenSeparatorsAndSuccessor;
          break;
        default:
          fprintf(stderr, "Unknown key shortening mode\n");
      }
      block_based_options.optimize_filters_for_memory =
          FLAGS_optimize_filters_for_memory;
      block_based_options.index_shortening = index_shortening;
      if (cache_ == nullptr) {
        block_based_options.no_block_cache = true;
      }
      block_based_options.cache_index_and_filter_blocks =
          FLAGS_cache_index_and_filter_blocks;
      block_based_options.pin_l0_filter_and_index_blocks_in_cache =
          FLAGS_pin_l0_filter_and_index_blocks_in_cache;
      block_based_options.pin_top_level_index_and_filter =
          FLAGS_pin_top_level_index_and_filter;
      if (FLAGS_cache_high_pri_pool_ratio > 1e-6) {  // > 0.0 + eps
        block_based_options.cache_index_and_filter_blocks_with_high_priority =
            true;
      }

      // Metadata Cache Options
      block_based_options.metadata_cache_options.top_level_index_pinning =
          FLAGS_top_level_index_pinning ? PinningTier::kAll
                                        : PinningTier::kFallback;
      block_based_options.metadata_cache_options.partition_pinning =
          FLAGS_partition_pinning ? PinningTier::kAll : PinningTier::kFallback;
      block_based_options.metadata_cache_options.unpartitioned_pinning =
          FLAGS_unpartitioned_pinning ? PinningTier::kAll
                                      : PinningTier::kFallback;

      block_based_options.block_cache = cache_;
      block_based_options.reserve_table_reader_memory =
          FLAGS_reserve_table_reader_memory;
      block_based_options.block_cache_compressed = compressed_cache_;
      block_based_options.block_size = FLAGS_block_size;
      block_based_options.block_restart_interval = FLAGS_block_restart_interval;
      block_based_options.index_block_restart_interval =
          FLAGS_index_block_restart_interval;
      block_based_options.format_version =
          static_cast<uint32_t>(FLAGS_format_version);
      block_based_options.read_amp_bytes_per_bit = FLAGS_read_amp_bytes_per_bit;
      block_based_options.enable_index_compression =
          FLAGS_enable_index_compression;
      block_based_options.block_align = FLAGS_block_align;
      block_based_options.whole_key_filtering = FLAGS_whole_key_filtering;
      BlockBasedTableOptions::PrepopulateBlockCache prepopulate_block_cache =
          block_based_options.prepopulate_block_cache;
      switch (FLAGS_prepopulate_block_cache) {
        case 0:
          prepopulate_block_cache =
              BlockBasedTableOptions::PrepopulateBlockCache::kDisable;
          break;
        case 1:
          prepopulate_block_cache =
              BlockBasedTableOptions::PrepopulateBlockCache::kFlushOnly;
          break;
        default:
          fprintf(stderr, "Unknown prepopulate block cache mode\n");
      }
      block_based_options.prepopulate_block_cache = prepopulate_block_cache;
      if (FLAGS_use_data_block_hash_index) {
        block_based_options.data_block_index_type =
            ROCKSDB_NAMESPACE::BlockBasedTableOptions::kDataBlockBinaryAndHash;
      } else {
        block_based_options.data_block_index_type =
            ROCKSDB_NAMESPACE::BlockBasedTableOptions::kDataBlockBinarySearch;
      }
      block_based_options.data_block_hash_table_util_ratio =
          FLAGS_data_block_hash_table_util_ratio;
      if (FLAGS_read_cache_path != "") {
#ifndef ROCKSDB_LITE
        Status rc_status;

        // Read cache need to be provided with a the Logger, we will put all
        // reac cache logs in the read cache path in a file named rc_LOG
        rc_status = FLAGS_env->CreateDirIfMissing(FLAGS_read_cache_path);
        std::shared_ptr<Logger> read_cache_logger;
        if (rc_status.ok()) {
          rc_status = FLAGS_env->NewLogger(FLAGS_read_cache_path + "/rc_LOG",
                                           &read_cache_logger);
        }

        if (rc_status.ok()) {
          PersistentCacheConfig rc_cfg(FLAGS_env, FLAGS_read_cache_path,
                                       FLAGS_read_cache_size,
                                       read_cache_logger);

          rc_cfg.enable_direct_reads = FLAGS_read_cache_direct_read;
          rc_cfg.enable_direct_writes = FLAGS_read_cache_direct_write;
          rc_cfg.writer_qdepth = 4;
          rc_cfg.writer_dispatch_size = 4 * 1024;

          auto pcache = std::make_shared<BlockCacheTier>(rc_cfg);
          block_based_options.persistent_cache = pcache;
          rc_status = pcache->Open();
        }

        if (!rc_status.ok()) {
          fprintf(stderr, "Error initializing read cache, %s\n",
                  rc_status.ToString().c_str());
          exit(1);
        }
#else
        fprintf(stderr, "Read cache is not supported in LITE\n");
        exit(1);

#endif
      }
      options.table_factory.reset(
          NewBlockBasedTableFactory(block_based_options));
    }
    if (FLAGS_max_bytes_for_level_multiplier_additional_v.size() > 0) {
      if (FLAGS_max_bytes_for_level_multiplier_additional_v.size() !=
          static_cast<unsigned int>(FLAGS_num_levels)) {
        fprintf(stderr, "Insufficient number of fanouts specified %d\n",
                static_cast<int>(
                    FLAGS_max_bytes_for_level_multiplier_additional_v.size()));
        exit(1);
      }
      options.max_bytes_for_level_multiplier_additional =
        FLAGS_max_bytes_for_level_multiplier_additional_v;
    }
    options.level0_stop_writes_trigger = FLAGS_level0_stop_writes_trigger;
    options.level0_file_num_compaction_trigger =
        FLAGS_level0_file_num_compaction_trigger;
    options.level0_slowdown_writes_trigger =
      FLAGS_level0_slowdown_writes_trigger;
    options.compression = FLAGS_compression_type_e;
    if (FLAGS_simulate_hybrid_fs_file != "") {
      options.bottommost_temperature = Temperature::kWarm;
    }
    options.sample_for_compression = FLAGS_sample_for_compression;
    options.WAL_ttl_seconds = FLAGS_wal_ttl_seconds;
    options.WAL_size_limit_MB = FLAGS_wal_size_limit_MB;
    options.max_total_wal_size = FLAGS_max_total_wal_size;

    if (FLAGS_min_level_to_compress >= 0) {
      assert(FLAGS_min_level_to_compress <= FLAGS_num_levels);
      options.compression_per_level.resize(FLAGS_num_levels);
      for (int i = 0; i < FLAGS_min_level_to_compress; i++) {
        options.compression_per_level[i] = kNoCompression;
      }
      for (int i = FLAGS_min_level_to_compress;
           i < FLAGS_num_levels; i++) {
        options.compression_per_level[i] = FLAGS_compression_type_e;
      }
    }
    options.soft_pending_compaction_bytes_limit =
        FLAGS_soft_pending_compaction_bytes_limit;
    options.hard_pending_compaction_bytes_limit =
        FLAGS_hard_pending_compaction_bytes_limit;
    options.delayed_write_rate = FLAGS_delayed_write_rate;
    options.allow_concurrent_memtable_write =
        FLAGS_allow_concurrent_memtable_write;
    options.experimental_mempurge_threshold =
        FLAGS_experimental_mempurge_threshold;
    options.inplace_update_support = FLAGS_inplace_update_support;
    options.inplace_update_num_locks = FLAGS_inplace_update_num_locks;
    options.enable_write_thread_adaptive_yield =
        FLAGS_enable_write_thread_adaptive_yield;
    options.enable_pipelined_write = FLAGS_enable_pipelined_write;
    options.unordered_write = FLAGS_unordered_write;
    options.write_thread_max_yield_usec = FLAGS_write_thread_max_yield_usec;
    options.write_thread_slow_yield_usec = FLAGS_write_thread_slow_yield_usec;
    options.table_cache_numshardbits = FLAGS_table_cache_numshardbits;
    options.max_compaction_bytes = FLAGS_max_compaction_bytes;
    options.disable_auto_compactions = FLAGS_disable_auto_compactions;
    options.optimize_filters_for_hits = FLAGS_optimize_filters_for_hits;
    options.paranoid_checks = FLAGS_paranoid_checks;
    options.force_consistency_checks = FLAGS_force_consistency_checks;
    options.check_flush_compaction_key_order =
        FLAGS_check_flush_compaction_key_order;
    options.periodic_compaction_seconds = FLAGS_periodic_compaction_seconds;
    options.ttl = FLAGS_ttl_seconds;
    // fill storage options
    options.advise_random_on_open = FLAGS_advise_random_on_open;
    options.access_hint_on_compaction_start = FLAGS_compaction_fadvice_e;
    options.use_adaptive_mutex = FLAGS_use_adaptive_mutex;
    options.bytes_per_sync = FLAGS_bytes_per_sync;
    options.wal_bytes_per_sync = FLAGS_wal_bytes_per_sync;

    // merge operator options
    if (!FLAGS_merge_operator.empty()) {
      s = MergeOperator::CreateFromString(config_options, FLAGS_merge_operator,
                                          &options.merge_operator);
      if (!s.ok()) {
        fprintf(stderr, "invalid merge operator[%s]: %s\n",
                FLAGS_merge_operator.c_str(), s.ToString().c_str());
        exit(1);
      }
    }
    options.max_successive_merges = FLAGS_max_successive_merges;
    options.report_bg_io_stats = FLAGS_report_bg_io_stats;

    // set universal style compaction configurations, if applicable
    if (FLAGS_universal_size_ratio != 0) {
      options.compaction_options_universal.size_ratio =
        FLAGS_universal_size_ratio;
    }
    if (FLAGS_universal_min_merge_width != 0) {
      options.compaction_options_universal.min_merge_width =
        FLAGS_universal_min_merge_width;
    }
    if (FLAGS_universal_max_merge_width != 0) {
      options.compaction_options_universal.max_merge_width =
        FLAGS_universal_max_merge_width;
    }
    if (FLAGS_universal_max_size_amplification_percent != 0) {
      options.compaction_options_universal.max_size_amplification_percent =
        FLAGS_universal_max_size_amplification_percent;
    }
    if (FLAGS_universal_compression_size_percent != -1) {
      options.compaction_options_universal.compression_size_percent =
        FLAGS_universal_compression_size_percent;
    }
    options.compaction_options_universal.allow_trivial_move =
        FLAGS_universal_allow_trivial_move;
    options.compaction_options_universal.incremental =
        FLAGS_universal_incremental;
    if (FLAGS_thread_status_per_interval > 0) {
      options.enable_thread_tracking = true;
    }

    if (FLAGS_user_timestamp_size > 0) {
      if (FLAGS_user_timestamp_size != 8) {
        fprintf(stderr, "Only 64 bits timestamps are supported.\n");
        exit(1);
      }
      options.comparator = test::BytewiseComparatorWithU64TsWrapper();
    }

    // Integrated BlobDB
    options.enable_blob_files = FLAGS_enable_blob_files;
    options.min_blob_size = FLAGS_min_blob_size;
    options.blob_file_size = FLAGS_blob_file_size;
    options.blob_compression_type =
        StringToCompressionType(FLAGS_blob_compression_type.c_str());
    options.enable_blob_garbage_collection =
        FLAGS_enable_blob_garbage_collection;
    options.blob_garbage_collection_age_cutoff =
        FLAGS_blob_garbage_collection_age_cutoff;
    options.blob_garbage_collection_force_threshold =
        FLAGS_blob_garbage_collection_force_threshold;
    options.blob_compaction_readahead_size =
        FLAGS_blob_compaction_readahead_size;

#ifndef ROCKSDB_LITE
    if (FLAGS_readonly && FLAGS_transaction_db) {
      fprintf(stderr, "Cannot use readonly flag with transaction_db\n");
      exit(1);
    }
    if (FLAGS_use_secondary_db &&
        (FLAGS_transaction_db || FLAGS_optimistic_transaction_db)) {
      fprintf(stderr, "Cannot use use_secondary_db flag with transaction_db\n");
      exit(1);
    }
#endif  // ROCKSDB_LITE

  }

  void InitializeOptionsGeneral(Options* opts) {
    Options& options = *opts;

    options.create_missing_column_families = FLAGS_num_column_families > 1;
    options.statistics = dbstats;
    options.wal_dir = FLAGS_wal_dir;
    options.create_if_missing = !FLAGS_use_existing_db;
    options.dump_malloc_stats = FLAGS_dump_malloc_stats;
    options.stats_dump_period_sec =
        static_cast<unsigned int>(FLAGS_stats_dump_period_sec);
    options.stats_persist_period_sec =
        static_cast<unsigned int>(FLAGS_stats_persist_period_sec);
    options.persist_stats_to_disk = FLAGS_persist_stats_to_disk;
    options.stats_history_buffer_size =
        static_cast<size_t>(FLAGS_stats_history_buffer_size);
    options.avoid_flush_during_recovery = FLAGS_avoid_flush_during_recovery;

    options.compression_opts.level = FLAGS_compression_level;
    options.compression_opts.max_dict_bytes = FLAGS_compression_max_dict_bytes;
    options.compression_opts.zstd_max_train_bytes =
        FLAGS_compression_zstd_max_train_bytes;
    options.compression_opts.parallel_threads =
        FLAGS_compression_parallel_threads;
    options.compression_opts.max_dict_buffer_bytes =
        FLAGS_compression_max_dict_buffer_bytes;
    // If this is a block based table, set some related options
    auto table_options =
        options.table_factory->GetOptions<BlockBasedTableOptions>();
    if (table_options != nullptr) {
      if (FLAGS_cache_size) {
        table_options->block_cache = cache_;
      }
      if (FLAGS_bloom_bits < 0) {
        table_options->filter_policy = BlockBasedTableOptions().filter_policy;
      } else if (FLAGS_bloom_bits == 0) {
        table_options->filter_policy.reset();
      } else if (FLAGS_use_block_based_filter) {
        // Use back-door way of enabling obsolete block-based Bloom
        Status s = FilterPolicy::CreateFromString(
            ConfigOptions(),
            "rocksdb.internal.DeprecatedBlockBasedBloomFilter:" +
                ROCKSDB_NAMESPACE::ToString(FLAGS_bloom_bits),
            &table_options->filter_policy);
        if (!s.ok()) {
          fprintf(stderr, "failure creating obsolete block-based filter: %s\n",
                  s.ToString().c_str());
          exit(1);
        }
      } else {
        table_options->filter_policy.reset(
            FLAGS_use_ribbon_filter ? NewRibbonFilterPolicy(FLAGS_bloom_bits)
                                    : NewBloomFilterPolicy(FLAGS_bloom_bits));
      }
    }
    if (FLAGS_row_cache_size) {
      if (FLAGS_cache_numshardbits >= 1) {
        options.row_cache =
            NewLRUCache(FLAGS_row_cache_size, FLAGS_cache_numshardbits);
      } else {
        options.row_cache = NewLRUCache(FLAGS_row_cache_size);
      }
    }
    if (FLAGS_enable_io_prio) {
      FLAGS_env->LowerThreadPoolIOPriority(Env::LOW);
      FLAGS_env->LowerThreadPoolIOPriority(Env::HIGH);
    }
    if (FLAGS_enable_cpu_prio) {
      FLAGS_env->LowerThreadPoolCPUPriority(Env::LOW);
      FLAGS_env->LowerThreadPoolCPUPriority(Env::HIGH);
    }
    options.env = FLAGS_env;
    if (FLAGS_sine_write_rate) {
      FLAGS_benchmark_write_rate_limit = static_cast<uint64_t>(SineRate(0));
    }

    if (FLAGS_rate_limiter_bytes_per_sec > 0) {
      options.rate_limiter.reset(NewGenericRateLimiter(
          FLAGS_rate_limiter_bytes_per_sec, FLAGS_rate_limiter_refill_period_us,
          10 /* fairness */,
          FLAGS_rate_limit_bg_reads ? RateLimiter::Mode::kReadsOnly
                                    : RateLimiter::Mode::kWritesOnly,
          FLAGS_rate_limiter_auto_tuned));
    }

    options.listeners.emplace_back(listener_);

    if (FLAGS_file_checksum) {
      options.file_checksum_gen_factory.reset(
          new FileChecksumGenCrc32cFactory());
    }

    if (FLAGS_num_multi_db <= 1) {
      OpenDb(options, FLAGS_db, &db_);
    } else {
      multi_dbs_.clear();
      multi_dbs_.resize(FLAGS_num_multi_db);
      auto wal_dir = options.wal_dir;
      for (int i = 0; i < FLAGS_num_multi_db; i++) {
        if (!wal_dir.empty()) {
          options.wal_dir = GetPathForMultiple(wal_dir, i);
        }
        OpenDb(options, GetPathForMultiple(FLAGS_db, i), &multi_dbs_[i]);
      }
      options.wal_dir = wal_dir;
    }

    // KeepFilter is a noop filter, this can be used to test compaction filter
    if (FLAGS_use_keep_filter) {
      options.compaction_filter = new KeepFilter();
      fprintf(stdout, "A noop compaction filter is used\n");
    }

    if (FLAGS_use_existing_keys) {
      // Only work on single database
      assert(db_.db != nullptr);
      ReadOptions read_opts;  // before read_options_ initialized
      read_opts.total_order_seek = true;
      Iterator* iter = db_.db->NewIterator(read_opts);
      for (iter->SeekToFirst(); iter->Valid(); iter->Next()) {
        keys_.emplace_back(iter->key().ToString());
      }
      delete iter;
      FLAGS_num = keys_.size();
    }
  }

  void Open(Options* opts) {
    if (!InitializeOptionsFromFile(opts)) {
      InitializeOptionsFromFlags(opts);
    }

    InitializeOptionsGeneral(opts);
  }

  void OpenDb(Options options, const std::string& db_name,
      DBWithColumnFamilies* db) {
    uint64_t open_start = FLAGS_report_open_timing ? FLAGS_env->NowNanos() : 0;
    Status s;
    // Open with column families if necessary.
    if (FLAGS_num_column_families > 1) {
      size_t num_hot = FLAGS_num_column_families;
      if (FLAGS_num_hot_column_families > 0 &&
          FLAGS_num_hot_column_families < FLAGS_num_column_families) {
        num_hot = FLAGS_num_hot_column_families;
      } else {
        FLAGS_num_hot_column_families = FLAGS_num_column_families;
      }
      std::vector<ColumnFamilyDescriptor> column_families;
      for (size_t i = 0; i < num_hot; i++) {
        column_families.push_back(ColumnFamilyDescriptor(
              ColumnFamilyName(i), ColumnFamilyOptions(options)));
      }
      std::vector<int> cfh_idx_to_prob;
      if (!FLAGS_column_family_distribution.empty()) {
        std::stringstream cf_prob_stream(FLAGS_column_family_distribution);
        std::string cf_prob;
        int sum = 0;
        while (std::getline(cf_prob_stream, cf_prob, ',')) {
          cfh_idx_to_prob.push_back(std::stoi(cf_prob));
          sum += cfh_idx_to_prob.back();
        }
        if (sum != 100) {
          fprintf(stderr, "column_family_distribution items must sum to 100\n");
          exit(1);
        }
        if (cfh_idx_to_prob.size() != num_hot) {
          fprintf(stderr,
                  "got %" ROCKSDB_PRIszt
                  " column_family_distribution items; expected "
                  "%" ROCKSDB_PRIszt "\n",
                  cfh_idx_to_prob.size(), num_hot);
          exit(1);
        }
      }
#ifndef ROCKSDB_LITE
      if (FLAGS_readonly) {
        s = DB::OpenForReadOnly(options, db_name, column_families,
            &db->cfh, &db->db);
      } else if (FLAGS_optimistic_transaction_db) {
        s = OptimisticTransactionDB::Open(options, db_name, column_families,
                                          &db->cfh, &db->opt_txn_db);
        if (s.ok()) {
          db->db = db->opt_txn_db->GetBaseDB();
        }
      } else if (FLAGS_transaction_db) {
        TransactionDB* ptr;
        TransactionDBOptions txn_db_options;
        if (options.unordered_write) {
          options.two_write_queues = true;
          txn_db_options.skip_concurrency_control = true;
          txn_db_options.write_policy = WRITE_PREPARED;
        }
        s = TransactionDB::Open(options, txn_db_options, db_name,
                                column_families, &db->cfh, &ptr);
        if (s.ok()) {
          db->db = ptr;
        }
      } else {
        s = DB::Open(options, db_name, column_families, &db->cfh, &db->db);
      }
#else
      s = DB::Open(options, db_name, column_families, &db->cfh, &db->db);
#endif  // ROCKSDB_LITE
      db->cfh.resize(FLAGS_num_column_families);
      db->num_created = num_hot;
      db->num_hot = num_hot;
      db->cfh_idx_to_prob = std::move(cfh_idx_to_prob);
#ifndef ROCKSDB_LITE
    } else if (FLAGS_readonly) {
      s = DB::OpenForReadOnly(options, db_name, &db->db);
    } else if (FLAGS_optimistic_transaction_db) {
      s = OptimisticTransactionDB::Open(options, db_name, &db->opt_txn_db);
      if (s.ok()) {
        db->db = db->opt_txn_db->GetBaseDB();
      }
    } else if (FLAGS_transaction_db) {
      TransactionDB* ptr = nullptr;
      TransactionDBOptions txn_db_options;
      if (options.unordered_write) {
        options.two_write_queues = true;
        txn_db_options.skip_concurrency_control = true;
        txn_db_options.write_policy = WRITE_PREPARED;
      }
      s = CreateLoggerFromOptions(db_name, options, &options.info_log);
      if (s.ok()) {
        s = TransactionDB::Open(options, txn_db_options, db_name, &ptr);
      }
      if (s.ok()) {
        db->db = ptr;
      }
    } else if (FLAGS_use_blob_db) {
      // Stacked BlobDB
      blob_db::BlobDBOptions blob_db_options;
      blob_db_options.enable_garbage_collection = FLAGS_blob_db_enable_gc;
      blob_db_options.garbage_collection_cutoff = FLAGS_blob_db_gc_cutoff;
      blob_db_options.is_fifo = FLAGS_blob_db_is_fifo;
      blob_db_options.max_db_size = FLAGS_blob_db_max_db_size;
      blob_db_options.ttl_range_secs = FLAGS_blob_db_ttl_range_secs;
      blob_db_options.min_blob_size = FLAGS_blob_db_min_blob_size;
      blob_db_options.bytes_per_sync = FLAGS_blob_db_bytes_per_sync;
      blob_db_options.blob_file_size = FLAGS_blob_db_file_size;
      blob_db_options.compression = FLAGS_blob_db_compression_type_e;
      blob_db::BlobDB* ptr = nullptr;
      s = blob_db::BlobDB::Open(options, blob_db_options, db_name, &ptr);
      if (s.ok()) {
        db->db = ptr;
      }
    } else if (FLAGS_use_secondary_db) {
      if (FLAGS_secondary_path.empty()) {
        std::string default_secondary_path;
        FLAGS_env->GetTestDirectory(&default_secondary_path);
        default_secondary_path += "/dbbench_secondary";
        FLAGS_secondary_path = default_secondary_path;
      }
      s = DB::OpenAsSecondary(options, db_name, FLAGS_secondary_path, &db->db);
      if (s.ok() && FLAGS_secondary_update_interval > 0) {
        secondary_update_thread_.reset(new port::Thread(
            [this](int interval, DBWithColumnFamilies* _db) {
              while (0 == secondary_update_stopped_.load(
                              std::memory_order_relaxed)) {
                Status secondary_update_status =
                    _db->db->TryCatchUpWithPrimary();
                if (!secondary_update_status.ok()) {
                  fprintf(stderr, "Failed to catch up with primary: %s\n",
                          secondary_update_status.ToString().c_str());
                  break;
                }
                ++secondary_db_updates_;
                FLAGS_env->SleepForMicroseconds(interval * 1000000);
              }
            },
            FLAGS_secondary_update_interval, db));
      }
#endif  // ROCKSDB_LITE
    } else {
      std::vector<ColumnFamilyDescriptor> column_families;
      column_families.push_back(ColumnFamilyDescriptor(
          kDefaultColumnFamilyName, ColumnFamilyOptions(options)));
      s = DB::Open(options, db_name, column_families, &db->cfh, &db->db);
      db->cfh.resize(1);
      db->num_created = 1;
      db->num_hot = 1;
    }
    if (FLAGS_report_open_timing) {
      std::cout << "OpenDb:     "
                << (FLAGS_env->NowNanos() - open_start) / 1000000.0
                << " milliseconds\n";
    }
    if (!s.ok()) {
      fprintf(stderr, "open error: %s\n", s.ToString().c_str());
      exit(1);
    }
  }

  enum WriteMode {
    RANDOM, SEQUENTIAL, UNIQUE_RANDOM
  };

  void WriteSeqDeterministic(ThreadState* thread) {
    DoDeterministicCompact(thread, open_options_.compaction_style, SEQUENTIAL);
  }

  void WriteUniqueRandomDeterministic(ThreadState* thread) {
    DoDeterministicCompact(thread, open_options_.compaction_style,
                           UNIQUE_RANDOM);
  }

  void WriteSeq(ThreadState* thread) {
    DoWrite(thread, SEQUENTIAL);
  }

  void WriteRandom(ThreadState* thread) {
    DoWrite(thread, RANDOM);
  }

  void WriteUniqueRandom(ThreadState* thread) {
    DoWrite(thread, UNIQUE_RANDOM);
  }

  class KeyGenerator {
   public:
    KeyGenerator(Random64* rand, WriteMode mode, uint64_t num,
                 uint64_t /*num_per_set*/ = 64 * 1024)
        : rand_(rand), mode_(mode), num_(num), next_(0) {
      if (mode_ == UNIQUE_RANDOM) {
        // NOTE: if memory consumption of this approach becomes a concern,
        // we can either break it into pieces and only random shuffle a section
        // each time. Alternatively, use a bit map implementation
        // (https://reviews.facebook.net/differential/diff/54627/)
        values_.resize(num_);
        for (uint64_t i = 0; i < num_; ++i) {
          values_[i] = i;
        }
        RandomShuffle(values_.begin(), values_.end(),
                      static_cast<uint32_t>(seed_base));
      }
    }

    uint64_t Next() {
      switch (mode_) {
        case SEQUENTIAL:
          return next_++;
        case RANDOM:
          return rand_->Next() % num_;
        case UNIQUE_RANDOM:
          assert(next_ < num_);
          return values_[next_++];
      }
      assert(false);
      return std::numeric_limits<uint64_t>::max();
    }

    // Only available for UNIQUE_RANDOM mode.
    uint64_t Fetch(uint64_t index) {
      assert(mode_ == UNIQUE_RANDOM);
      assert(index < values_.size());
      return values_[index];
    }

   private:
    Random64* rand_;
    WriteMode mode_;
    const uint64_t num_;
    uint64_t next_;
    std::vector<uint64_t> values_;
  };

  DB* SelectDB(ThreadState* thread) {
    return SelectDBWithCfh(thread)->db;
  }

  DBWithColumnFamilies* SelectDBWithCfh(ThreadState* thread) {
    return SelectDBWithCfh(thread->rand.Next());
  }

  DBWithColumnFamilies* SelectDBWithCfh(uint64_t rand_int) {
    if (db_.db != nullptr) {
      return &db_;
    } else  {
      return &multi_dbs_[rand_int % multi_dbs_.size()];
    }
  }

  double SineRate(double x) {
    return FLAGS_sine_a*sin((FLAGS_sine_b*x) + FLAGS_sine_c) + FLAGS_sine_d;
  }

  void DoWrite(ThreadState* thread, WriteMode write_mode) {
    const int test_duration = write_mode == RANDOM ? FLAGS_duration : 0;
    const int64_t num_ops = writes_ == 0 ? num_ : writes_;

    size_t num_key_gens = 1;
    if (db_.db == nullptr) {
      num_key_gens = multi_dbs_.size();
    }
    std::vector<std::unique_ptr<KeyGenerator>> key_gens(num_key_gens);
    int64_t max_ops = num_ops * num_key_gens;
    int64_t ops_per_stage = max_ops;
    if (FLAGS_num_column_families > 1 && FLAGS_num_hot_column_families > 0) {
      ops_per_stage = (max_ops - 1) / (FLAGS_num_column_families /
                                       FLAGS_num_hot_column_families) +
                      1;
    }

    Duration duration(test_duration, max_ops, ops_per_stage);
    const uint64_t num_per_key_gen = num_ + max_num_range_tombstones_;
    for (size_t i = 0; i < num_key_gens; i++) {
      key_gens[i].reset(new KeyGenerator(&(thread->rand), write_mode,
                                         num_per_key_gen, ops_per_stage));
    }

    if (num_ != FLAGS_num) {
      char msg[100];
      snprintf(msg, sizeof(msg), "(%" PRIu64 " ops)", num_);
      thread->stats.AddMessage(msg);
    }

    RandomGenerator gen;
    WriteBatch batch(/*reserved_bytes=*/0, /*max_bytes=*/0,
                     /*protection_bytes_per_key=*/0, user_timestamp_size_);
    Status s;
    int64_t bytes = 0;

    std::unique_ptr<const char[]> key_guard;
    Slice key = AllocateKey(&key_guard);
    std::unique_ptr<const char[]> begin_key_guard;
    Slice begin_key = AllocateKey(&begin_key_guard);
    std::unique_ptr<const char[]> end_key_guard;
    Slice end_key = AllocateKey(&end_key_guard);
    double p = 0.0;
    uint64_t num_overwrites = 0, num_unique_keys = 0, num_selective_deletes = 0;
    // If user set overwrite_probability flag,
    // check if value is in [0.0,1.0].
    if (FLAGS_overwrite_probability > 0.0) {
      p = FLAGS_overwrite_probability > 1.0 ? 1.0 : FLAGS_overwrite_probability;
      // If overwrite set by user, and UNIQUE_RANDOM mode on,
      // the overwrite_window_size must be > 0.
      if (write_mode == UNIQUE_RANDOM && FLAGS_overwrite_window_size == 0) {
        fprintf(stderr,
                "Overwrite_window_size must be  strictly greater than 0.\n");
        ErrorExit();
      }
    }

    // Default_random_engine provides slightly
    // improved throughput over mt19937.
    std::default_random_engine overwrite_gen{
        static_cast<unsigned int>(seed_base)};
    std::bernoulli_distribution overwrite_decider(p);

    // Inserted key window is filled with the last N
    // keys previously inserted into the DB (with
    // N=FLAGS_overwrite_window_size).
    // We use a deque struct because:
    // - random access is O(1)
    // - insertion/removal at beginning/end is also O(1).
    std::deque<int64_t> inserted_key_window;
    Random64 reservoir_id_gen(seed_base);

    // --- Variables used in disposable/persistent keys simulation:
    // The following variables are used when
    // disposable_entries_batch_size is >0. We simualte a workload
    // where the following sequence is repeated multiple times:
    // "A set of keys S1 is inserted ('disposable entries'), then after
    // some delay another set of keys S2 is inserted ('persistent entries')
    // and the first set of keys S1 is deleted. S2 artificially represents
    // the insertion of hypothetical results from some undefined computation
    // done on the first set of keys S1. The next sequence can start as soon
    // as the last disposable entry in the set S1 of this sequence is
    // inserted, if the delay is non negligible"
    bool skip_for_loop = false, is_disposable_entry = true;
    std::vector<uint64_t> disposable_entries_index(num_key_gens, 0);
    std::vector<uint64_t> persistent_ent_and_del_index(num_key_gens, 0);
    const uint64_t kNumDispAndPersEntries =
        FLAGS_disposable_entries_batch_size +
        FLAGS_persistent_entries_batch_size;
    if (kNumDispAndPersEntries > 0) {
      if ((write_mode != UNIQUE_RANDOM) || (writes_per_range_tombstone_ > 0) ||
          (p > 0.0)) {
        fprintf(
            stderr,
            "Disposable/persistent deletes are not compatible with overwrites "
            "and DeleteRanges; and are only supported in filluniquerandom.\n");
        ErrorExit();
      }
      if (FLAGS_disposable_entries_value_size < 0 ||
          FLAGS_persistent_entries_value_size < 0) {
        fprintf(
            stderr,
            "disposable_entries_value_size and persistent_entries_value_size"
            "have to be positive.\n");
        ErrorExit();
      }
    }
    Random rnd_disposable_entry(static_cast<uint32_t>(seed_base));
    std::string random_value;
    // Queue that stores scheduled timestamp of disposable entries deletes,
    // along with starting index of disposable entry keys to delete.
    std::vector<std::queue<std::pair<uint64_t, uint64_t>>> disposable_entries_q(
        num_key_gens);
    // --- End of variables used in disposable/persistent keys simulation.

    std::vector<std::unique_ptr<const char[]>> expanded_key_guards;
    std::vector<Slice> expanded_keys;
    if (FLAGS_expand_range_tombstones) {
      expanded_key_guards.resize(range_tombstone_width_);
      for (auto& expanded_key_guard : expanded_key_guards) {
        expanded_keys.emplace_back(AllocateKey(&expanded_key_guard));
      }
    }

    std::unique_ptr<char[]> ts_guard;
    if (user_timestamp_size_ > 0) {
      ts_guard.reset(new char[user_timestamp_size_]);
    }

    int64_t stage = 0;
    int64_t num_written = 0;
    int64_t next_seq_db_at = num_ops;
    size_t id = 0;

    while ((num_per_key_gen != 0) && !duration.Done(entries_per_batch_)) {
      if (duration.GetStage() != stage) {
        stage = duration.GetStage();
        if (db_.db != nullptr) {
          db_.CreateNewCf(open_options_, stage);
        } else {
          for (auto& db : multi_dbs_) {
            db.CreateNewCf(open_options_, stage);
          }
        }
      }

      if (write_mode != SEQUENTIAL) {
        id = thread->rand.Next() % num_key_gens;
      } else {
        // When doing a sequential load with multiple databases, load them in
        // order rather than all at the same time to avoid:
        // 1) long delays between flushing memtables
        // 2) flushing memtables for all of them at the same point in time
        // 3) not putting the same number of keys in each database
        if (num_written >= next_seq_db_at) {
          next_seq_db_at += num_ops;
          id++;
          if (id >= num_key_gens) {
            fprintf(stderr, "Logic error. Filled all databases\n");
            ErrorExit();
          }
        }
      }
      DBWithColumnFamilies* db_with_cfh = SelectDBWithCfh(id);

      batch.Clear();
      int64_t batch_bytes = 0;

      for (int64_t j = 0; j < entries_per_batch_; j++) {
        int64_t rand_num = 0;
        if ((write_mode == UNIQUE_RANDOM) && (p > 0.0)) {
          if ((inserted_key_window.size() > 0) &&
              overwrite_decider(overwrite_gen)) {
            num_overwrites++;
            rand_num = inserted_key_window[reservoir_id_gen.Next() %
                                           inserted_key_window.size()];
          } else {
            num_unique_keys++;
            rand_num = key_gens[id]->Next();
            if (inserted_key_window.size() < FLAGS_overwrite_window_size) {
              inserted_key_window.push_back(rand_num);
            } else {
              inserted_key_window.pop_front();
              inserted_key_window.push_back(rand_num);
            }
          }
        } else if (kNumDispAndPersEntries > 0) {
          // Check if queue is non-empty and if we need to insert
          // 'persistent' KV entries (KV entries that are never deleted)
          // and delete disposable entries previously inserted.
          if (!disposable_entries_q[id].empty() &&
              (disposable_entries_q[id].front().first <
               FLAGS_env->NowMicros())) {
            // If we need to perform a "merge op" pattern,
            // we first write all the persistent KV entries not targeted
            // by deletes, and then we write the disposable entries deletes.
            if (persistent_ent_and_del_index[id] <
                FLAGS_persistent_entries_batch_size) {
              // Generate key to insert.
              rand_num =
                  key_gens[id]->Fetch(disposable_entries_q[id].front().second +
                                      FLAGS_disposable_entries_batch_size +
                                      persistent_ent_and_del_index[id]);
              persistent_ent_and_del_index[id]++;
              is_disposable_entry = false;
              skip_for_loop = false;
            } else if (persistent_ent_and_del_index[id] <
                       kNumDispAndPersEntries) {
              // Find key of the entry to delete.
              rand_num =
                  key_gens[id]->Fetch(disposable_entries_q[id].front().second +
                                      (persistent_ent_and_del_index[id] -
                                       FLAGS_persistent_entries_batch_size));
              persistent_ent_and_del_index[id]++;
              GenerateKeyFromInt(rand_num, FLAGS_num, &key);
              // For the delete operation, everything happens here and we
              // skip the rest of the for-loop, which is designed for
              // inserts.
              if (FLAGS_num_column_families <= 1) {
                batch.Delete(key);
              } else {
                // We use same rand_num as seed for key and column family so
                // that we can deterministically find the cfh corresponding to a
                // particular key while reading the key.
                batch.Delete(db_with_cfh->GetCfh(rand_num), key);
              }
              // A delete only includes Key+Timestamp (no value).
              batch_bytes += key_size_ + user_timestamp_size_;
              bytes += key_size_ + user_timestamp_size_;
              num_selective_deletes++;
              // Skip rest of the for-loop (j=0, j<entries_per_batch_,j++).
              skip_for_loop = true;
            } else {
              assert(false);  // should never reach this point.
            }
            // If disposable_entries_q needs to be updated (ie: when a selective
            // insert+delete was successfully completed, pop the job out of the
            // queue).
            if (!disposable_entries_q[id].empty() &&
                (disposable_entries_q[id].front().first <
                 FLAGS_env->NowMicros()) &&
                persistent_ent_and_del_index[id] == kNumDispAndPersEntries) {
              disposable_entries_q[id].pop();
              persistent_ent_and_del_index[id] = 0;
            }

            // If we are deleting disposable entries, skip the rest of the
            // for-loop since there is no key-value inserts at this moment in
            // time.
            if (skip_for_loop) {
              continue;
            }

          }
          // If no job is in the queue, then we keep inserting disposable KV
          // entries that will be deleted later by a series of deletes.
          else {
            rand_num = key_gens[id]->Fetch(disposable_entries_index[id]);
            disposable_entries_index[id]++;
            is_disposable_entry = true;
            if ((disposable_entries_index[id] %
                 FLAGS_disposable_entries_batch_size) == 0) {
              // Skip the persistent KV entries inserts for now
              disposable_entries_index[id] +=
                  FLAGS_persistent_entries_batch_size;
            }
          }
        } else {
          rand_num = key_gens[id]->Next();
        }
        GenerateKeyFromInt(rand_num, FLAGS_num, &key);
        Slice val;
        if (kNumDispAndPersEntries > 0) {
          random_value = rnd_disposable_entry.RandomString(
              is_disposable_entry ? FLAGS_disposable_entries_value_size
                                  : FLAGS_persistent_entries_value_size);
          val = Slice(random_value);
          num_unique_keys++;
        } else {
          val = gen.Generate();
        }
        if (use_blob_db_) {
#ifndef ROCKSDB_LITE
          // Stacked BlobDB
          blob_db::BlobDB* blobdb =
              static_cast<blob_db::BlobDB*>(db_with_cfh->db);
          if (FLAGS_blob_db_max_ttl_range > 0) {
            int ttl = rand() % FLAGS_blob_db_max_ttl_range;
            s = blobdb->PutWithTTL(write_options_, key, val, ttl);
          } else {
            s = blobdb->Put(write_options_, key, val);
          }
#endif  //  ROCKSDB_LITE
        } else if (FLAGS_num_column_families <= 1) {
          batch.Put(key, val);
        } else {
          // We use same rand_num as seed for key and column family so that we
          // can deterministically find the cfh corresponding to a particular
          // key while reading the key.
          batch.Put(db_with_cfh->GetCfh(rand_num), key,
                    val);
        }
        batch_bytes += val.size() + key_size_ + user_timestamp_size_;
        bytes += val.size() + key_size_ + user_timestamp_size_;
        ++num_written;

        // If all disposable entries have been inserted, then we need to
        // add in the job queue a call for 'persistent entry insertions +
        // disposable entry deletions'.
        if (kNumDispAndPersEntries > 0 && is_disposable_entry &&
            ((disposable_entries_index[id] % kNumDispAndPersEntries) == 0)) {
          // Queue contains [timestamp, starting_idx],
          // timestamp = current_time + delay (minimum aboslute time when to
          // start inserting the selective deletes) starting_idx = index in the
          // keygen of the rand_num to generate the key of the first KV entry to
          // delete (= key of the first selective delete).
          disposable_entries_q[id].push(std::make_pair(
              FLAGS_env->NowMicros() +
                  FLAGS_disposable_entries_delete_delay /* timestamp */,
              disposable_entries_index[id] - kNumDispAndPersEntries
              /*starting idx*/));
        }
        if (writes_per_range_tombstone_ > 0 &&
            num_written > writes_before_delete_range_ &&
            (num_written - writes_before_delete_range_) /
                    writes_per_range_tombstone_ <=
                max_num_range_tombstones_ &&
            (num_written - writes_before_delete_range_) %
                    writes_per_range_tombstone_ ==
                0) {
          int64_t begin_num = key_gens[id]->Next();
          if (FLAGS_expand_range_tombstones) {
            for (int64_t offset = 0; offset < range_tombstone_width_;
                 ++offset) {
              GenerateKeyFromInt(begin_num + offset, FLAGS_num,
                                 &expanded_keys[offset]);
              if (use_blob_db_) {
#ifndef ROCKSDB_LITE
                // Stacked BlobDB
                s = db_with_cfh->db->Delete(write_options_,
                                            expanded_keys[offset]);
#endif  //  ROCKSDB_LITE
              } else if (FLAGS_num_column_families <= 1) {
                batch.Delete(expanded_keys[offset]);
              } else {
                batch.Delete(db_with_cfh->GetCfh(rand_num),
                             expanded_keys[offset]);
              }
            }
          } else {
            GenerateKeyFromInt(begin_num, FLAGS_num, &begin_key);
            GenerateKeyFromInt(begin_num + range_tombstone_width_, FLAGS_num,
                               &end_key);
            if (use_blob_db_) {
#ifndef ROCKSDB_LITE
              // Stacked BlobDB
              s = db_with_cfh->db->DeleteRange(
                  write_options_, db_with_cfh->db->DefaultColumnFamily(),
                  begin_key, end_key);
#endif  //  ROCKSDB_LITE
            } else if (FLAGS_num_column_families <= 1) {
              batch.DeleteRange(begin_key, end_key);
            } else {
              batch.DeleteRange(db_with_cfh->GetCfh(rand_num), begin_key,
                                end_key);
            }
          }
        }
      }
      if (thread->shared->write_rate_limiter.get() != nullptr) {
        thread->shared->write_rate_limiter->Request(
            batch_bytes, Env::IO_HIGH,
            nullptr /* stats */, RateLimiter::OpType::kWrite);
        // Set time at which last op finished to Now() to hide latency and
        // sleep from rate limiter. Also, do the check once per batch, not
        // once per write.
        thread->stats.ResetLastOpTime();
      }
      if (user_timestamp_size_ > 0) {
        Slice user_ts = mock_app_clock_->Allocate(ts_guard.get());
        s = batch.UpdateTimestamps(
            user_ts, [this](uint32_t) { return user_timestamp_size_; });
        if (!s.ok()) {
          fprintf(stderr, "assign timestamp to write batch: %s\n",
                  s.ToString().c_str());
          ErrorExit();
        }
      }
      if (!use_blob_db_) {
        // Not stacked BlobDB
        s = db_with_cfh->db->Write(write_options_, &batch);
      }
      thread->stats.FinishedOps(db_with_cfh, db_with_cfh->db,
                                entries_per_batch_, kWrite);
      if (FLAGS_sine_write_rate) {
        uint64_t now = FLAGS_env->NowMicros();

        uint64_t usecs_since_last;
        if (now > thread->stats.GetSineInterval()) {
          usecs_since_last = now - thread->stats.GetSineInterval();
        } else {
          usecs_since_last = 0;
        }

        if (usecs_since_last >
            (FLAGS_sine_write_rate_interval_milliseconds * uint64_t{1000})) {
          double usecs_since_start =
                  static_cast<double>(now - thread->stats.GetStart());
          thread->stats.ResetSineInterval();
          uint64_t write_rate =
                  static_cast<uint64_t>(SineRate(usecs_since_start / 1000000.0));
          thread->shared->write_rate_limiter.reset(
                  NewGenericRateLimiter(write_rate));
        }
      }
      if (!s.ok()) {
        s = listener_->WaitForRecovery(600000000) ? Status::OK() : s;
      }

      if (!s.ok()) {
        fprintf(stderr, "put error: %s\n", s.ToString().c_str());
        ErrorExit();
      }
    }
    if ((write_mode == UNIQUE_RANDOM) && (p > 0.0)) {
      fprintf(stdout,
              "Number of unique keys inserted: %" PRIu64
              ".\nNumber of overwrites: %" PRIu64 "\n",
              num_unique_keys, num_overwrites);
    } else if (kNumDispAndPersEntries > 0) {
      fprintf(stdout,
              "Number of unique keys inserted (disposable+persistent): %" PRIu64
              ".\nNumber of 'disposable entry delete': %" PRIu64 "\n",
              num_written, num_selective_deletes);
    }
    thread->stats.AddBytes(bytes);
  }

  Status DoDeterministicCompact(ThreadState* thread,
                                CompactionStyle compaction_style,
                                WriteMode write_mode) {
#ifndef ROCKSDB_LITE
    ColumnFamilyMetaData meta;
    std::vector<DB*> db_list;
    if (db_.db != nullptr) {
      db_list.push_back(db_.db);
    } else {
      for (auto& db : multi_dbs_) {
        db_list.push_back(db.db);
      }
    }
    std::vector<Options> options_list;
    for (auto db : db_list) {
      options_list.push_back(db->GetOptions());
      if (compaction_style != kCompactionStyleFIFO) {
        db->SetOptions({{"disable_auto_compactions", "1"},
                        {"level0_slowdown_writes_trigger", "400000000"},
                        {"level0_stop_writes_trigger", "400000000"}});
      } else {
        db->SetOptions({{"disable_auto_compactions", "1"}});
      }
    }

    assert(!db_list.empty());
    auto num_db = db_list.size();
    size_t num_levels = static_cast<size_t>(open_options_.num_levels);
    size_t output_level = open_options_.num_levels - 1;
    std::vector<std::vector<std::vector<SstFileMetaData>>> sorted_runs(num_db);
    std::vector<size_t> num_files_at_level0(num_db, 0);
    if (compaction_style == kCompactionStyleLevel) {
      if (num_levels == 0) {
        return Status::InvalidArgument("num_levels should be larger than 1");
      }
      bool should_stop = false;
      while (!should_stop) {
        if (sorted_runs[0].empty()) {
          DoWrite(thread, write_mode);
        } else {
          DoWrite(thread, UNIQUE_RANDOM);
        }
        for (size_t i = 0; i < num_db; i++) {
          auto db = db_list[i];
          db->Flush(FlushOptions());
          db->GetColumnFamilyMetaData(&meta);
          if (num_files_at_level0[i] == meta.levels[0].files.size() ||
              writes_ == 0) {
            should_stop = true;
            continue;
          }
          sorted_runs[i].emplace_back(
              meta.levels[0].files.begin(),
              meta.levels[0].files.end() - num_files_at_level0[i]);
          num_files_at_level0[i] = meta.levels[0].files.size();
          if (sorted_runs[i].back().size() == 1) {
            should_stop = true;
            continue;
          }
          if (sorted_runs[i].size() == output_level) {
            auto& L1 = sorted_runs[i].back();
            L1.erase(L1.begin(), L1.begin() + L1.size() / 3);
            should_stop = true;
            continue;
          }
        }
        writes_ /= static_cast<int64_t>(open_options_.max_bytes_for_level_multiplier);
      }
      for (size_t i = 0; i < num_db; i++) {
        if (sorted_runs[i].size() < num_levels - 1) {
          fprintf(stderr, "n is too small to fill %" ROCKSDB_PRIszt " levels\n", num_levels);
          exit(1);
        }
      }
      for (size_t i = 0; i < num_db; i++) {
        auto db = db_list[i];
        auto compactionOptions = CompactionOptions();
        compactionOptions.compression = FLAGS_compression_type_e;
        auto options = db->GetOptions();
        MutableCFOptions mutable_cf_options(options);
        for (size_t j = 0; j < sorted_runs[i].size(); j++) {
          compactionOptions.output_file_size_limit =
              MaxFileSizeForLevel(mutable_cf_options,
                  static_cast<int>(output_level), compaction_style);
          std::cout << sorted_runs[i][j].size() << std::endl;
          db->CompactFiles(compactionOptions, {sorted_runs[i][j].back().name,
                                               sorted_runs[i][j].front().name},
                           static_cast<int>(output_level - j) /*level*/);
        }
      }
    } else if (compaction_style == kCompactionStyleUniversal) {
      auto ratio = open_options_.compaction_options_universal.size_ratio;
      bool should_stop = false;
      while (!should_stop) {
        if (sorted_runs[0].empty()) {
          DoWrite(thread, write_mode);
        } else {
          DoWrite(thread, UNIQUE_RANDOM);
        }
        for (size_t i = 0; i < num_db; i++) {
          auto db = db_list[i];
          db->Flush(FlushOptions());
          db->GetColumnFamilyMetaData(&meta);
          if (num_files_at_level0[i] == meta.levels[0].files.size() ||
              writes_ == 0) {
            should_stop = true;
            continue;
          }
          sorted_runs[i].emplace_back(
              meta.levels[0].files.begin(),
              meta.levels[0].files.end() - num_files_at_level0[i]);
          num_files_at_level0[i] = meta.levels[0].files.size();
          if (sorted_runs[i].back().size() == 1) {
            should_stop = true;
            continue;
          }
          num_files_at_level0[i] = meta.levels[0].files.size();
        }
        writes_ =  static_cast<int64_t>(writes_* static_cast<double>(100) / (ratio + 200));
      }
      for (size_t i = 0; i < num_db; i++) {
        if (sorted_runs[i].size() < num_levels) {
          fprintf(stderr, "n is too small to fill %" ROCKSDB_PRIszt  " levels\n", num_levels);
          exit(1);
        }
      }
      for (size_t i = 0; i < num_db; i++) {
        auto db = db_list[i];
        auto compactionOptions = CompactionOptions();
        compactionOptions.compression = FLAGS_compression_type_e;
        auto options = db->GetOptions();
        MutableCFOptions mutable_cf_options(options);
        for (size_t j = 0; j < sorted_runs[i].size(); j++) {
          compactionOptions.output_file_size_limit =
              MaxFileSizeForLevel(mutable_cf_options,
                  static_cast<int>(output_level), compaction_style);
          db->CompactFiles(
              compactionOptions,
              {sorted_runs[i][j].back().name, sorted_runs[i][j].front().name},
              (output_level > j ? static_cast<int>(output_level - j)
                                : 0) /*level*/);
        }
      }
    } else if (compaction_style == kCompactionStyleFIFO) {
      if (num_levels != 1) {
        return Status::InvalidArgument(
          "num_levels should be 1 for FIFO compaction");
      }
      if (FLAGS_num_multi_db != 0) {
        return Status::InvalidArgument("Doesn't support multiDB");
      }
      auto db = db_list[0];
      std::vector<std::string> file_names;
      while (true) {
        if (sorted_runs[0].empty()) {
          DoWrite(thread, write_mode);
        } else {
          DoWrite(thread, UNIQUE_RANDOM);
        }
        db->Flush(FlushOptions());
        db->GetColumnFamilyMetaData(&meta);
        auto total_size = meta.levels[0].size;
        if (total_size >=
          db->GetOptions().compaction_options_fifo.max_table_files_size) {
          for (auto file_meta : meta.levels[0].files) {
            file_names.emplace_back(file_meta.name);
          }
          break;
        }
      }
      // TODO(shuzhang1989): Investigate why CompactFiles not working
      // auto compactionOptions = CompactionOptions();
      // db->CompactFiles(compactionOptions, file_names, 0);
      auto compactionOptions = CompactRangeOptions();
      db->CompactRange(compactionOptions, nullptr, nullptr);
    } else {
      fprintf(stdout,
              "%-12s : skipped (-compaction_stype=kCompactionStyleNone)\n",
              "filldeterministic");
      return Status::InvalidArgument("None compaction is not supported");
    }

// Verify seqno and key range
// Note: the seqno get changed at the max level by implementation
// optimization, so skip the check of the max level.
#ifndef NDEBUG
    for (size_t k = 0; k < num_db; k++) {
      auto db = db_list[k];
      db->GetColumnFamilyMetaData(&meta);
      // verify the number of sorted runs
      if (compaction_style == kCompactionStyleLevel) {
        assert(num_levels - 1 == sorted_runs[k].size());
      } else if (compaction_style == kCompactionStyleUniversal) {
        assert(meta.levels[0].files.size() + num_levels - 1 ==
               sorted_runs[k].size());
      } else if (compaction_style == kCompactionStyleFIFO) {
        // TODO(gzh): FIFO compaction
        db->GetColumnFamilyMetaData(&meta);
        auto total_size = meta.levels[0].size;
        assert(total_size <=
          db->GetOptions().compaction_options_fifo.max_table_files_size);
          break;
      }

      // verify smallest/largest seqno and key range of each sorted run
      auto max_level = num_levels - 1;
      int level;
      for (size_t i = 0; i < sorted_runs[k].size(); i++) {
        level = static_cast<int>(max_level - i);
        SequenceNumber sorted_run_smallest_seqno = kMaxSequenceNumber;
        SequenceNumber sorted_run_largest_seqno = 0;
        std::string sorted_run_smallest_key, sorted_run_largest_key;
        bool first_key = true;
        for (auto fileMeta : sorted_runs[k][i]) {
          sorted_run_smallest_seqno =
              std::min(sorted_run_smallest_seqno, fileMeta.smallest_seqno);
          sorted_run_largest_seqno =
              std::max(sorted_run_largest_seqno, fileMeta.largest_seqno);
          if (first_key ||
              db->DefaultColumnFamily()->GetComparator()->Compare(
                  fileMeta.smallestkey, sorted_run_smallest_key) < 0) {
            sorted_run_smallest_key = fileMeta.smallestkey;
          }
          if (first_key ||
              db->DefaultColumnFamily()->GetComparator()->Compare(
                  fileMeta.largestkey, sorted_run_largest_key) > 0) {
            sorted_run_largest_key = fileMeta.largestkey;
          }
          first_key = false;
        }
        if (compaction_style == kCompactionStyleLevel ||
            (compaction_style == kCompactionStyleUniversal && level > 0)) {
          SequenceNumber level_smallest_seqno = kMaxSequenceNumber;
          SequenceNumber level_largest_seqno = 0;
          for (auto fileMeta : meta.levels[level].files) {
            level_smallest_seqno =
                std::min(level_smallest_seqno, fileMeta.smallest_seqno);
            level_largest_seqno =
                std::max(level_largest_seqno, fileMeta.largest_seqno);
          }
          assert(sorted_run_smallest_key ==
                 meta.levels[level].files.front().smallestkey);
          assert(sorted_run_largest_key ==
                 meta.levels[level].files.back().largestkey);
          if (level != static_cast<int>(max_level)) {
            // compaction at max_level would change sequence number
            assert(sorted_run_smallest_seqno == level_smallest_seqno);
            assert(sorted_run_largest_seqno == level_largest_seqno);
          }
        } else if (compaction_style == kCompactionStyleUniversal) {
          // level <= 0 means sorted runs on level 0
          auto level0_file =
              meta.levels[0].files[sorted_runs[k].size() - 1 - i];
          assert(sorted_run_smallest_key == level0_file.smallestkey);
          assert(sorted_run_largest_key == level0_file.largestkey);
          if (level != static_cast<int>(max_level)) {
            assert(sorted_run_smallest_seqno == level0_file.smallest_seqno);
            assert(sorted_run_largest_seqno == level0_file.largest_seqno);
          }
        }
      }
    }
#endif
    // print the size of each sorted_run
    for (size_t k = 0; k < num_db; k++) {
      auto db = db_list[k];
      fprintf(stdout,
              "---------------------- DB %" ROCKSDB_PRIszt " LSM ---------------------\n", k);
      db->GetColumnFamilyMetaData(&meta);
      for (auto& levelMeta : meta.levels) {
        if (levelMeta.files.empty()) {
          continue;
        }
        if (levelMeta.level == 0) {
          for (auto& fileMeta : levelMeta.files) {
            fprintf(stdout, "Level[%d]: %s(size: %" PRIi64 " bytes)\n",
                    levelMeta.level, fileMeta.name.c_str(), fileMeta.size);
          }
        } else {
          fprintf(stdout, "Level[%d]: %s - %s(total size: %" PRIi64 " bytes)\n",
                  levelMeta.level, levelMeta.files.front().name.c_str(),
                  levelMeta.files.back().name.c_str(), levelMeta.size);
        }
      }
    }
    for (size_t i = 0; i < num_db; i++) {
      db_list[i]->SetOptions(
          {{"disable_auto_compactions",
            std::to_string(options_list[i].disable_auto_compactions)},
           {"level0_slowdown_writes_trigger",
            std::to_string(options_list[i].level0_slowdown_writes_trigger)},
           {"level0_stop_writes_trigger",
            std::to_string(options_list[i].level0_stop_writes_trigger)}});
    }
    return Status::OK();
#else
    (void)thread;
    (void)compaction_style;
    (void)write_mode;
    fprintf(stderr, "Rocksdb Lite doesn't support filldeterministic\n");
    return Status::NotSupported(
        "Rocksdb Lite doesn't support filldeterministic");
#endif  // ROCKSDB_LITE
  }

  void ReadSequential(ThreadState* thread) {
    if (db_.db != nullptr) {
      ReadSequential(thread, db_.db);
    } else {
      for (const auto& db_with_cfh : multi_dbs_) {
        ReadSequential(thread, db_with_cfh.db);
      }
    }
  }

  void ReadSequential(ThreadState* thread, DB* db) {
    ReadOptions options = read_options_;
    std::unique_ptr<char[]> ts_guard;
    Slice ts;
    if (user_timestamp_size_ > 0) {
      ts_guard.reset(new char[user_timestamp_size_]);
      ts = mock_app_clock_->GetTimestampForRead(thread->rand, ts_guard.get());
      options.timestamp = &ts;
    }

    options.adaptive_readahead = FLAGS_adaptive_readahead;
    options.async_io = FLAGS_async_io;

    Iterator* iter = db->NewIterator(options);
    int64_t i = 0;
    int64_t bytes = 0;
    for (iter->SeekToFirst(); i < reads_ && iter->Valid(); iter->Next()) {
      bytes += iter->key().size() + iter->value().size();
      thread->stats.FinishedOps(nullptr, db, 1, kRead);
      ++i;

      if (thread->shared->read_rate_limiter.get() != nullptr &&
          i % 1024 == 1023) {
        thread->shared->read_rate_limiter->Request(1024, Env::IO_HIGH,
                                                   nullptr /* stats */,
                                                   RateLimiter::OpType::kRead);
        // Set time at which last op finished to Now() to hide latency and
        // sleep from rate limiter. Also, do the check once per batch, not
        // once per write.
        thread->stats.ResetLastOpTime();
      }
    }

    delete iter;
    thread->stats.AddBytes(bytes);
    if (FLAGS_perf_level > ROCKSDB_NAMESPACE::PerfLevel::kDisable) {
      thread->stats.AddMessage(std::string("PERF_CONTEXT:\n") +
                               get_perf_context()->ToString());
    }
  }

  void ReadToRowCache(ThreadState* thread) {
    int64_t read = 0;
    int64_t found = 0;
    int64_t bytes = 0;
    int64_t key_rand = 0;
    std::unique_ptr<const char[]> key_guard;
    Slice key = AllocateKey(&key_guard);
    PinnableSlice pinnable_val;

    while (key_rand < FLAGS_num) {
      DBWithColumnFamilies* db_with_cfh = SelectDBWithCfh(thread);
      // We use same key_rand as seed for key and column family so that we can
      // deterministically find the cfh corresponding to a particular key, as it
      // is done in DoWrite method.
      GenerateKeyFromInt(key_rand, FLAGS_num, &key);
      key_rand++;
      read++;
      Status s;
      if (FLAGS_num_column_families > 1) {
        s = db_with_cfh->db->Get(read_options_, db_with_cfh->GetCfh(key_rand),
                                 key, &pinnable_val);
      } else {
        pinnable_val.Reset();
        s = db_with_cfh->db->Get(read_options_,
                                 db_with_cfh->db->DefaultColumnFamily(), key,
                                 &pinnable_val);
      }

      if (s.ok()) {
        found++;
        bytes += key.size() + pinnable_val.size();
      } else if (!s.IsNotFound()) {
        fprintf(stderr, "Get returned an error: %s\n", s.ToString().c_str());
        abort();
      }

      if (thread->shared->read_rate_limiter.get() != nullptr &&
          read % 256 == 255) {
        thread->shared->read_rate_limiter->Request(
            256, Env::IO_HIGH, nullptr /* stats */, RateLimiter::OpType::kRead);
        // Set time at which last op finished to Now() to hide latency and
        // sleep from rate limiter. Also, do the check once per batch, not
        // once per write.
        thread->stats.ResetLastOpTime();
      }

      thread->stats.FinishedOps(db_with_cfh, db_with_cfh->db, 1, kRead);
    }

    char msg[100];
    snprintf(msg, sizeof(msg), "(%" PRIu64 " of %" PRIu64 " found)\n", found,
             read);

    thread->stats.AddBytes(bytes);
    thread->stats.AddMessage(msg);

    if (FLAGS_perf_level > ROCKSDB_NAMESPACE::PerfLevel::kDisable) {
      thread->stats.AddMessage(std::string("PERF_CONTEXT:\n") +
                               get_perf_context()->ToString());
    }
  }

  void ReadReverse(ThreadState* thread) {
    if (db_.db != nullptr) {
      ReadReverse(thread, db_.db);
    } else {
      for (const auto& db_with_cfh : multi_dbs_) {
        ReadReverse(thread, db_with_cfh.db);
      }
    }
  }

  void ReadReverse(ThreadState* thread, DB* db) {
    Iterator* iter = db->NewIterator(read_options_);
    int64_t i = 0;
    int64_t bytes = 0;
    for (iter->SeekToLast(); i < reads_ && iter->Valid(); iter->Prev()) {
      bytes += iter->key().size() + iter->value().size();
      thread->stats.FinishedOps(nullptr, db, 1, kRead);
      ++i;
      if (thread->shared->read_rate_limiter.get() != nullptr &&
          i % 1024 == 1023) {
        thread->shared->read_rate_limiter->Request(1024, Env::IO_HIGH,
                                                   nullptr /* stats */,
                                                   RateLimiter::OpType::kRead);
        // Set time at which last op finished to Now() to hide latency and
        // sleep from rate limiter. Also, do the check once per batch, not
        // once per write.
        thread->stats.ResetLastOpTime();
      }
    }
    delete iter;
    thread->stats.AddBytes(bytes);
  }

  void ReadRandomFast(ThreadState* thread) {
    int64_t read = 0;
    int64_t found = 0;
    int64_t nonexist = 0;
    ReadOptions options = read_options_;
    std::unique_ptr<const char[]> key_guard;
    Slice key = AllocateKey(&key_guard);
    std::string value;
    Slice ts;
    std::unique_ptr<char[]> ts_guard;
    if (user_timestamp_size_ > 0) {
      ts_guard.reset(new char[user_timestamp_size_]);
    }
    DB* db = SelectDBWithCfh(thread)->db;

    int64_t pot = 1;
    while (pot < FLAGS_num) {
      pot <<= 1;
    }

    Duration duration(FLAGS_duration, reads_);
    do {
      for (int i = 0; i < 100; ++i) {
        int64_t key_rand = thread->rand.Next() & (pot - 1);
        GenerateKeyFromInt(key_rand, FLAGS_num, &key);
        ++read;
        std::string ts_ret;
        std::string* ts_ptr = nullptr;
        if (user_timestamp_size_ > 0) {
          ts = mock_app_clock_->GetTimestampForRead(thread->rand,
                                                    ts_guard.get());
          options.timestamp = &ts;
          ts_ptr = &ts_ret;
        }
        auto status = db->Get(options, key, &value, ts_ptr);
        if (status.ok()) {
          ++found;
        } else if (!status.IsNotFound()) {
          fprintf(stderr, "Get returned an error: %s\n",
                  status.ToString().c_str());
          abort();
        }
        if (key_rand >= FLAGS_num) {
          ++nonexist;
        }
      }
      if (thread->shared->read_rate_limiter.get() != nullptr) {
        thread->shared->read_rate_limiter->Request(
            100, Env::IO_HIGH, nullptr /* stats */, RateLimiter::OpType::kRead);
        // Set time at which last op finished to Now() to hide latency and
        // sleep from rate limiter. Also, do the check once per batch, not
        // once per write.
        thread->stats.ResetLastOpTime();
      }

      thread->stats.FinishedOps(nullptr, db, 100, kRead);
    } while (!duration.Done(100));

    char msg[100];
    snprintf(msg, sizeof(msg), "(%" PRIu64 " of %" PRIu64 " found, "
             "issued %" PRIu64 " non-exist keys)\n",
             found, read, nonexist);

    thread->stats.AddMessage(msg);

    if (FLAGS_perf_level > ROCKSDB_NAMESPACE::PerfLevel::kDisable) {
      thread->stats.AddMessage(std::string("PERF_CONTEXT:\n") +
                               get_perf_context()->ToString());
    }
  }

  int64_t GetRandomKey(Random64* rand) {
    uint64_t rand_int = rand->Next();
    int64_t key_rand;
    if (read_random_exp_range_ == 0) {
      key_rand = rand_int % FLAGS_num;
    } else {
      const uint64_t kBigInt = static_cast<uint64_t>(1U) << 62;
      long double order = -static_cast<long double>(rand_int % kBigInt) /
                          static_cast<long double>(kBigInt) *
                          read_random_exp_range_;
      long double exp_ran = std::exp(order);
      uint64_t rand_num =
          static_cast<int64_t>(exp_ran * static_cast<long double>(FLAGS_num));
      // Map to a different number to avoid locality.
      const uint64_t kBigPrime = 0x5bd1e995;
      // Overflow is like %(2^64). Will have little impact of results.
      key_rand = static_cast<int64_t>((rand_num * kBigPrime) % FLAGS_num);
    }
    return key_rand;
  }

  void ReadRandom(ThreadState* thread) {
    int64_t read = 0;
    int64_t found = 0;
    int64_t bytes = 0;
    int num_keys = 0;
    int64_t key_rand = 0;
    ReadOptions options = read_options_;
    std::unique_ptr<const char[]> key_guard;
    Slice key = AllocateKey(&key_guard);
    PinnableSlice pinnable_val;
    std::vector<PinnableSlice> pinnable_vals;
    if (read_operands_) {
      // Start off with a small-ish value that'll be increased later if
      // `GetMergeOperands()` tells us it is not large enough.
      pinnable_vals.resize(8);
    }
    std::unique_ptr<char[]> ts_guard;
    Slice ts;
    if (user_timestamp_size_ > 0) {
      ts_guard.reset(new char[user_timestamp_size_]);
    }

    Duration duration(FLAGS_duration, reads_);
    while (!duration.Done(1)) {
      DBWithColumnFamilies* db_with_cfh = SelectDBWithCfh(thread);
      // We use same key_rand as seed for key and column family so that we can
      // deterministically find the cfh corresponding to a particular key, as it
      // is done in DoWrite method.
      if (entries_per_batch_ > 1 && FLAGS_multiread_stride) {
        if (++num_keys == entries_per_batch_) {
          num_keys = 0;
          key_rand = GetRandomKey(&thread->rand);
          if ((key_rand + (entries_per_batch_ - 1) * FLAGS_multiread_stride) >=
              FLAGS_num) {
            key_rand = FLAGS_num - entries_per_batch_ * FLAGS_multiread_stride;
          }
        } else {
          key_rand += FLAGS_multiread_stride;
        }
      } else {
        key_rand = GetRandomKey(&thread->rand);
      }
      GenerateKeyFromInt(key_rand, FLAGS_num, &key);
      read++;
      std::string ts_ret;
      std::string* ts_ptr = nullptr;
      if (user_timestamp_size_ > 0) {
        ts = mock_app_clock_->GetTimestampForRead(thread->rand, ts_guard.get());
        options.timestamp = &ts;
        ts_ptr = &ts_ret;
      }
      Status s;
      pinnable_val.Reset();
      for (size_t i = 0; i < pinnable_vals.size(); ++i) {
        pinnable_vals[i].Reset();
      }
      ColumnFamilyHandle* cfh;
      if (FLAGS_num_column_families > 1) {
        cfh = db_with_cfh->GetCfh(key_rand);
      } else {
        cfh = db_with_cfh->db->DefaultColumnFamily();
      }
      if (read_operands_) {
        GetMergeOperandsOptions get_merge_operands_options;
        get_merge_operands_options.expected_max_number_of_operands =
            static_cast<int>(pinnable_vals.size());
        int number_of_operands;
        s = db_with_cfh->db->GetMergeOperands(
            options, cfh, key, pinnable_vals.data(),
            &get_merge_operands_options, &number_of_operands);
        if (s.IsIncomplete()) {
          // Should only happen a few times when we encounter a key that had
          // more merge operands than any key seen so far. Production use case
          // would typically retry in such event to get all the operands so do
          // that here.
          pinnable_vals.resize(number_of_operands);
          get_merge_operands_options.expected_max_number_of_operands =
              static_cast<int>(pinnable_vals.size());
          s = db_with_cfh->db->GetMergeOperands(
              options, cfh, key, pinnable_vals.data(),
              &get_merge_operands_options, &number_of_operands);
        }
      } else {
        s = db_with_cfh->db->Get(options, cfh, key, &pinnable_val, ts_ptr);
      }

      if (s.ok()) {
        found++;
        bytes += key.size() + pinnable_val.size() + user_timestamp_size_;
        for (size_t i = 0; i < pinnable_vals.size(); ++i) {
          bytes += pinnable_vals[i].size();
        }
      } else if (!s.IsNotFound()) {
        fprintf(stderr, "Get returned an error: %s\n", s.ToString().c_str());
        abort();
      }

      if (thread->shared->read_rate_limiter.get() != nullptr &&
          read % 256 == 255) {
        thread->shared->read_rate_limiter->Request(
            256, Env::IO_HIGH, nullptr /* stats */, RateLimiter::OpType::kRead);
        // Set time at which last op finished to Now() to hide latency and
        // sleep from rate limiter. Also, do the check once per batch, not
        // once per write.
        thread->stats.ResetLastOpTime();
      }

      thread->stats.FinishedOps(db_with_cfh, db_with_cfh->db, 1, kRead);
    }

    char msg[100];
    snprintf(msg, sizeof(msg), "(%" PRIu64 " of %" PRIu64 " found)\n",
             found, read);

    thread->stats.AddBytes(bytes);
    thread->stats.AddMessage(msg);

    if (FLAGS_perf_level > ROCKSDB_NAMESPACE::PerfLevel::kDisable) {
      thread->stats.AddMessage(std::string("PERF_CONTEXT:\n") +
                               get_perf_context()->ToString());
    }
  }

  // Calls MultiGet over a list of keys from a random distribution.
  // Returns the total number of keys found.
  void MultiReadRandom(ThreadState* thread) {
    int64_t read = 0;
    int64_t bytes = 0;
    int64_t num_multireads = 0;
    int64_t found = 0;
    ReadOptions options = read_options_;
    std::vector<Slice> keys;
    std::vector<std::unique_ptr<const char[]> > key_guards;
    std::vector<std::string> values(entries_per_batch_);
    PinnableSlice* pin_values = new PinnableSlice[entries_per_batch_];
    std::unique_ptr<PinnableSlice[]> pin_values_guard(pin_values);
    std::vector<Status> stat_list(entries_per_batch_);
    while (static_cast<int64_t>(keys.size()) < entries_per_batch_) {
      key_guards.push_back(std::unique_ptr<const char[]>());
      keys.push_back(AllocateKey(&key_guards.back()));
    }

    std::unique_ptr<char[]> ts_guard;
    if (user_timestamp_size_ > 0) {
      ts_guard.reset(new char[user_timestamp_size_]);
    }

    Duration duration(FLAGS_duration, reads_);
    while (!duration.Done(entries_per_batch_)) {
      DB* db = SelectDB(thread);
      if (FLAGS_multiread_stride) {
        int64_t key = GetRandomKey(&thread->rand);
        if ((key + (entries_per_batch_ - 1) * FLAGS_multiread_stride) >=
            static_cast<int64_t>(FLAGS_num)) {
          key = FLAGS_num - entries_per_batch_ * FLAGS_multiread_stride;
        }
        for (int64_t i = 0; i < entries_per_batch_; ++i) {
          GenerateKeyFromInt(key, FLAGS_num, &keys[i]);
          key += FLAGS_multiread_stride;
        }
      } else {
        for (int64_t i = 0; i < entries_per_batch_; ++i) {
          GenerateKeyFromInt(GetRandomKey(&thread->rand), FLAGS_num, &keys[i]);
        }
      }
      Slice ts;
      if (user_timestamp_size_ > 0) {
        ts = mock_app_clock_->GetTimestampForRead(thread->rand, ts_guard.get());
        options.timestamp = &ts;
      }
      if (!FLAGS_multiread_batched) {
        std::vector<Status> statuses = db->MultiGet(options, keys, &values);
        assert(static_cast<int64_t>(statuses.size()) == entries_per_batch_);

        read += entries_per_batch_;
        num_multireads++;
        for (int64_t i = 0; i < entries_per_batch_; ++i) {
          if (statuses[i].ok()) {
            bytes += keys[i].size() + values[i].size() + user_timestamp_size_;
            ++found;
          } else if (!statuses[i].IsNotFound()) {
            fprintf(stderr, "MultiGet returned an error: %s\n",
                    statuses[i].ToString().c_str());
            abort();
          }
        }
      } else {
        db->MultiGet(options, db->DefaultColumnFamily(), keys.size(),
                     keys.data(), pin_values, stat_list.data());

        read += entries_per_batch_;
        num_multireads++;
        for (int64_t i = 0; i < entries_per_batch_; ++i) {
          if (stat_list[i].ok()) {
            bytes +=
                keys[i].size() + pin_values[i].size() + user_timestamp_size_;
            ++found;
          } else if (!stat_list[i].IsNotFound()) {
            fprintf(stderr, "MultiGet returned an error: %s\n",
                    stat_list[i].ToString().c_str());
            abort();
          }
          stat_list[i] = Status::OK();
          pin_values[i].Reset();
        }
      }
      if (thread->shared->read_rate_limiter.get() != nullptr &&
          num_multireads % 256 == 255) {
        thread->shared->read_rate_limiter->Request(
            256 * entries_per_batch_, Env::IO_HIGH, nullptr /* stats */,
            RateLimiter::OpType::kRead);
        // Set time at which last op finished to Now() to hide latency and
        // sleep from rate limiter. Also, do the check once per batch, not
        // once per write.
        thread->stats.ResetLastOpTime();
      }
      thread->stats.FinishedOps(nullptr, db, entries_per_batch_, kRead);
    }

    char msg[100];
    snprintf(msg, sizeof(msg), "(%" PRIu64 " of %" PRIu64 " found)",
             found, read);
    thread->stats.AddBytes(bytes);
    thread->stats.AddMessage(msg);
  }

  // Calls ApproximateSize over random key ranges.
  void ApproximateSizeRandom(ThreadState* thread) {
    int64_t size_sum = 0;
    int64_t num_sizes = 0;
    const size_t batch_size = entries_per_batch_;
    std::vector<Range> ranges;
    std::vector<Slice> lkeys;
    std::vector<std::unique_ptr<const char[]>> lkey_guards;
    std::vector<Slice> rkeys;
    std::vector<std::unique_ptr<const char[]>> rkey_guards;
    std::vector<uint64_t> sizes;
    while (ranges.size() < batch_size) {
      // Ugly without C++17 return from emplace_back
      lkey_guards.emplace_back();
      rkey_guards.emplace_back();
      lkeys.emplace_back(AllocateKey(&lkey_guards.back()));
      rkeys.emplace_back(AllocateKey(&rkey_guards.back()));
      ranges.emplace_back(lkeys.back(), rkeys.back());
      sizes.push_back(0);
    }
    Duration duration(FLAGS_duration, reads_);
    while (!duration.Done(1)) {
      DB* db = SelectDB(thread);
      for (size_t i = 0; i < batch_size; ++i) {
        int64_t lkey = GetRandomKey(&thread->rand);
        int64_t rkey = GetRandomKey(&thread->rand);
        if (lkey > rkey) {
          std::swap(lkey, rkey);
        }
        GenerateKeyFromInt(lkey, FLAGS_num, &lkeys[i]);
        GenerateKeyFromInt(rkey, FLAGS_num, &rkeys[i]);
      }
      db->GetApproximateSizes(&ranges[0], static_cast<int>(entries_per_batch_),
                              &sizes[0]);
      num_sizes += entries_per_batch_;
      for (int64_t size : sizes) {
        size_sum += size;
      }
      thread->stats.FinishedOps(nullptr, db, entries_per_batch_, kOthers);
    }

    char msg[100];
    snprintf(msg, sizeof(msg), "(Avg approx size=%g)",
             static_cast<double>(size_sum) / static_cast<double>(num_sizes));
    thread->stats.AddMessage(msg);
  }

  // The inverse function of Pareto distribution
  int64_t ParetoCdfInversion(double u, double theta, double k, double sigma) {
    double ret;
    if (k == 0.0) {
      ret = theta - sigma * std::log(u);
    } else {
      ret = theta + sigma * (std::pow(u, -1 * k) - 1) / k;
    }
    return static_cast<int64_t>(ceil(ret));
  }
  // The inverse function of power distribution (y=ax^b)
  int64_t PowerCdfInversion(double u, double a, double b) {
    double ret;
    ret = std::pow((u / a), (1 / b));
    return static_cast<int64_t>(ceil(ret));
  }

  // Add the noice to the QPS
  double AddNoise(double origin, double noise_ratio) {
    if (noise_ratio < 0.0 || noise_ratio > 1.0) {
      return origin;
    }
    int band_int = static_cast<int>(FLAGS_sine_a);
    double delta = (rand() % band_int - band_int / 2) * noise_ratio;
    if (origin + delta < 0) {
      return origin;
    } else {
      return (origin + delta);
    }
  }

  // Decide the ratio of different query types
  // 0 Get, 1 Put, 2 Seek, 3 SeekForPrev, 4 Delete, 5 SingleDelete, 6 merge
  class QueryDecider {
   public:
    std::vector<int> type_;
    std::vector<double> ratio_;
    int range_;

    QueryDecider() {}
    ~QueryDecider() {}

    Status Initiate(std::vector<double> ratio_input) {
      int range_max = 1000;
      double sum = 0.0;
      for (auto& ratio : ratio_input) {
        sum += ratio;
      }
      range_ = 0;
      for (auto& ratio : ratio_input) {
        range_ += static_cast<int>(ceil(range_max * (ratio / sum)));
        type_.push_back(range_);
        ratio_.push_back(ratio / sum);
      }
      return Status::OK();
    }

    int GetType(int64_t rand_num) {
      if (rand_num < 0) {
        rand_num = rand_num * (-1);
      }
      assert(range_ != 0);
      int pos = static_cast<int>(rand_num % range_);
      for (int i = 0; i < static_cast<int>(type_.size()); i++) {
        if (pos < type_[i]) {
          return i;
        }
      }
      return 0;
    }
  };

  // KeyrangeUnit is the struct of a keyrange. It is used in a keyrange vector
  // to transfer a random value to one keyrange based on the hotness.
  struct KeyrangeUnit {
    int64_t keyrange_start;
    int64_t keyrange_access;
    int64_t keyrange_keys;
  };

  // From our observations, the prefix hotness (key-range hotness) follows
  // the two-term-exponential distribution: f(x) = a*exp(b*x) + c*exp(d*x).
  // However, we cannot directly use the inverse function to decide a
  // key-range from a random distribution. To achieve it, we create a list of
  // KeyrangeUnit, each KeyrangeUnit occupies a range of integers whose size is
  // decided based on the hotness of the key-range. When a random value is
  // generated based on uniform distribution, we map it to the KeyrangeUnit Vec
  // and one KeyrangeUnit is selected. The probability of a  KeyrangeUnit being
  // selected is the same as the hotness of this KeyrangeUnit. After that, the
  // key can be randomly allocated to the key-range of this KeyrangeUnit, or we
  // can based on the power distribution (y=ax^b) to generate the offset of
  // the key in the selected key-range. In this way, we generate the keyID
  // based on the hotness of the prefix and also the key hotness distribution.
  class GenerateTwoTermExpKeys {
   public:
    // Avoid uninitialized warning-as-error in some compilers
    int64_t keyrange_rand_max_ = 0;
    int64_t keyrange_size_ = 0;
    int64_t keyrange_num_ = 0;
    std::vector<KeyrangeUnit> keyrange_set_;

    // Initiate the KeyrangeUnit vector and calculate the size of each
    // KeyrangeUnit.
    Status InitiateExpDistribution(int64_t total_keys, double prefix_a,
                                   double prefix_b, double prefix_c,
                                   double prefix_d) {
      int64_t amplify = 0;
      int64_t keyrange_start = 0;
      if (FLAGS_keyrange_num <= 0) {
        keyrange_num_ = 1;
      } else {
        keyrange_num_ = FLAGS_keyrange_num;
      }
      keyrange_size_ = total_keys / keyrange_num_;

      // Calculate the key-range shares size based on the input parameters
      for (int64_t pfx = keyrange_num_; pfx >= 1; pfx--) {
        // Step 1. Calculate the probability that this key range will be
        // accessed in a query. It is based on the two-term expoential
        // distribution
        double keyrange_p = prefix_a * std::exp(prefix_b * pfx) +
                            prefix_c * std::exp(prefix_d * pfx);
        if (keyrange_p < std::pow(10.0, -16.0)) {
          keyrange_p = 0.0;
        }
        // Step 2. Calculate the amplify
        // In order to allocate a query to a key-range based on the random
        // number generated for this query, we need to extend the probability
        // of each key range from [0,1] to [0, amplify]. Amplify is calculated
        // by 1/(smallest key-range probability). In this way, we ensure that
        // all key-ranges are assigned with an Integer that  >=0
        if (amplify == 0 && keyrange_p > 0) {
          amplify = static_cast<int64_t>(std::floor(1 / keyrange_p)) + 1;
        }

        // Step 3. For each key-range, we calculate its position in the
        // [0, amplify] range, including the start, the size (keyrange_access)
        KeyrangeUnit p_unit;
        p_unit.keyrange_start = keyrange_start;
        if (0.0 >= keyrange_p) {
          p_unit.keyrange_access = 0;
        } else {
          p_unit.keyrange_access =
              static_cast<int64_t>(std::floor(amplify * keyrange_p));
        }
        p_unit.keyrange_keys = keyrange_size_;
        keyrange_set_.push_back(p_unit);
        keyrange_start += p_unit.keyrange_access;
      }
      keyrange_rand_max_ = keyrange_start;

      // Step 4. Shuffle the key-ranges randomly
      // Since the access probability is calculated from small to large,
      // If we do not re-allocate them, hot key-ranges are always at the end
      // and cold key-ranges are at the begin of the key space. Therefore, the
      // key-ranges are shuffled and the rand seed is only decide by the
      // key-range hotness distribution. With the same distribution parameters
      // the shuffle results are the same.
      Random64 rand_loca(keyrange_rand_max_);
      for (int64_t i = 0; i < FLAGS_keyrange_num; i++) {
        int64_t pos = rand_loca.Next() % FLAGS_keyrange_num;
        assert(i >= 0 && i < static_cast<int64_t>(keyrange_set_.size()) &&
               pos >= 0 && pos < static_cast<int64_t>(keyrange_set_.size()));
        std::swap(keyrange_set_[i], keyrange_set_[pos]);
      }

      // Step 5. Recalculate the prefix start postion after shuffling
      int64_t offset = 0;
      for (auto& p_unit : keyrange_set_) {
        p_unit.keyrange_start = offset;
        offset += p_unit.keyrange_access;
      }

      return Status::OK();
    }

    // Generate the Key ID according to the input ini_rand and key distribution
    int64_t DistGetKeyID(int64_t ini_rand, double key_dist_a,
                         double key_dist_b) {
      int64_t keyrange_rand = ini_rand % keyrange_rand_max_;

      // Calculate and select one key-range that contains the new key
      int64_t start = 0, end = static_cast<int64_t>(keyrange_set_.size());
      while (start + 1 < end) {
        int64_t mid = start + (end - start) / 2;
        assert(mid >= 0 && mid < static_cast<int64_t>(keyrange_set_.size()));
        if (keyrange_rand < keyrange_set_[mid].keyrange_start) {
          end = mid;
        } else {
          start = mid;
        }
      }
      int64_t keyrange_id = start;

      // Select one key in the key-range and compose the keyID
      int64_t key_offset = 0, key_seed;
      if (key_dist_a == 0.0 || key_dist_b == 0.0) {
        key_offset = ini_rand % keyrange_size_;
      } else {
        double u =
            static_cast<double>(ini_rand % keyrange_size_) / keyrange_size_;
        key_seed = static_cast<int64_t>(
            ceil(std::pow((u / key_dist_a), (1 / key_dist_b))));
        Random64 rand_key(key_seed);
        key_offset = rand_key.Next() % keyrange_size_;
      }
      return keyrange_size_ * keyrange_id + key_offset;
    }
  };

  // The social graph workload mixed with Get, Put, Iterator queries.
  // The value size and iterator length follow Pareto distribution.
  // The overall key access follow power distribution. If user models the
  // workload based on different key-ranges (or different prefixes), user
  // can use two-term-exponential distribution to fit the workload. User
  // needs to decide the ratio between Get, Put, Iterator queries before
  // starting the benchmark.
  void MixGraph(ThreadState* thread) {
    int64_t gets = 0;
    int64_t puts = 0;
    int64_t get_found = 0;
    int64_t seek = 0;
    int64_t seek_found = 0;
    int64_t bytes = 0;
    double total_scan_length = 0;
    double total_val_size = 0;
    const int64_t default_value_max = 1 * 1024 * 1024;
    int64_t value_max = default_value_max;
    int64_t scan_len_max = FLAGS_mix_max_scan_len;
    double write_rate = 1000000.0;
    double read_rate = 1000000.0;
    bool use_prefix_modeling = false;
    bool use_random_modeling = false;
    GenerateTwoTermExpKeys gen_exp;
    std::vector<double> ratio{FLAGS_mix_get_ratio, FLAGS_mix_put_ratio,
                              FLAGS_mix_seek_ratio};
    char value_buffer[default_value_max];
    QueryDecider query;
    RandomGenerator gen;
    Status s;
    if (value_max > FLAGS_mix_max_value_size) {
      value_max = FLAGS_mix_max_value_size;
    }

    std::unique_ptr<const char[]> key_guard;
    Slice key = AllocateKey(&key_guard);
    PinnableSlice pinnable_val;
    query.Initiate(ratio);

    // the limit of qps initiation
    if (FLAGS_sine_mix_rate) {
      thread->shared->read_rate_limiter.reset(
          NewGenericRateLimiter(static_cast<int64_t>(read_rate)));
      thread->shared->write_rate_limiter.reset(
          NewGenericRateLimiter(static_cast<int64_t>(write_rate)));
    }

    // Decide if user wants to use prefix based key generation
    if (FLAGS_keyrange_dist_a != 0.0 || FLAGS_keyrange_dist_b != 0.0 ||
        FLAGS_keyrange_dist_c != 0.0 || FLAGS_keyrange_dist_d != 0.0) {
      use_prefix_modeling = true;
      gen_exp.InitiateExpDistribution(
          FLAGS_num, FLAGS_keyrange_dist_a, FLAGS_keyrange_dist_b,
          FLAGS_keyrange_dist_c, FLAGS_keyrange_dist_d);
    }
    if (FLAGS_key_dist_a == 0 || FLAGS_key_dist_b == 0) {
      use_random_modeling = true;
    }

    Duration duration(FLAGS_duration, reads_);
    while (!duration.Done(1)) {
      DBWithColumnFamilies* db_with_cfh = SelectDBWithCfh(thread);
      int64_t ini_rand, rand_v, key_rand, key_seed;
      ini_rand = GetRandomKey(&thread->rand);
      rand_v = ini_rand % FLAGS_num;
      double u = static_cast<double>(rand_v) / FLAGS_num;

      // Generate the keyID based on the key hotness and prefix hotness
      if (use_random_modeling) {
        key_rand = ini_rand;
      } else if (use_prefix_modeling) {
        key_rand =
            gen_exp.DistGetKeyID(ini_rand, FLAGS_key_dist_a, FLAGS_key_dist_b);
      } else {
        key_seed = PowerCdfInversion(u, FLAGS_key_dist_a, FLAGS_key_dist_b);
        Random64 rand(key_seed);
        key_rand = static_cast<int64_t>(rand.Next()) % FLAGS_num;
      }
      GenerateKeyFromInt(key_rand, FLAGS_num, &key);
      int query_type = query.GetType(rand_v);

      // change the qps
      uint64_t now = FLAGS_env->NowMicros();
      uint64_t usecs_since_last;
      if (now > thread->stats.GetSineInterval()) {
        usecs_since_last = now - thread->stats.GetSineInterval();
      } else {
        usecs_since_last = 0;
      }

      if (FLAGS_sine_mix_rate &&
          usecs_since_last >
              (FLAGS_sine_mix_rate_interval_milliseconds * uint64_t{1000})) {
        double usecs_since_start =
            static_cast<double>(now - thread->stats.GetStart());
        thread->stats.ResetSineInterval();
        double mix_rate_with_noise = AddNoise(
            SineRate(usecs_since_start / 1000000.0), FLAGS_sine_mix_rate_noise);
        read_rate = mix_rate_with_noise * (query.ratio_[0] + query.ratio_[2]);
        write_rate = mix_rate_with_noise * query.ratio_[1];

        if (read_rate > 0) {
          thread->shared->read_rate_limiter->SetBytesPerSecond(
              static_cast<int64_t>(read_rate));
        }
        if (write_rate > 0) {
          thread->shared->write_rate_limiter->SetBytesPerSecond(
              static_cast<int64_t>(write_rate));
        }
      }
      // Start the query
      if (query_type == 0) {
        // the Get query
        gets++;
        if (FLAGS_num_column_families > 1) {
          s = db_with_cfh->db->Get(read_options_, db_with_cfh->GetCfh(key_rand),
                                   key, &pinnable_val);
        } else {
          pinnable_val.Reset();
          s = db_with_cfh->db->Get(read_options_,
                                   db_with_cfh->db->DefaultColumnFamily(), key,
                                   &pinnable_val);
        }

        if (s.ok()) {
          get_found++;
          bytes += key.size() + pinnable_val.size();
        } else if (!s.IsNotFound()) {
          fprintf(stderr, "Get returned an error: %s\n", s.ToString().c_str());
          abort();
        }

        if (thread->shared->read_rate_limiter && (gets + seek) % 100 == 0) {
          thread->shared->read_rate_limiter->Request(100, Env::IO_HIGH,
                                                     nullptr /*stats*/);
          // Set time at which last op finished to Now() to hide latency and
          // sleep from rate limiter. Also, do the check once per batch, not
          // once per write.
          thread->stats.ResetLastOpTime();
        }
        thread->stats.FinishedOps(db_with_cfh, db_with_cfh->db, 1, kRead);
      } else if (query_type == 1) {
        // the Put query
        puts++;
        int64_t val_size = ParetoCdfInversion(
            u, FLAGS_value_theta, FLAGS_value_k, FLAGS_value_sigma);
        if (val_size < 10) {
          val_size = 10;
        } else if (val_size > value_max) {
          val_size = val_size % value_max;
        }
        total_val_size += val_size;

        s = db_with_cfh->db->Put(
            write_options_, key,
            gen.Generate(static_cast<unsigned int>(val_size)));
        if (!s.ok()) {
          fprintf(stderr, "put error: %s\n", s.ToString().c_str());
          ErrorExit();
        }

        if (thread->shared->write_rate_limiter && puts % 100 == 0) {
          thread->shared->write_rate_limiter->Request(100, Env::IO_HIGH,
                                                      nullptr /*stats*/);
          // Set time at which last op finished to Now() to hide latency and
          // sleep from rate limiter. Also, do the check once per batch, not
          // once per write.
          thread->stats.ResetLastOpTime();
        }
        thread->stats.FinishedOps(db_with_cfh, db_with_cfh->db, 1, kWrite);
      } else if (query_type == 2) {
        // Seek query
        if (db_with_cfh->db != nullptr) {
          Iterator* single_iter = nullptr;
          single_iter = db_with_cfh->db->NewIterator(read_options_);
          if (single_iter != nullptr) {
            single_iter->Seek(key);
            seek++;
            if (single_iter->Valid() && single_iter->key().compare(key) == 0) {
              seek_found++;
            }
            int64_t scan_length =
                ParetoCdfInversion(u, FLAGS_iter_theta, FLAGS_iter_k,
                                   FLAGS_iter_sigma) %
                scan_len_max;
            for (int64_t j = 0; j < scan_length && single_iter->Valid(); j++) {
              Slice value = single_iter->value();
              memcpy(value_buffer, value.data(),
                     std::min(value.size(), sizeof(value_buffer)));
              bytes += single_iter->key().size() + single_iter->value().size();
              single_iter->Next();
              assert(single_iter->status().ok());
              total_scan_length++;
            }
          }
          delete single_iter;
        }
        thread->stats.FinishedOps(db_with_cfh, db_with_cfh->db, 1, kSeek);
      }
    }
    char msg[256];
    snprintf(msg, sizeof(msg),
             "( Gets:%" PRIu64 " Puts:%" PRIu64 " Seek:%" PRIu64
             ", reads %" PRIu64 " in %" PRIu64
             " found, "
             "avg size: %.1f value, %.1f scan)\n",
             gets, puts, seek, get_found + seek_found, gets + seek,
             total_val_size / puts, total_scan_length / seek);

    thread->stats.AddBytes(bytes);
    thread->stats.AddMessage(msg);

    if (FLAGS_perf_level > ROCKSDB_NAMESPACE::PerfLevel::kDisable) {
      thread->stats.AddMessage(std::string("PERF_CONTEXT:\n") +
                               get_perf_context()->ToString());
    }
  }

  void IteratorCreation(ThreadState* thread) {
    Duration duration(FLAGS_duration, reads_);
    ReadOptions options = read_options_;
    std::unique_ptr<char[]> ts_guard;
    if (user_timestamp_size_ > 0) {
      ts_guard.reset(new char[user_timestamp_size_]);
    }
    while (!duration.Done(1)) {
      DB* db = SelectDB(thread);
      Slice ts;
      if (user_timestamp_size_ > 0) {
        ts = mock_app_clock_->GetTimestampForRead(thread->rand, ts_guard.get());
        options.timestamp = &ts;
      }
      Iterator* iter = db->NewIterator(options);
      delete iter;
      thread->stats.FinishedOps(nullptr, db, 1, kOthers);
    }
  }

  void IteratorCreationWhileWriting(ThreadState* thread) {
    if (thread->tid > 0) {
      IteratorCreation(thread);
    } else {
      BGWriter(thread, kWrite);
    }
  }

  void SeekRandom(ThreadState* thread) {
    int64_t read = 0;
    int64_t found = 0;
    int64_t bytes = 0;
    ReadOptions options = read_options_;
    int64_t key_rand = 0;
    std::unique_ptr<char[]> ts_guard;
    Slice ts;
    if (user_timestamp_size_ > 0) {
      ts_guard.reset(new char[user_timestamp_size_]);
      ts = mock_app_clock_->GetTimestampForRead(thread->rand, ts_guard.get());
      options.timestamp = &ts;
    }

    std::vector<Iterator*> tailing_iters;
    if (FLAGS_use_tailing_iterator) {
      if (db_.db != nullptr) {
        tailing_iters.push_back(db_.db->NewIterator(options));
      } else {
        for (const auto& db_with_cfh : multi_dbs_) {
          tailing_iters.push_back(db_with_cfh.db->NewIterator(options));
        }
      }
    }

    std::unique_ptr<const char[]> key_guard;
    Slice key = AllocateKey(&key_guard);

    std::unique_ptr<const char[]> upper_bound_key_guard;
    Slice upper_bound = AllocateKey(&upper_bound_key_guard);
    std::unique_ptr<const char[]> lower_bound_key_guard;
    Slice lower_bound = AllocateKey(&lower_bound_key_guard);

    Duration duration(FLAGS_duration, reads_);
    char value_buffer[256];
    while (!duration.Done(1)) {
      key_rand = GetRandomKey(&thread->rand);
      DBWithColumnFamilies* db_with_cfh = SelectDBWithCfh(key_rand);
      int64_t seek_pos = key_rand;
      GenerateKeyFromIntForSeek(static_cast<uint64_t>(seek_pos), FLAGS_num,
                                &key);
      if (FLAGS_max_scan_distance != 0) {
        if (FLAGS_reverse_iterator) {
          GenerateKeyFromInt(
              static_cast<uint64_t>(std::max(
                  static_cast<int64_t>(0), seek_pos - FLAGS_max_scan_distance)),
              FLAGS_num, &lower_bound);
          options.iterate_lower_bound = &lower_bound;
        } else {
          auto min_num =
              std::min(FLAGS_num, seek_pos + FLAGS_max_scan_distance);
          GenerateKeyFromInt(static_cast<uint64_t>(min_num), FLAGS_num,
                             &upper_bound);
          options.iterate_upper_bound = &upper_bound;
        }
      }

      // Pick a Iterator to use
      uint64_t db_idx_to_use =
          (db_.db == nullptr)
              ? (static_cast<uint64_t>(key_rand) % multi_dbs_.size())
              : 0;
      std::unique_ptr<Iterator> single_iter;
      Iterator* iter_to_use;
      if (FLAGS_use_tailing_iterator) {
        iter_to_use = tailing_iters[db_idx_to_use];
      } else {
        single_iter.reset(db_with_cfh->db->NewIterator(
            options, db_with_cfh->GetCfh(key_rand)));
        iter_to_use = single_iter.get();
      }

      iter_to_use->Seek(key);
      read++;
      if (iter_to_use->Valid() && iter_to_use->key().compare(key) == 0) {
        found++;
      }

      for (int j = 0; j < FLAGS_seek_nexts && iter_to_use->Valid(); ++j) {
        // Copy out iterator's value to make sure we read them.
        Slice value = iter_to_use->value();
        memcpy(value_buffer, value.data(),
               std::min(value.size(), sizeof(value_buffer)));
        bytes += iter_to_use->key().size() + iter_to_use->value().size();

        if (!FLAGS_reverse_iterator) {
          iter_to_use->Next();
        } else {
          iter_to_use->Prev();
        }
        assert(iter_to_use->status().ok());
      }

      if (thread->shared->read_rate_limiter.get() != nullptr &&
          read % 256 == 255) {
        thread->shared->read_rate_limiter->Request(
            256, Env::IO_HIGH, nullptr /* stats */, RateLimiter::OpType::kRead);
        // Set time at which last op finished to Now() to hide latency and
        // sleep from rate limiter. Also, do the check once per batch, not
        // once per write.
        thread->stats.ResetLastOpTime();
      }

      thread->stats.FinishedOps(&db_, db_.db, 1, kSeek);
    }
    for (auto iter : tailing_iters) {
      delete iter;
    }

    char msg[100];
    snprintf(msg, sizeof(msg), "(%" PRIu64 " of %" PRIu64 " found)\n",
             found, read);
    thread->stats.AddBytes(bytes);
    thread->stats.AddMessage(msg);
    if (FLAGS_perf_level > ROCKSDB_NAMESPACE::PerfLevel::kDisable) {
      thread->stats.AddMessage(std::string("PERF_CONTEXT:\n") +
                               get_perf_context()->ToString());
    }
  }

  void SeekRandomWhileWriting(ThreadState* thread) {
    if (thread->tid > 0) {
      SeekRandom(thread);
    } else {
      BGWriter(thread, kWrite);
    }
  }

  void SeekRandomWhileMerging(ThreadState* thread) {
    if (thread->tid > 0) {
      SeekRandom(thread);
    } else {
      BGWriter(thread, kMerge);
    }
  }

  void DoDelete(ThreadState* thread, bool seq) {
    WriteBatch batch(/*reserved_bytes=*/0, /*max_bytes=*/0,
                     /*protection_bytes_per_key=*/0, user_timestamp_size_);
    Duration duration(seq ? 0 : FLAGS_duration, deletes_);
    int64_t i = 0;
    std::unique_ptr<const char[]> key_guard;
    Slice key = AllocateKey(&key_guard);
    std::unique_ptr<char[]> ts_guard;
    Slice ts;
    if (user_timestamp_size_ > 0) {
      ts_guard.reset(new char[user_timestamp_size_]);
    }

    while (!duration.Done(entries_per_batch_)) {
      DB* db = SelectDB(thread);
      batch.Clear();
      for (int64_t j = 0; j < entries_per_batch_; ++j) {
        const int64_t k = seq ? i + j : (thread->rand.Next() % FLAGS_num);
        GenerateKeyFromInt(k, FLAGS_num, &key);
        batch.Delete(key);
      }
      Status s;
      if (user_timestamp_size_ > 0) {
        ts = mock_app_clock_->Allocate(ts_guard.get());
        s = batch.UpdateTimestamps(
            ts, [this](uint32_t) { return user_timestamp_size_; });
        if (!s.ok()) {
          fprintf(stderr, "assign timestamp: %s\n", s.ToString().c_str());
          ErrorExit();
        }
      }
      s = db->Write(write_options_, &batch);
      thread->stats.FinishedOps(nullptr, db, entries_per_batch_, kDelete);
      if (!s.ok()) {
        fprintf(stderr, "del error: %s\n", s.ToString().c_str());
        exit(1);
      }
      i += entries_per_batch_;
    }
  }

  void DeleteSeq(ThreadState* thread) {
    DoDelete(thread, true);
  }

  void DeleteRandom(ThreadState* thread) {
    DoDelete(thread, false);
  }

  void ReadWhileWriting(ThreadState* thread) {
    if (thread->tid > 0) {
      ReadRandom(thread);
    } else {
      BGWriter(thread, kWrite);
    }
  }

  void ReadWhileMerging(ThreadState* thread) {
    if (thread->tid > 0) {
      ReadRandom(thread);
    } else {
      BGWriter(thread, kMerge);
    }
  }

  void BGWriter(ThreadState* thread, enum OperationType write_merge) {
    // Special thread that keeps writing until other threads are done.
    RandomGenerator gen;
    int64_t bytes = 0;

    std::unique_ptr<RateLimiter> write_rate_limiter;
    if (FLAGS_benchmark_write_rate_limit > 0) {
      write_rate_limiter.reset(
          NewGenericRateLimiter(FLAGS_benchmark_write_rate_limit));
    }

    // Don't merge stats from this thread with the readers.
    thread->stats.SetExcludeFromMerge();

    std::unique_ptr<const char[]> key_guard;
    Slice key = AllocateKey(&key_guard);
    std::unique_ptr<char[]> ts_guard;
    if (user_timestamp_size_ > 0) {
      ts_guard.reset(new char[user_timestamp_size_]);
    }
    uint32_t written = 0;
    bool hint_printed = false;

    while (true) {
      DB* db = SelectDB(thread);
      {
        MutexLock l(&thread->shared->mu);
        if (FLAGS_finish_after_writes && written == writes_) {
          fprintf(stderr, "Exiting the writer after %u writes...\n", written);
          break;
        }
        if (thread->shared->num_done + 1 >= thread->shared->num_initialized) {
          // Other threads have finished
          if (FLAGS_finish_after_writes) {
            // Wait for the writes to be finished
            if (!hint_printed) {
              fprintf(stderr, "Reads are finished. Have %d more writes to do\n",
                      static_cast<int>(writes_) - written);
              hint_printed = true;
            }
          } else {
            // Finish the write immediately
            break;
          }
        }
      }

      GenerateKeyFromInt(thread->rand.Next() % FLAGS_num, FLAGS_num, &key);
      Status s;

      Slice val = gen.Generate();
      Slice ts;
      if (user_timestamp_size_ > 0) {
        ts = mock_app_clock_->Allocate(ts_guard.get());
      }
      if (write_merge == kWrite) {
        if (user_timestamp_size_ == 0) {
          s = db->Put(write_options_, key, val);
        } else {
          s = db->Put(write_options_, key, ts, val);
        }
      } else {
        s = db->Merge(write_options_, key, val);
      }
      // Restore write_options_
      written++;

      if (!s.ok()) {
        fprintf(stderr, "put or merge error: %s\n", s.ToString().c_str());
        exit(1);
      }
      bytes += key.size() + val.size() + user_timestamp_size_;
      thread->stats.FinishedOps(&db_, db_.db, 1, kWrite);

      if (FLAGS_benchmark_write_rate_limit > 0) {
        write_rate_limiter->Request(
            key.size() + val.size(), Env::IO_HIGH,
            nullptr /* stats */, RateLimiter::OpType::kWrite);
        // Set time at which last op finished to Now() to hide latency and
        // sleep from rate limiter. Also, do the check once per batch, not
        // once per write.
        thread->stats.ResetLastOpTime();
      }
    }
    thread->stats.AddBytes(bytes);
  }

  void ReadWhileScanning(ThreadState* thread) {
    if (thread->tid > 0) {
      ReadRandom(thread);
    } else {
      BGScan(thread);
    }
  }

  void BGScan(ThreadState* thread) {
    if (FLAGS_num_multi_db > 0) {
      fprintf(stderr, "Not supporting multiple DBs.\n");
      abort();
    }
    assert(db_.db != nullptr);
    ReadOptions read_options = read_options_;
    std::unique_ptr<char[]> ts_guard;
    Slice ts;
    if (user_timestamp_size_ > 0) {
      ts_guard.reset(new char[user_timestamp_size_]);
      ts = mock_app_clock_->GetTimestampForRead(thread->rand, ts_guard.get());
      read_options.timestamp = &ts;
    }
    Iterator* iter = db_.db->NewIterator(read_options);

    fprintf(stderr, "num reads to do %" PRIu64 "\n", reads_);
    Duration duration(FLAGS_duration, reads_);
    uint64_t num_seek_to_first = 0;
    uint64_t num_next = 0;
    while (!duration.Done(1)) {
      if (!iter->Valid()) {
        iter->SeekToFirst();
        num_seek_to_first++;
      } else if (!iter->status().ok()) {
        fprintf(stderr, "Iterator error: %s\n",
                iter->status().ToString().c_str());
        abort();
      } else {
        iter->Next();
        num_next++;
      }

      thread->stats.FinishedOps(&db_, db_.db, 1, kSeek);
    }
    delete iter;
  }

  // Given a key K and value V, this puts (K+"0", V), (K+"1", V), (K+"2", V)
  // in DB atomically i.e in a single batch. Also refer GetMany.
  Status PutMany(DB* db, const WriteOptions& writeoptions, const Slice& key,
                 const Slice& value) {
    std::string suffixes[3] = {"2", "1", "0"};
    std::string keys[3];

    WriteBatch batch(/*reserved_bytes=*/0, /*max_bytes=*/0,
                     /*protection_bytes_per_key=*/0, user_timestamp_size_);
    Status s;
    for (int i = 0; i < 3; i++) {
      keys[i] = key.ToString() + suffixes[i];
      batch.Put(keys[i], value);
    }

    std::unique_ptr<char[]> ts_guard;
    if (user_timestamp_size_ > 0) {
      ts_guard.reset(new char[user_timestamp_size_]);
      Slice ts = mock_app_clock_->Allocate(ts_guard.get());
      s = batch.UpdateTimestamps(
          ts, [this](uint32_t) { return user_timestamp_size_; });
      if (!s.ok()) {
        fprintf(stderr, "assign timestamp to batch: %s\n",
                s.ToString().c_str());
        ErrorExit();
      }
    }

    s = db->Write(writeoptions, &batch);
    return s;
  }


  // Given a key K, this deletes (K+"0", V), (K+"1", V), (K+"2", V)
  // in DB atomically i.e in a single batch. Also refer GetMany.
  Status DeleteMany(DB* db, const WriteOptions& writeoptions,
                    const Slice& key) {
    std::string suffixes[3] = {"1", "2", "0"};
    std::string keys[3];

    WriteBatch batch(0, 0, /*protection_bytes_per_key=*/0,
                     user_timestamp_size_);
    Status s;
    for (int i = 0; i < 3; i++) {
      keys[i] = key.ToString() + suffixes[i];
      batch.Delete(keys[i]);
    }

    std::unique_ptr<char[]> ts_guard;
    if (user_timestamp_size_ > 0) {
      ts_guard.reset(new char[user_timestamp_size_]);
      Slice ts = mock_app_clock_->Allocate(ts_guard.get());
      s = batch.UpdateTimestamps(
          ts, [this](uint32_t) { return user_timestamp_size_; });
      if (!s.ok()) {
        fprintf(stderr, "assign timestamp to batch: %s\n",
                s.ToString().c_str());
        ErrorExit();
      }
    }

    s = db->Write(writeoptions, &batch);
    return s;
  }

  // Given a key K and value V, this gets values for K+"0", K+"1" and K+"2"
  // in the same snapshot, and verifies that all the values are identical.
  // ASSUMES that PutMany was used to put (K, V) into the DB.
  Status GetMany(DB* db, const Slice& key, std::string* value) {
    std::string suffixes[3] = {"0", "1", "2"};
    std::string keys[3];
    Slice key_slices[3];
    std::string values[3];
    ReadOptions readoptionscopy = read_options_;

    std::unique_ptr<char[]> ts_guard;
    Slice ts;
    if (user_timestamp_size_ > 0) {
      ts_guard.reset(new char[user_timestamp_size_]);
      ts = mock_app_clock_->Allocate(ts_guard.get());
      readoptionscopy.timestamp = &ts;
    }

    readoptionscopy.snapshot = db->GetSnapshot();
    Status s;
    for (int i = 0; i < 3; i++) {
      keys[i] = key.ToString() + suffixes[i];
      key_slices[i] = keys[i];
      s = db->Get(readoptionscopy, key_slices[i], value);
      if (!s.ok() && !s.IsNotFound()) {
        fprintf(stderr, "get error: %s\n", s.ToString().c_str());
        values[i] = "";
        // we continue after error rather than exiting so that we can
        // find more errors if any
      } else if (s.IsNotFound()) {
        values[i] = "";
      } else {
        values[i] = *value;
      }
    }
    db->ReleaseSnapshot(readoptionscopy.snapshot);

    if ((values[0] != values[1]) || (values[1] != values[2])) {
      fprintf(stderr, "inconsistent values for key %s: %s, %s, %s\n",
              key.ToString().c_str(), values[0].c_str(), values[1].c_str(),
              values[2].c_str());
      // we continue after error rather than exiting so that we can
      // find more errors if any
    }

    return s;
  }

  // Differs from readrandomwriterandom in the following ways:
  // (a) Uses GetMany/PutMany to read/write key values. Refer to those funcs.
  // (b) Does deletes as well (per FLAGS_deletepercent)
  // (c) In order to achieve high % of 'found' during lookups, and to do
  //     multiple writes (including puts and deletes) it uses upto
  //     FLAGS_numdistinct distinct keys instead of FLAGS_num distinct keys.
  // (d) Does not have a MultiGet option.
  void RandomWithVerify(ThreadState* thread) {
    RandomGenerator gen;
    std::string value;
    int64_t found = 0;
    int get_weight = 0;
    int put_weight = 0;
    int delete_weight = 0;
    int64_t gets_done = 0;
    int64_t puts_done = 0;
    int64_t deletes_done = 0;

    std::unique_ptr<const char[]> key_guard;
    Slice key = AllocateKey(&key_guard);

    // the number of iterations is the larger of read_ or write_
    for (int64_t i = 0; i < readwrites_; i++) {
      DB* db = SelectDB(thread);
      if (get_weight == 0 && put_weight == 0 && delete_weight == 0) {
        // one batch completed, reinitialize for next batch
        get_weight = FLAGS_readwritepercent;
        delete_weight = FLAGS_deletepercent;
        put_weight = 100 - get_weight - delete_weight;
      }
      GenerateKeyFromInt(thread->rand.Next() % FLAGS_numdistinct,
          FLAGS_numdistinct, &key);
      if (get_weight > 0) {
        // do all the gets first
        Status s = GetMany(db, key, &value);
        if (!s.ok() && !s.IsNotFound()) {
          fprintf(stderr, "getmany error: %s\n", s.ToString().c_str());
          // we continue after error rather than exiting so that we can
          // find more errors if any
        } else if (!s.IsNotFound()) {
          found++;
        }
        get_weight--;
        gets_done++;
        thread->stats.FinishedOps(&db_, db_.db, 1, kRead);
      } else if (put_weight > 0) {
        // then do all the corresponding number of puts
        // for all the gets we have done earlier
        Status s = PutMany(db, write_options_, key, gen.Generate());
        if (!s.ok()) {
          fprintf(stderr, "putmany error: %s\n", s.ToString().c_str());
          exit(1);
        }
        put_weight--;
        puts_done++;
        thread->stats.FinishedOps(&db_, db_.db, 1, kWrite);
      } else if (delete_weight > 0) {
        Status s = DeleteMany(db, write_options_, key);
        if (!s.ok()) {
          fprintf(stderr, "deletemany error: %s\n", s.ToString().c_str());
          exit(1);
        }
        delete_weight--;
        deletes_done++;
        thread->stats.FinishedOps(&db_, db_.db, 1, kDelete);
      }
    }
    char msg[128];
    snprintf(msg, sizeof(msg),
             "( get:%" PRIu64 " put:%" PRIu64 " del:%" PRIu64 " total:%" \
             PRIu64 " found:%" PRIu64 ")",
             gets_done, puts_done, deletes_done, readwrites_, found);
    thread->stats.AddMessage(msg);
  }

  // This is different from ReadWhileWriting because it does not use
  // an extra thread.
  void ReadRandomWriteRandom(ThreadState* thread) {
    ReadOptions options = read_options_;
    RandomGenerator gen;
    std::string value;
    int64_t key_rand = 0;
    int64_t found = 0;
    int get_weight = 0;
    int put_weight = 0;
    int64_t reads_done = 0;
    int64_t writes_done = 0;
    Duration duration(FLAGS_duration, readwrites_);

    std::unique_ptr<const char[]> key_guard;
    Slice key = AllocateKey(&key_guard);

    std::unique_ptr<char[]> ts_guard;
    if (user_timestamp_size_ > 0) {
      ts_guard.reset(new char[user_timestamp_size_]);
    }

    // the number of iterations is the larger of read_ or write_
    while (!duration.Done(1)) {
      key_rand = GetRandomKey(&thread->rand);
      DBWithColumnFamilies* db_with_cfh = SelectDBWithCfh(key_rand);
      DB* db = db_with_cfh->db;
      GenerateKeyFromInt(key_rand, FLAGS_num, &key);
      if (get_weight == 0 && put_weight == 0) {
        // one batch completed, reinitialize for next batch
        get_weight = FLAGS_readwritepercent;
        put_weight = 100 - get_weight;
      }
      if (get_weight > 0) {
        // do all the gets first
        Slice ts;
        if (user_timestamp_size_ > 0) {
          ts = mock_app_clock_->GetTimestampForRead(thread->rand,
                                                    ts_guard.get());
          options.timestamp = &ts;
        }
        Status s = db->Get(options, db_with_cfh->GetCfh(key_rand), key, &value);
        if (!s.ok() && !s.IsNotFound()) {
          fprintf(stderr, "get error: %s\n", s.ToString().c_str());
          // we continue after error rather than exiting so that we can
          // find more errors if any
        } else if (!s.IsNotFound()) {
          found++;
        }
        get_weight--;
        reads_done++;
        thread->stats.FinishedOps(db_with_cfh, db, 1, kRead);
      } else  if (put_weight > 0) {
        // then do all the corresponding number of puts
        // for all the gets we have done earlier
        Status s;
        if (user_timestamp_size_ > 0) {
          Slice ts = mock_app_clock_->Allocate(ts_guard.get());
          s = db->Put(write_options_, db_with_cfh->GetCfh(key_rand), key, ts,
                      gen.Generate());
        } else {
          s = db->Put(write_options_, db_with_cfh->GetCfh(key_rand), key,
                      gen.Generate());
        }
        if (!s.ok()) {
          fprintf(stderr, "put error: %s\n", s.ToString().c_str());
          ErrorExit();
        }
        put_weight--;
        writes_done++;
        thread->stats.FinishedOps(db_with_cfh, db, 1, kWrite);
      }
    }
    char msg[100];
    snprintf(msg, sizeof(msg), "( reads:%" PRIu64 " writes:%" PRIu64 \
             " total:%" PRIu64 " found:%" PRIu64 ")",
             reads_done, writes_done, readwrites_, found);
    thread->stats.AddMessage(msg);
  }

  // Each thread does #iterations of either seek or write
  // use readwritepercent to set ratio of seek/write
  // number of iterations = duration ? duration : readwrites_
  // readwrites_ = max(reads_, writes) or num if zero.
  // can pass: seek_nexts, reverse_iterator, max_scan_distance and
  // use_tailing_iterator. seek was taken from SeekRandom and write from
  // ReadRandomWriteRandom
  void SeekRandomWriteRandom(ThreadState* thread) {
    // Seek preparation
    int64_t seeks = 0;
    int64_t found = 0;
    int64_t bytes = 0;
    ReadOptions options(FLAGS_verify_checksum, true);
    options.total_order_seek = FLAGS_total_order_seek;
    options.prefix_same_as_start = FLAGS_prefix_same_as_start;
    options.tailing = FLAGS_use_tailing_iterator;
    options.readahead_size = FLAGS_readahead_size;

    std::unique_ptr<Iterator> single_iter;
    std::vector<std::unique_ptr<Iterator>> multi_iters;
    if (db_.db != nullptr) {
      single_iter.reset(db_.db->NewIterator(options));
    } else {
      for (const auto& db_with_cfh : multi_dbs_) {
        multi_iters.emplace_back(db_with_cfh.db->NewIterator(options));
      }
    }

    std::unique_ptr<const char[]> upper_bound_key_guard;
    Slice upper_bound = AllocateKey(&upper_bound_key_guard);
    std::unique_ptr<const char[]> lower_bound_key_guard;
    Slice lower_bound = AllocateKey(&lower_bound_key_guard);

    // Write preparation
    RandomGenerator gen;
    int64_t writes_done = 0;
    Duration duration(FLAGS_duration, readwrites_);

    std::unique_ptr<const char[]> key_guard;
    Slice key = AllocateKey(&key_guard);

    std::unique_ptr<char[]> ts_guard;
    if (user_timestamp_size_ > 0) {
      ts_guard.reset(new char[user_timestamp_size_]);
    }

    // the number of iterations is the larger of read_ or write_
    while (!duration.Done(1)) {
      int prob_op = thread->rand.Uniform(100);

      // Seek
      if (prob_op >= 0 && prob_op < static_cast<int>(FLAGS_readwritepercent)) {
        Slice ts;
        if (user_timestamp_size_ > 0) {
          ts = mock_app_clock_->GetTimestampForRead(thread->rand,
                                                    ts_guard.get());
          options.timestamp = &ts;
        }

        int64_t seek_pos = thread->rand.Next() % FLAGS_num;
        GenerateKeyFromIntForSeek(static_cast<uint64_t>(seek_pos), FLAGS_num,
                                  &key);
        if (FLAGS_max_scan_distance != 0) {
          if (FLAGS_reverse_iterator) {
            GenerateKeyFromInt(static_cast<uint64_t>(std::max(
                                   static_cast<int64_t>(0),
                                   seek_pos - FLAGS_max_scan_distance)),
                               FLAGS_num, &lower_bound);
            options.iterate_lower_bound = &lower_bound;
          } else {
            auto min_num =
                std::min(FLAGS_num, seek_pos + FLAGS_max_scan_distance);
            GenerateKeyFromInt(static_cast<uint64_t>(min_num), FLAGS_num,
                               &upper_bound);
            options.iterate_upper_bound = &upper_bound;
          }
        }

        if (!FLAGS_use_tailing_iterator) {
          if (db_.db != nullptr) {
            single_iter.reset(db_.db->NewIterator(options));
          } else {
            multi_iters.clear();
            for (const auto& db_with_cfh : multi_dbs_) {
              multi_iters.emplace_back(db_with_cfh.db->NewIterator(options));
            }
          }
        }

        // Pick an Iterator to use
        Iterator* iter_to_use = single_iter.get();
        if (iter_to_use == nullptr) {
          iter_to_use =
              multi_iters[thread->rand.Next() % multi_iters.size()].get();
        }

        iter_to_use->Seek(key);
        seeks++;
        if (iter_to_use->Valid() && iter_to_use->key().compare(key) == 0) {
          found++;
        }

        for (int j = 0; j < FLAGS_seek_nexts && iter_to_use->Valid(); ++j) {
          // Copy out iterator's value to make sure we read them.
          bytes += iter_to_use->key().size() + iter_to_use->value().size();

          if (!FLAGS_reverse_iterator) {
            iter_to_use->Next();
          } else {
            iter_to_use->Prev();
          }
          assert(iter_to_use->status().ok());
        }

        if (thread->shared->read_rate_limiter.get() != nullptr &&
            seeks % 256 == 255) {
          thread->shared->read_rate_limiter->Request(
              256, Env::IO_HIGH, nullptr /* stats */,
              RateLimiter::OpType::kRead);
        }

        thread->stats.FinishedOps(&db_, db_.db, 1, kSeek);
        // Write
      } else {
        DB* db = SelectDB(thread);
        GenerateKeyFromInt(thread->rand.Next() % FLAGS_num, FLAGS_num, &key);

<<<<<<< HEAD
        Slice ts;
        if (user_timestamp_size_ > 0) {
          ts = mock_app_clock_->Allocate(ts_guard.get());
          write_options_.timestamp = &ts;
        }
        Status s = db->Put(write_options_, key, gen.Generate());
=======
        Status s;
        if (user_timestamp_size_ > 0) {
          Slice ts = mock_app_clock_->Allocate(ts_guard.get());
          s = db->Put(write_options_, key, ts, gen.Generate());
        } else {
          s = db->Put(write_options_, key, gen.Generate());
        }

>>>>>>> 73d762f6
        if (!s.ok()) {
          fprintf(stderr, "put error: %s\n", s.ToString().c_str());
          ErrorExit();
        }
        writes_done++;
        thread->stats.FinishedOps(nullptr, db, 1, kWrite);
      }
    }

    char msg[100];
    snprintf(msg, sizeof(msg),
             "( seeks:%" PRIu64 " writes:%" PRIu64 " found:%" PRIu64 ")", seeks,
             writes_done, found);
    thread->stats.AddBytes(bytes);
    thread->stats.AddMessage(msg);
    if (FLAGS_perf_level > ROCKSDB_NAMESPACE::PerfLevel::kDisable) {
      thread->stats.AddMessage(std::string("PERF_CONTEXT:\n") +
                               get_perf_context()->ToString());
    }
  }

  //
  // Read-modify-write for random keys
  void UpdateRandom(ThreadState* thread) {
    ReadOptions options = read_options_;
    RandomGenerator gen;
    std::string value;
    int64_t found = 0;
    int64_t bytes = 0;
    Duration duration(FLAGS_duration, readwrites_);

    std::unique_ptr<const char[]> key_guard;
    Slice key = AllocateKey(&key_guard);
    std::unique_ptr<char[]> ts_guard;
    if (user_timestamp_size_ > 0) {
      ts_guard.reset(new char[user_timestamp_size_]);
    }
    // the number of iterations is the larger of read_ or write_
    while (!duration.Done(1)) {
      DB* db = SelectDB(thread);
      GenerateKeyFromInt(thread->rand.Next() % FLAGS_num, FLAGS_num, &key);
      Slice ts;
      if (user_timestamp_size_ > 0) {
        // Read with newest timestamp because we are doing rmw.
        ts = mock_app_clock_->Allocate(ts_guard.get());
        options.timestamp = &ts;
      }

      auto status = db->Get(options, key, &value);
      if (status.ok()) {
        ++found;
        bytes += key.size() + value.size() + user_timestamp_size_;
      } else if (!status.IsNotFound()) {
        fprintf(stderr, "Get returned an error: %s\n",
                status.ToString().c_str());
        abort();
      }

      if (thread->shared->write_rate_limiter) {
        thread->shared->write_rate_limiter->Request(
            key.size() + value.size(), Env::IO_HIGH, nullptr /*stats*/,
            RateLimiter::OpType::kWrite);
        // Set time at which last op finished to Now() to hide latency and
        // sleep from rate limiter. Also, do the check once per batch, not
        // once per write.
        thread->stats.ResetLastOpTime();
      }

      Slice val = gen.Generate();
      Status s;
      if (user_timestamp_size_ > 0) {
        ts = mock_app_clock_->Allocate(ts_guard.get());
        s = db->Put(write_options_, key, ts, val);
      } else {
        s = db->Put(write_options_, key, val);
      }
      if (!s.ok()) {
        fprintf(stderr, "put error: %s\n", s.ToString().c_str());
        exit(1);
      }
      bytes += key.size() + val.size() + user_timestamp_size_;
      thread->stats.FinishedOps(nullptr, db, 1, kUpdate);
    }
    char msg[100];
    snprintf(msg, sizeof(msg),
             "( updates:%" PRIu64 " found:%" PRIu64 ")", readwrites_, found);
    thread->stats.AddBytes(bytes);
    thread->stats.AddMessage(msg);
  }

  // Read-XOR-write for random keys. Xors the existing value with a randomly
  // generated value, and stores the result. Assuming A in the array of bytes
  // representing the existing value, we generate an array B of the same size,
  // then compute C = A^B as C[i]=A[i]^B[i], and store C
  void XORUpdateRandom(ThreadState* thread) {
    ReadOptions options = read_options_;
    RandomGenerator gen;
    std::string existing_value;
    int64_t found = 0;
    Duration duration(FLAGS_duration, readwrites_);

    BytesXOROperator xor_operator;

    std::unique_ptr<const char[]> key_guard;
    Slice key = AllocateKey(&key_guard);
    std::unique_ptr<char[]> ts_guard;
    if (user_timestamp_size_ > 0) {
      ts_guard.reset(new char[user_timestamp_size_]);
    }
    // the number of iterations is the larger of read_ or write_
    while (!duration.Done(1)) {
      DB* db = SelectDB(thread);
      GenerateKeyFromInt(thread->rand.Next() % FLAGS_num, FLAGS_num, &key);
      Slice ts;
      if (user_timestamp_size_ > 0) {
        ts = mock_app_clock_->Allocate(ts_guard.get());
        options.timestamp = &ts;
      }

      auto status = db->Get(options, key, &existing_value);
      if (status.ok()) {
        ++found;
      } else if (!status.IsNotFound()) {
        fprintf(stderr, "Get returned an error: %s\n",
                status.ToString().c_str());
        exit(1);
      }

      Slice value = gen.Generate(static_cast<unsigned int>(existing_value.size()));
      std::string new_value;

      if (status.ok()) {
        Slice existing_value_slice = Slice(existing_value);
        xor_operator.XOR(&existing_value_slice, value, &new_value);
      } else {
        xor_operator.XOR(nullptr, value, &new_value);
      }

      Status s;
      if (user_timestamp_size_ > 0) {
        ts = mock_app_clock_->Allocate(ts_guard.get());
        s = db->Put(write_options_, key, ts, Slice(new_value));
      } else {
        s = db->Put(write_options_, key, Slice(new_value));
      }
      if (!s.ok()) {
        fprintf(stderr, "put error: %s\n", s.ToString().c_str());
        ErrorExit();
      }
      thread->stats.FinishedOps(nullptr, db, 1);
    }
    char msg[100];
    snprintf(msg, sizeof(msg),
             "( updates:%" PRIu64 " found:%" PRIu64 ")", readwrites_, found);
    thread->stats.AddMessage(msg);
  }

  // Read-modify-write for random keys.
  // Each operation causes the key grow by value_size (simulating an append).
  // Generally used for benchmarking against merges of similar type
  void AppendRandom(ThreadState* thread) {
    ReadOptions options = read_options_;
    RandomGenerator gen;
    std::string value;
    int64_t found = 0;
    int64_t bytes = 0;

    std::unique_ptr<const char[]> key_guard;
    Slice key = AllocateKey(&key_guard);
    std::unique_ptr<char[]> ts_guard;
    if (user_timestamp_size_ > 0) {
      ts_guard.reset(new char[user_timestamp_size_]);
    }
    // The number of iterations is the larger of read_ or write_
    Duration duration(FLAGS_duration, readwrites_);
    while (!duration.Done(1)) {
      DB* db = SelectDB(thread);
      GenerateKeyFromInt(thread->rand.Next() % FLAGS_num, FLAGS_num, &key);
      Slice ts;
      if (user_timestamp_size_ > 0) {
        ts = mock_app_clock_->Allocate(ts_guard.get());
        options.timestamp = &ts;
      }

      auto status = db->Get(options, key, &value);
      if (status.ok()) {
        ++found;
        bytes += key.size() + value.size() + user_timestamp_size_;
      } else if (!status.IsNotFound()) {
        fprintf(stderr, "Get returned an error: %s\n",
                status.ToString().c_str());
        abort();
      } else {
        // If not existing, then just assume an empty string of data
        value.clear();
      }

      // Update the value (by appending data)
      Slice operand = gen.Generate();
      if (value.size() > 0) {
        // Use a delimiter to match the semantics for StringAppendOperator
        value.append(1,',');
      }
      value.append(operand.data(), operand.size());

      Status s;
      if (user_timestamp_size_ > 0) {
        ts = mock_app_clock_->Allocate(ts_guard.get());
        s = db->Put(write_options_, key, ts, value);
      } else {
        // Write back to the database
        s = db->Put(write_options_, key, value);
      }
      if (!s.ok()) {
        fprintf(stderr, "put error: %s\n", s.ToString().c_str());
        ErrorExit();
      }
      bytes += key.size() + value.size() + user_timestamp_size_;
      thread->stats.FinishedOps(nullptr, db, 1, kUpdate);
    }

    char msg[100];
    snprintf(msg, sizeof(msg), "( updates:%" PRIu64 " found:%" PRIu64 ")",
            readwrites_, found);
    thread->stats.AddBytes(bytes);
    thread->stats.AddMessage(msg);
  }

  // Read-modify-write for random keys (using MergeOperator)
  // The merge operator to use should be defined by FLAGS_merge_operator
  // Adjust FLAGS_value_size so that the keys are reasonable for this operator
  // Assumes that the merge operator is non-null (i.e.: is well-defined)
  //
  // For example, use FLAGS_merge_operator="uint64add" and FLAGS_value_size=8
  // to simulate random additions over 64-bit integers using merge.
  //
  // The number of merges on the same key can be controlled by adjusting
  // FLAGS_merge_keys.
  void MergeRandom(ThreadState* thread) {
    RandomGenerator gen;
    int64_t bytes = 0;
    std::unique_ptr<const char[]> key_guard;
    Slice key = AllocateKey(&key_guard);
    // The number of iterations is the larger of read_ or write_
    Duration duration(FLAGS_duration, readwrites_);
    while (!duration.Done(1)) {
      DBWithColumnFamilies* db_with_cfh = SelectDBWithCfh(thread);
      int64_t key_rand = thread->rand.Next() % merge_keys_;
      GenerateKeyFromInt(key_rand, merge_keys_, &key);

      Status s;
      Slice val = gen.Generate();
      if (FLAGS_num_column_families > 1) {
        s = db_with_cfh->db->Merge(write_options_,
                                   db_with_cfh->GetCfh(key_rand), key,
                                   val);
      } else {
        s = db_with_cfh->db->Merge(write_options_,
                                   db_with_cfh->db->DefaultColumnFamily(), key,
                                   val);
      }

      if (!s.ok()) {
        fprintf(stderr, "merge error: %s\n", s.ToString().c_str());
        exit(1);
      }
      bytes += key.size() + val.size();
      thread->stats.FinishedOps(nullptr, db_with_cfh->db, 1, kMerge);
    }

    // Print some statistics
    char msg[100];
    snprintf(msg, sizeof(msg), "( updates:%" PRIu64 ")", readwrites_);
    thread->stats.AddBytes(bytes);
    thread->stats.AddMessage(msg);
  }

  // Read and merge random keys. The amount of reads and merges are controlled
  // by adjusting FLAGS_num and FLAGS_mergereadpercent. The number of distinct
  // keys (and thus also the number of reads and merges on the same key) can be
  // adjusted with FLAGS_merge_keys.
  //
  // As with MergeRandom, the merge operator to use should be defined by
  // FLAGS_merge_operator.
  void ReadRandomMergeRandom(ThreadState* thread) {
    RandomGenerator gen;
    std::string value;
    int64_t num_hits = 0;
    int64_t num_gets = 0;
    int64_t num_merges = 0;
    size_t max_length = 0;

    std::unique_ptr<const char[]> key_guard;
    Slice key = AllocateKey(&key_guard);
    // the number of iterations is the larger of read_ or write_
    Duration duration(FLAGS_duration, readwrites_);
    while (!duration.Done(1)) {
      DB* db = SelectDB(thread);
      GenerateKeyFromInt(thread->rand.Next() % merge_keys_, merge_keys_, &key);

      bool do_merge = int(thread->rand.Next() % 100) < FLAGS_mergereadpercent;

      if (do_merge) {
        Status s = db->Merge(write_options_, key, gen.Generate());
        if (!s.ok()) {
          fprintf(stderr, "merge error: %s\n", s.ToString().c_str());
          exit(1);
        }
        num_merges++;
        thread->stats.FinishedOps(nullptr, db, 1, kMerge);
      } else {
        Status s = db->Get(read_options_, key, &value);
        if (value.length() > max_length)
          max_length = value.length();

        if (!s.ok() && !s.IsNotFound()) {
          fprintf(stderr, "get error: %s\n", s.ToString().c_str());
          // we continue after error rather than exiting so that we can
          // find more errors if any
        } else if (!s.IsNotFound()) {
          num_hits++;
        }
        num_gets++;
        thread->stats.FinishedOps(nullptr, db, 1, kRead);
      }
    }

    char msg[100];
    snprintf(msg, sizeof(msg),
             "(reads:%" PRIu64 " merges:%" PRIu64 " total:%" PRIu64
             " hits:%" PRIu64 " maxlength:%" ROCKSDB_PRIszt ")",
             num_gets, num_merges, readwrites_, num_hits, max_length);
    thread->stats.AddMessage(msg);
  }

  void WriteSeqSeekSeq(ThreadState* thread) {
    writes_ = FLAGS_num;
    DoWrite(thread, SEQUENTIAL);
    // exclude writes from the ops/sec calculation
    thread->stats.Start(thread->tid);

    DB* db = SelectDB(thread);
    ReadOptions read_opts = read_options_;
    std::unique_ptr<char[]> ts_guard;
    Slice ts;
    if (user_timestamp_size_ > 0) {
      ts_guard.reset(new char[user_timestamp_size_]);
      ts = mock_app_clock_->GetTimestampForRead(thread->rand, ts_guard.get());
      read_opts.timestamp = &ts;
    }
    std::unique_ptr<Iterator> iter(db->NewIterator(read_opts));

    std::unique_ptr<const char[]> key_guard;
    Slice key = AllocateKey(&key_guard);
    for (int64_t i = 0; i < FLAGS_num; ++i) {
      GenerateKeyFromInt(i, FLAGS_num, &key);
      iter->Seek(key);
      assert(iter->Valid() && iter->key() == key);
      thread->stats.FinishedOps(nullptr, db, 1, kSeek);

      for (int j = 0; j < FLAGS_seek_nexts && i + 1 < FLAGS_num; ++j) {
        if (!FLAGS_reverse_iterator) {
          iter->Next();
        } else {
          iter->Prev();
        }
        GenerateKeyFromInt(++i, FLAGS_num, &key);
        assert(iter->Valid() && iter->key() == key);
        thread->stats.FinishedOps(nullptr, db, 1, kSeek);
      }

      iter->Seek(key);
      assert(iter->Valid() && iter->key() == key);
      thread->stats.FinishedOps(nullptr, db, 1, kSeek);
    }
  }

  bool binary_search(std::vector<int>& data, int start, int end, int key) {
    if (data.empty()) return false;
    if (start > end) return false;
    int mid = start + (end - start) / 2;
    if (mid > static_cast<int>(data.size()) - 1) return false;
    if (data[mid] == key) {
      return true;
    } else if (data[mid] > key) {
      return binary_search(data, start, mid - 1, key);
    } else {
      return binary_search(data, mid + 1, end, key);
    }
  }

  // Does a bunch of merge operations for a key(key1) where the merge operand
  // is a sorted list. Next performance comparison is done between doing a Get
  // for key1 followed by searching for another key(key2) in the large sorted
  // list vs calling GetMergeOperands for key1 and then searching for the key2
  // in all the sorted sub-lists. Later case is expected to be a lot faster.
  void GetMergeOperands(ThreadState* thread) {
    DB* db = SelectDB(thread);
    const int kTotalValues = 100000;
    const int kListSize = 100;
    std::string key = "my_key";
    std::string value;

    for (int i = 1; i < kTotalValues; i++) {
      if (i % kListSize == 0) {
        // Remove trailing ','
        value.pop_back();
        db->Merge(WriteOptions(), key, value);
        value.clear();
      } else {
        value.append(std::to_string(i)).append(",");
      }
    }

    SortList s;
    std::vector<int> data;
    // This value can be experimented with and it will demonstrate the
    // perf difference between doing a Get and searching for lookup_key in the
    // resultant large sorted list vs doing GetMergeOperands and searching
    // for lookup_key within this resultant sorted sub-lists.
    int lookup_key = 1;

    // Get API call
    std::cout << "--- Get API call --- \n";
    PinnableSlice p_slice;
    uint64_t st = FLAGS_env->NowNanos();
    db->Get(ReadOptions(), db->DefaultColumnFamily(), key, &p_slice);
    s.MakeVector(data, p_slice);
    bool found =
        binary_search(data, 0, static_cast<int>(data.size() - 1), lookup_key);
    std::cout << "Found key? " << std::to_string(found) << "\n";
    uint64_t sp = FLAGS_env->NowNanos();
    std::cout << "Get: " << (sp - st) / 1000000000.0 << " seconds\n";
    std::string* dat_ = p_slice.GetSelf();
    std::cout << "Sample data from Get API call: " << dat_->substr(0, 10)
              << "\n";
    data.clear();

    // GetMergeOperands API call
    std::cout << "--- GetMergeOperands API --- \n";
    std::vector<PinnableSlice> a_slice((kTotalValues / kListSize) + 1);
    st = FLAGS_env->NowNanos();
    int number_of_operands = 0;
    GetMergeOperandsOptions get_merge_operands_options;
    get_merge_operands_options.expected_max_number_of_operands =
        (kTotalValues / 100) + 1;
    db->GetMergeOperands(ReadOptions(), db->DefaultColumnFamily(), key,
                         a_slice.data(), &get_merge_operands_options,
                         &number_of_operands);
    for (PinnableSlice& psl : a_slice) {
      s.MakeVector(data, psl);
      found =
          binary_search(data, 0, static_cast<int>(data.size() - 1), lookup_key);
      data.clear();
      if (found) break;
    }
    std::cout << "Found key? " << std::to_string(found) << "\n";
    sp = FLAGS_env->NowNanos();
    std::cout << "Get Merge operands: " << (sp - st) / 1000000000.0
              << " seconds \n";
    int to_print = 0;
    std::cout << "Sample data from GetMergeOperands API call: ";
    for (PinnableSlice& psl : a_slice) {
      std::cout << "List: " << to_print << " : " << *psl.GetSelf() << "\n";
      if (to_print++ > 2) break;
    }
  }

#ifndef ROCKSDB_LITE
  void VerifyChecksum(ThreadState* thread) {
    DB* db = SelectDB(thread);
    ReadOptions ro;
    ro.adaptive_readahead = FLAGS_adaptive_readahead;
    ro.async_io = FLAGS_async_io;
    ro.rate_limiter_priority =
        FLAGS_rate_limit_user_ops ? Env::IO_USER : Env::IO_TOTAL;
    ro.readahead_size = FLAGS_readahead_size;
    Status s = db->VerifyChecksum(ro);
    if (!s.ok()) {
      fprintf(stderr, "VerifyChecksum() failed: %s\n", s.ToString().c_str());
      exit(1);
    }
  }

  void VerifyFileChecksums(ThreadState* thread) {
    DB* db = SelectDB(thread);
    ReadOptions ro;
    ro.adaptive_readahead = FLAGS_adaptive_readahead;
    ro.async_io = FLAGS_async_io;
    ro.rate_limiter_priority =
        FLAGS_rate_limit_user_ops ? Env::IO_USER : Env::IO_TOTAL;
    ro.readahead_size = FLAGS_readahead_size;
    Status s = db->VerifyFileChecksums(ro);
    if (!s.ok()) {
      fprintf(stderr, "VerifyFileChecksums() failed: %s\n",
              s.ToString().c_str());
      exit(1);
    }
  }

  // This benchmark stress tests Transactions.  For a given --duration (or
  // total number of --writes, a Transaction will perform a read-modify-write
  // to increment the value of a key in each of N(--transaction-sets) sets of
  // keys (where each set has --num keys).  If --threads is set, this will be
  // done in parallel.
  //
  // To test transactions, use --transaction_db=true.  Not setting this
  // parameter
  // will run the same benchmark without transactions.
  //
  // RandomTransactionVerify() will then validate the correctness of the results
  // by checking if the sum of all keys in each set is the same.
  void RandomTransaction(ThreadState* thread) {
    Duration duration(FLAGS_duration, readwrites_);
    uint16_t num_prefix_ranges = static_cast<uint16_t>(FLAGS_transaction_sets);
    uint64_t transactions_done = 0;

    if (num_prefix_ranges == 0 || num_prefix_ranges > 9999) {
      fprintf(stderr, "invalid value for transaction_sets\n");
      abort();
    }

    TransactionOptions txn_options;
    txn_options.lock_timeout = FLAGS_transaction_lock_timeout;
    txn_options.set_snapshot = FLAGS_transaction_set_snapshot;

    RandomTransactionInserter inserter(&thread->rand, write_options_,
                                       read_options_, FLAGS_num,
                                       num_prefix_ranges);

    if (FLAGS_num_multi_db > 1) {
      fprintf(stderr,
              "Cannot run RandomTransaction benchmark with "
              "FLAGS_multi_db > 1.");
      abort();
    }

    while (!duration.Done(1)) {
      bool success;

      // RandomTransactionInserter will attempt to insert a key for each
      // # of FLAGS_transaction_sets
      if (FLAGS_optimistic_transaction_db) {
        success = inserter.OptimisticTransactionDBInsert(db_.opt_txn_db);
      } else if (FLAGS_transaction_db) {
        TransactionDB* txn_db = reinterpret_cast<TransactionDB*>(db_.db);
        success = inserter.TransactionDBInsert(txn_db, txn_options);
      } else {
        success = inserter.DBInsert(db_.db);
      }

      if (!success) {
        fprintf(stderr, "Unexpected error: %s\n",
                inserter.GetLastStatus().ToString().c_str());
        abort();
      }

      thread->stats.FinishedOps(nullptr, db_.db, 1, kOthers);
      transactions_done++;
    }

    char msg[100];
    if (FLAGS_optimistic_transaction_db || FLAGS_transaction_db) {
      snprintf(msg, sizeof(msg),
               "( transactions:%" PRIu64 " aborts:%" PRIu64 ")",
               transactions_done, inserter.GetFailureCount());
    } else {
      snprintf(msg, sizeof(msg), "( batches:%" PRIu64 " )", transactions_done);
    }
    thread->stats.AddMessage(msg);

    if (FLAGS_perf_level > ROCKSDB_NAMESPACE::PerfLevel::kDisable) {
      thread->stats.AddMessage(std::string("PERF_CONTEXT:\n") +
                               get_perf_context()->ToString());
    }
    thread->stats.AddBytes(static_cast<int64_t>(inserter.GetBytesInserted()));
  }

  // Verifies consistency of data after RandomTransaction() has been run.
  // Since each iteration of RandomTransaction() incremented a key in each set
  // by the same value, the sum of the keys in each set should be the same.
  void RandomTransactionVerify() {
    if (!FLAGS_transaction_db && !FLAGS_optimistic_transaction_db) {
      // transactions not used, nothing to verify.
      return;
    }

    Status s =
        RandomTransactionInserter::Verify(db_.db,
                            static_cast<uint16_t>(FLAGS_transaction_sets));

    if (s.ok()) {
      fprintf(stdout, "RandomTransactionVerify Success.\n");
    } else {
      fprintf(stdout, "RandomTransactionVerify FAILED!!\n");
    }
  }
#endif  // ROCKSDB_LITE

  // Writes and deletes random keys without overwriting keys.
  //
  // This benchmark is intended to partially replicate the behavior of MyRocks
  // secondary indices: All data is stored in keys and updates happen by
  // deleting the old version of the key and inserting the new version.
  void RandomReplaceKeys(ThreadState* thread) {
    std::unique_ptr<const char[]> key_guard;
    Slice key = AllocateKey(&key_guard);
    std::unique_ptr<char[]> ts_guard;
    if (user_timestamp_size_ > 0) {
      ts_guard.reset(new char[user_timestamp_size_]);
    }
    std::vector<uint32_t> counters(FLAGS_numdistinct, 0);
    size_t max_counter = 50;
    RandomGenerator gen;

    Status s;
    DB* db = SelectDB(thread);
    for (int64_t i = 0; i < FLAGS_numdistinct; i++) {
      GenerateKeyFromInt(i * max_counter, FLAGS_num, &key);
      if (user_timestamp_size_ > 0) {
        Slice ts = mock_app_clock_->Allocate(ts_guard.get());
        s = db->Put(write_options_, key, ts, gen.Generate());
      } else {
        s = db->Put(write_options_, key, gen.Generate());
      }
      if (!s.ok()) {
        fprintf(stderr, "Operation failed: %s\n", s.ToString().c_str());
        exit(1);
      }
    }

    db->GetSnapshot();

    std::default_random_engine generator;
    std::normal_distribution<double> distribution(FLAGS_numdistinct / 2.0,
                                                  FLAGS_stddev);
    Duration duration(FLAGS_duration, FLAGS_num);
    while (!duration.Done(1)) {
      int64_t rnd_id = static_cast<int64_t>(distribution(generator));
      int64_t key_id = std::max(std::min(FLAGS_numdistinct - 1, rnd_id),
                                static_cast<int64_t>(0));
      GenerateKeyFromInt(key_id * max_counter + counters[key_id], FLAGS_num,
                         &key);
      if (user_timestamp_size_ > 0) {
        Slice ts = mock_app_clock_->Allocate(ts_guard.get());
        s = FLAGS_use_single_deletes ? db->SingleDelete(write_options_, key, ts)
                                     : db->Delete(write_options_, key, ts);
      } else {
        s = FLAGS_use_single_deletes ? db->SingleDelete(write_options_, key)
                                     : db->Delete(write_options_, key);
      }
      if (s.ok()) {
        counters[key_id] = (counters[key_id] + 1) % max_counter;
        GenerateKeyFromInt(key_id * max_counter + counters[key_id], FLAGS_num,
                           &key);
        if (user_timestamp_size_ > 0) {
          Slice ts = mock_app_clock_->Allocate(ts_guard.get());
          s = db->Put(write_options_, key, ts, Slice());
        } else {
          s = db->Put(write_options_, key, Slice());
        }
      }

      if (!s.ok()) {
        fprintf(stderr, "Operation failed: %s\n", s.ToString().c_str());
        exit(1);
      }

      thread->stats.FinishedOps(nullptr, db, 1, kOthers);
    }

    char msg[200];
    snprintf(msg, sizeof(msg),
             "use single deletes: %d, "
             "standard deviation: %lf\n",
             FLAGS_use_single_deletes, FLAGS_stddev);
    thread->stats.AddMessage(msg);
  }

  void TimeSeriesReadOrDelete(ThreadState* thread, bool do_deletion) {
    int64_t read = 0;
    int64_t found = 0;
    int64_t bytes = 0;

    Iterator* iter = nullptr;
    // Only work on single database
    assert(db_.db != nullptr);
    iter = db_.db->NewIterator(read_options_);

    std::unique_ptr<const char[]> key_guard;
    Slice key = AllocateKey(&key_guard);

    char value_buffer[256];
    while (true) {
      {
        MutexLock l(&thread->shared->mu);
        if (thread->shared->num_done >= 1) {
          // Write thread have finished
          break;
        }
      }
      if (!FLAGS_use_tailing_iterator) {
        delete iter;
        iter = db_.db->NewIterator(read_options_);
      }
      // Pick a Iterator to use

      int64_t key_id = thread->rand.Next() % FLAGS_key_id_range;
      GenerateKeyFromInt(key_id, FLAGS_num, &key);
      // Reset last 8 bytes to 0
      char* start = const_cast<char*>(key.data());
      start += key.size() - 8;
      memset(start, 0, 8);
      ++read;

      bool key_found = false;
      // Seek the prefix
      for (iter->Seek(key); iter->Valid() && iter->key().starts_with(key);
           iter->Next()) {
        key_found = true;
        // Copy out iterator's value to make sure we read them.
        if (do_deletion) {
          bytes += iter->key().size();
          if (KeyExpired(timestamp_emulator_.get(), iter->key())) {
            thread->stats.FinishedOps(&db_, db_.db, 1, kDelete);
            db_.db->Delete(write_options_, iter->key());
          } else {
            break;
          }
        } else {
          bytes += iter->key().size() + iter->value().size();
          thread->stats.FinishedOps(&db_, db_.db, 1, kRead);
          Slice value = iter->value();
          memcpy(value_buffer, value.data(),
                 std::min(value.size(), sizeof(value_buffer)));

          assert(iter->status().ok());
        }
      }
      found += key_found;

      if (thread->shared->read_rate_limiter.get() != nullptr) {
        thread->shared->read_rate_limiter->Request(
            1, Env::IO_HIGH, nullptr /* stats */, RateLimiter::OpType::kRead);
        // Set time at which last op finished to Now() to hide latency and
        // sleep from rate limiter. Also, do the check once per batch, not
        // once per write.
        thread->stats.ResetLastOpTime();
      }
    }
    delete iter;

    char msg[100];
    snprintf(msg, sizeof(msg), "(%" PRIu64 " of %" PRIu64 " found)", found,
             read);
    thread->stats.AddBytes(bytes);
    thread->stats.AddMessage(msg);
    if (FLAGS_perf_level > ROCKSDB_NAMESPACE::PerfLevel::kDisable) {
      thread->stats.AddMessage(std::string("PERF_CONTEXT:\n") +
                               get_perf_context()->ToString());
    }
  }

  void TimeSeriesWrite(ThreadState* thread) {
    // Special thread that keeps writing until other threads are done.
    RandomGenerator gen;
    int64_t bytes = 0;

    // Don't merge stats from this thread with the readers.
    thread->stats.SetExcludeFromMerge();

    std::unique_ptr<RateLimiter> write_rate_limiter;
    if (FLAGS_benchmark_write_rate_limit > 0) {
      write_rate_limiter.reset(
          NewGenericRateLimiter(FLAGS_benchmark_write_rate_limit));
    }

    std::unique_ptr<const char[]> key_guard;
    Slice key = AllocateKey(&key_guard);

    Duration duration(FLAGS_duration, writes_);
    while (!duration.Done(1)) {
      DB* db = SelectDB(thread);

      uint64_t key_id = thread->rand.Next() % FLAGS_key_id_range;
      // Write key id
      GenerateKeyFromInt(key_id, FLAGS_num, &key);
      // Write timestamp

      char* start = const_cast<char*>(key.data());
      char* pos = start + 8;
      int bytes_to_fill =
          std::min(key_size_ - static_cast<int>(pos - start), 8);
      uint64_t timestamp_value = timestamp_emulator_->Get();
      if (port::kLittleEndian) {
        for (int i = 0; i < bytes_to_fill; ++i) {
          pos[i] = (timestamp_value >> ((bytes_to_fill - i - 1) << 3)) & 0xFF;
        }
      } else {
        memcpy(pos, static_cast<void*>(&timestamp_value), bytes_to_fill);
      }

      timestamp_emulator_->Inc();

      Status s;
      Slice val = gen.Generate();
      s = db->Put(write_options_, key, val);

      if (!s.ok()) {
        fprintf(stderr, "put error: %s\n", s.ToString().c_str());
        ErrorExit();
      }
      bytes = key.size() + val.size();
      thread->stats.FinishedOps(&db_, db_.db, 1, kWrite);
      thread->stats.AddBytes(bytes);

      if (FLAGS_benchmark_write_rate_limit > 0) {
        write_rate_limiter->Request(
            key.size() + val.size(), Env::IO_HIGH,
            nullptr /* stats */, RateLimiter::OpType::kWrite);
        // Set time at which last op finished to Now() to hide latency and
        // sleep from rate limiter. Also, do the check once per batch, not
        // once per write.
        thread->stats.ResetLastOpTime();
      }
    }
  }

  void TimeSeries(ThreadState* thread) {
    if (thread->tid > 0) {
      bool do_deletion = FLAGS_expire_style == "delete" &&
                         thread->tid <= FLAGS_num_deletion_threads;
      TimeSeriesReadOrDelete(thread, do_deletion);
    } else {
      TimeSeriesWrite(thread);
      thread->stats.Stop();
      thread->stats.Report("timeseries write");
    }
  }

  void Compact(ThreadState* thread) {
    DB* db = SelectDB(thread);
    CompactRangeOptions cro;
    cro.bottommost_level_compaction =
        BottommostLevelCompaction::kForceOptimized;
    db->CompactRange(cro, nullptr, nullptr);
  }

  void CompactAll() {
    if (db_.db != nullptr) {
      db_.db->CompactRange(CompactRangeOptions(), nullptr, nullptr);
    }
    for (const auto& db_with_cfh : multi_dbs_) {
      db_with_cfh.db->CompactRange(CompactRangeOptions(), nullptr, nullptr);
    }
  }

#ifndef ROCKSDB_LITE
  void WaitForCompactionHelper(DBWithColumnFamilies& db) {
    // This is an imperfect way of waiting for compaction. The loop and sleep
    // is done because a thread that finishes a compaction job should get a
    // chance to pickup a new compaction job.

    std::vector<std::string> keys = {DB::Properties::kMemTableFlushPending,
                                     DB::Properties::kNumRunningFlushes,
                                     DB::Properties::kCompactionPending,
                                     DB::Properties::kNumRunningCompactions};

    fprintf(stdout, "waitforcompaction(%s): started\n",
            db.db->GetName().c_str());

    while (true) {
      bool retry = false;

      for (const auto& k : keys) {
        uint64_t v;
        if (!db.db->GetIntProperty(k, &v)) {
          fprintf(stderr, "waitforcompaction(%s): GetIntProperty(%s) failed\n",
                  db.db->GetName().c_str(), k.c_str());
          exit(1);
        } else if (v > 0) {
          fprintf(stdout,
                  "waitforcompaction(%s): active(%s). Sleep 10 seconds\n",
                  db.db->GetName().c_str(), k.c_str());
          FLAGS_env->SleepForMicroseconds(10 * 1000000);
          retry = true;
          break;
        }
      }

      if (!retry) {
        fprintf(stdout, "waitforcompaction(%s): finished\n",
                db.db->GetName().c_str());
        return;
      }
    }
  }

  void WaitForCompaction() {
    // Give background threads a chance to wake
    FLAGS_env->SleepForMicroseconds(5 * 1000000);

    // I am skeptical that this check race free. I hope that checking twice
    // reduces the chance.
    if (db_.db != nullptr) {
      WaitForCompactionHelper(db_);
      WaitForCompactionHelper(db_);
    } else {
      for (auto& db_with_cfh : multi_dbs_) {
        WaitForCompactionHelper(db_with_cfh);
        WaitForCompactionHelper(db_with_cfh);
      }
    }
  }

  bool CompactLevelHelper(DBWithColumnFamilies& db_with_cfh, int from_level) {
    std::vector<LiveFileMetaData> files;
    db_with_cfh.db->GetLiveFilesMetaData(&files);

    assert(from_level == 0 || from_level == 1);

    int real_from_level = from_level;
    if (real_from_level > 0) {
      // With dynamic leveled compaction the first level with data beyond L0
      // might not be L1.
      real_from_level = std::numeric_limits<int>::max();

      for (auto& f : files) {
        if (f.level > 0 && f.level < real_from_level) real_from_level = f.level;
      }

      if (real_from_level == std::numeric_limits<int>::max()) {
        fprintf(stdout, "compact%d found 0 files to compact\n", from_level);
        return true;
      }
    }

    // The goal is to compact from from_level to the level that follows it,
    // and with dynamic leveled compaction the next level might not be
    // real_from_level+1
    int next_level = std::numeric_limits<int>::max();

    std::vector<std::string> files_to_compact;
    for (auto& f : files) {
      if (f.level == real_from_level)
        files_to_compact.push_back(f.name);
      else if (f.level > real_from_level && f.level < next_level)
        next_level = f.level;
    }

    if (files_to_compact.empty()) {
      fprintf(stdout, "compact%d found 0 files to compact\n", from_level);
      return true;
    } else if (next_level == std::numeric_limits<int>::max()) {
      // There is no data beyond real_from_level. So we are done.
      fprintf(stdout, "compact%d found no data beyond L%d\n", from_level,
              real_from_level);
      return true;
    }

    fprintf(stdout, "compact%d found %d files to compact from L%d to L%d\n",
            from_level, static_cast<int>(files_to_compact.size()),
            real_from_level, next_level);

    ROCKSDB_NAMESPACE::CompactionOptions options;
    // Lets RocksDB use the configured compression for this level
    options.compression = ROCKSDB_NAMESPACE::kDisableCompressionOption;

    ROCKSDB_NAMESPACE::ColumnFamilyDescriptor cfDesc;
    db_with_cfh.db->DefaultColumnFamily()->GetDescriptor(&cfDesc);
    options.output_file_size_limit = cfDesc.options.target_file_size_base;

    Status status =
        db_with_cfh.db->CompactFiles(options, files_to_compact, next_level);
    if (!status.ok()) {
      // This can fail for valid reasons including the operation was aborted
      // or a filename is invalid because background compaction removed it.
      // Having read the current cases for which an error is raised I prefer
      // not to figure out whether an exception should be thrown here.
      fprintf(stderr, "compact%d CompactFiles failed: %s\n", from_level,
              status.ToString().c_str());
      return false;
    }
    return true;
  }

  void CompactLevel(int from_level) {
    if (db_.db != nullptr) {
      while (!CompactLevelHelper(db_, from_level)) WaitForCompaction();
    }
    for (auto& db_with_cfh : multi_dbs_) {
      while (!CompactLevelHelper(db_with_cfh, from_level)) WaitForCompaction();
    }
  }
#endif

  void Flush() {
    FlushOptions flush_opt;
    flush_opt.wait = true;

    if (db_.db != nullptr) {
      Status s = db_.db->Flush(flush_opt, db_.cfh);
      if (!s.ok()) {
        fprintf(stderr, "Flush failed: %s\n", s.ToString().c_str());
        exit(1);
      }
    } else {
      for (const auto& db_with_cfh : multi_dbs_) {
        Status s = db_with_cfh.db->Flush(flush_opt, db_with_cfh.cfh);
        if (!s.ok()) {
          fprintf(stderr, "Flush failed: %s\n", s.ToString().c_str());
          exit(1);
        }
      }
    }
    fprintf(stdout, "flush memtable\n");
  }

  void ResetStats() {
    if (db_.db != nullptr) {
      db_.db->ResetStats();
    }
    for (const auto& db_with_cfh : multi_dbs_) {
      db_with_cfh.db->ResetStats();
    }
  }

  void PrintStatsHistory() {
    if (db_.db != nullptr) {
      PrintStatsHistoryImpl(db_.db, false);
    }
    for (const auto& db_with_cfh : multi_dbs_) {
      PrintStatsHistoryImpl(db_with_cfh.db, true);
    }
  }

  void PrintStatsHistoryImpl(DB* db, bool print_header) {
    if (print_header) {
      fprintf(stdout, "\n==== DB: %s ===\n", db->GetName().c_str());
    }

    std::unique_ptr<StatsHistoryIterator> shi;
    Status s = db->GetStatsHistory(0, port::kMaxUint64, &shi);
    if (!s.ok()) {
      fprintf(stdout, "%s\n", s.ToString().c_str());
      return;
    }
    assert(shi);
    while (shi->Valid()) {
      uint64_t stats_time = shi->GetStatsTime();
      fprintf(stdout, "------ %s ------\n",
              TimeToHumanString(static_cast<int>(stats_time)).c_str());
      for (auto& entry : shi->GetStatsMap()) {
        fprintf(stdout, " %" PRIu64 "   %s  %" PRIu64 "\n", stats_time,
                entry.first.c_str(), entry.second);
      }
      shi->Next();
    }
  }

  void PrintStats(const char* key) {
    if (db_.db != nullptr) {
      PrintStats(db_.db, key, false);
    }
    for (const auto& db_with_cfh : multi_dbs_) {
      PrintStats(db_with_cfh.db, key, true);
    }
  }

  void PrintStats(DB* db, const char* key, bool print_header = false) {
    if (print_header) {
      fprintf(stdout, "\n==== DB: %s ===\n", db->GetName().c_str());
    }
    std::string stats;
    if (!db->GetProperty(key, &stats)) {
      stats = "(failed)";
    }
    fprintf(stdout, "\n%s\n", stats.c_str());
  }

  void PrintStats(const std::vector<std::string>& keys) {
    if (db_.db != nullptr) {
      PrintStats(db_.db, keys);
    }
    for (const auto& db_with_cfh : multi_dbs_) {
      PrintStats(db_with_cfh.db, keys, true);
    }
  }

  void PrintStats(DB* db, const std::vector<std::string>& keys,
                  bool print_header = false) {
    if (print_header) {
      fprintf(stdout, "\n==== DB: %s ===\n", db->GetName().c_str());
    }

    for (const auto& key : keys) {
      std::string stats;
      if (!db->GetProperty(key, &stats)) {
        stats = "(failed)";
      }
      fprintf(stdout, "%s: %s\n", key.c_str(), stats.c_str());
    }
  }

#ifndef ROCKSDB_LITE

  void Replay(ThreadState* thread) {
    if (db_.db != nullptr) {
      Replay(thread, &db_);
    }
  }

  void Replay(ThreadState* /*thread*/, DBWithColumnFamilies* db_with_cfh) {
    Status s;
    std::unique_ptr<TraceReader> trace_reader;
    s = NewFileTraceReader(FLAGS_env, EnvOptions(), FLAGS_trace_file,
                           &trace_reader);
    if (!s.ok()) {
      fprintf(
          stderr,
          "Encountered an error creating a TraceReader from the trace file. "
          "Error: %s\n",
          s.ToString().c_str());
      exit(1);
    }
    std::unique_ptr<Replayer> replayer;
    s = db_with_cfh->db->NewDefaultReplayer(db_with_cfh->cfh,
                                            std::move(trace_reader), &replayer);
    if (!s.ok()) {
      fprintf(stderr,
              "Encountered an error creating a default Replayer. "
              "Error: %s\n",
              s.ToString().c_str());
      exit(1);
    }
    s = replayer->Prepare();
    if (!s.ok()) {
      fprintf(stderr, "Prepare for replay failed. Error: %s\n",
              s.ToString().c_str());
    }
    s = replayer->Replay(
        ReplayOptions(static_cast<uint32_t>(FLAGS_trace_replay_threads),
                      FLAGS_trace_replay_fast_forward),
        nullptr);
    replayer.reset();
    if (s.ok()) {
      fprintf(stdout, "Replay completed from trace_file: %s\n",
              FLAGS_trace_file.c_str());
    } else {
      fprintf(stderr, "Replay failed. Error: %s\n", s.ToString().c_str());
    }
  }

#endif  // ROCKSDB_LITE
};

void ValidateMetadataCacheOptions() {
  if (FLAGS_top_level_index_pinning &&
      (FLAGS_cache_index_and_filter_blocks == false)) {
    fprintf(stderr,
            "ERROR: --cache_index_and_filter_blocks must be set for "
            "--top_level_index_pinning to have any affect.\n");
    exit(1);
  }

  if (FLAGS_unpartitioned_pinning &&
      (FLAGS_cache_index_and_filter_blocks == false)) {
    fprintf(stderr,
            "ERROR: --cache_index_and_filter_blocks must be set for "
            "--unpartitioned_pinning to have any affect.\n");
    exit(1);
  }
}

int db_bench_tool(int argc, char** argv) {
  ROCKSDB_NAMESPACE::port::InstallStackTraceHandler();
  ConfigOptions config_options;
  static bool initialized = false;
  if (!initialized) {
    SetUsageMessage(std::string("\nUSAGE:\n") + std::string(argv[0]) +
                    " [OPTIONS]...");
    initialized = true;
  }
  ParseCommandLineFlags(&argc, &argv, true);
  FLAGS_compaction_style_e =
      (ROCKSDB_NAMESPACE::CompactionStyle)FLAGS_compaction_style;
#ifndef ROCKSDB_LITE
  if (FLAGS_statistics && !FLAGS_statistics_string.empty()) {
    fprintf(stderr,
            "Cannot provide both --statistics and --statistics_string.\n");
    exit(1);
  }
  if (!FLAGS_statistics_string.empty()) {
    Status s = Statistics::CreateFromString(config_options,
                                            FLAGS_statistics_string, &dbstats);
    if (dbstats == nullptr) {
      fprintf(stderr,
              "No Statistics registered matching string: %s status=%s\n",
              FLAGS_statistics_string.c_str(), s.ToString().c_str());
      exit(1);
    }
  }
#endif  // ROCKSDB_LITE
  if (FLAGS_statistics) {
    dbstats = ROCKSDB_NAMESPACE::CreateDBStatistics();
  }
  if (dbstats) {
    dbstats->set_stats_level(static_cast<StatsLevel>(FLAGS_stats_level));
  }
  FLAGS_compaction_pri_e =
      (ROCKSDB_NAMESPACE::CompactionPri)FLAGS_compaction_pri;

  std::vector<std::string> fanout = ROCKSDB_NAMESPACE::StringSplit(
      FLAGS_max_bytes_for_level_multiplier_additional, ',');
  for (size_t j = 0; j < fanout.size(); j++) {
    FLAGS_max_bytes_for_level_multiplier_additional_v.push_back(
#ifndef CYGWIN
        std::stoi(fanout[j]));
#else
        stoi(fanout[j]));
#endif
  }

  FLAGS_compression_type_e =
    StringToCompressionType(FLAGS_compression_type.c_str());

  FLAGS_wal_compression_e =
      StringToCompressionType(FLAGS_wal_compression.c_str());

  FLAGS_compressed_secondary_cache_compression_type_e = StringToCompressionType(
      FLAGS_compressed_secondary_cache_compression_type.c_str());

#ifndef ROCKSDB_LITE
  // Stacked BlobDB
  FLAGS_blob_db_compression_type_e =
    StringToCompressionType(FLAGS_blob_db_compression_type.c_str());

  int env_opts = !FLAGS_env_uri.empty() + !FLAGS_fs_uri.empty();
  if (env_opts > 1) {
    fprintf(stderr, "Error: --env_uri and --fs_uri are mutually exclusive\n");
    exit(1);
  }

  if (env_opts == 1) {
    Status s = Env::CreateFromUri(config_options, FLAGS_env_uri, FLAGS_fs_uri,
                                  &FLAGS_env, &env_guard);
    if (!s.ok()) {
      fprintf(stderr, "Failed creating env: %s\n", s.ToString().c_str());
      exit(1);
    }
  } else if (FLAGS_simulate_hdd || FLAGS_simulate_hybrid_fs_file != "") {
    //**TODO: Make the simulate fs something that can be loaded
    // from the ObjectRegistry...
    static std::shared_ptr<ROCKSDB_NAMESPACE::Env> composite_env =
        NewCompositeEnv(std::make_shared<SimulatedHybridFileSystem>(
            FileSystem::Default(), FLAGS_simulate_hybrid_fs_file,
            /*throughput_multiplier=*/
            int{FLAGS_simulate_hybrid_hdd_multipliers},
            /*is_full_fs_warm=*/FLAGS_simulate_hdd));
    FLAGS_env = composite_env.get();
  }

  // Let -readonly imply -use_existing_db
  FLAGS_use_existing_db |= FLAGS_readonly;
#endif  // ROCKSDB_LITE

  if (!FLAGS_seed) {
    uint64_t now = FLAGS_env->GetSystemClock()->NowMicros();
    seed_base = static_cast<int64_t>(now);
    fprintf(stdout, "Set seed to %" PRIu64 " because --seed was 0\n",
            seed_base);
  } else {
    seed_base = FLAGS_seed;
  }

  if (FLAGS_use_existing_keys && !FLAGS_use_existing_db) {
    fprintf(stderr,
            "`-use_existing_db` must be true for `-use_existing_keys` to be "
            "settable\n");
    exit(1);
  }

  if (!strcasecmp(FLAGS_compaction_fadvice.c_str(), "NONE"))
    FLAGS_compaction_fadvice_e = ROCKSDB_NAMESPACE::Options::NONE;
  else if (!strcasecmp(FLAGS_compaction_fadvice.c_str(), "NORMAL"))
    FLAGS_compaction_fadvice_e = ROCKSDB_NAMESPACE::Options::NORMAL;
  else if (!strcasecmp(FLAGS_compaction_fadvice.c_str(), "SEQUENTIAL"))
    FLAGS_compaction_fadvice_e = ROCKSDB_NAMESPACE::Options::SEQUENTIAL;
  else if (!strcasecmp(FLAGS_compaction_fadvice.c_str(), "WILLNEED"))
    FLAGS_compaction_fadvice_e = ROCKSDB_NAMESPACE::Options::WILLNEED;
  else {
    fprintf(stdout, "Unknown compaction fadvice:%s\n",
            FLAGS_compaction_fadvice.c_str());
    exit(1);
  }

  FLAGS_value_size_distribution_type_e =
    StringToDistributionType(FLAGS_value_size_distribution_type.c_str());

  // Note options sanitization may increase thread pool sizes according to
  // max_background_flushes/max_background_compactions/max_background_jobs
  FLAGS_env->SetBackgroundThreads(FLAGS_num_high_pri_threads,
                                  ROCKSDB_NAMESPACE::Env::Priority::HIGH);
  FLAGS_env->SetBackgroundThreads(FLAGS_num_bottom_pri_threads,
                                  ROCKSDB_NAMESPACE::Env::Priority::BOTTOM);
  FLAGS_env->SetBackgroundThreads(FLAGS_num_low_pri_threads,
                                  ROCKSDB_NAMESPACE::Env::Priority::LOW);

  // Choose a location for the test database if none given with --db=<path>
  if (FLAGS_db.empty()) {
    std::string default_db_path;
    FLAGS_env->GetTestDirectory(&default_db_path);
    default_db_path += "/dbbench";
    FLAGS_db = default_db_path;
  }

  if (FLAGS_stats_interval_seconds > 0) {
    // When both are set then FLAGS_stats_interval determines the frequency
    // at which the timer is checked for FLAGS_stats_interval_seconds
    FLAGS_stats_interval = 1000;
  }

  if (FLAGS_seek_missing_prefix && FLAGS_prefix_size <= 8) {
    fprintf(stderr, "prefix_size > 8 required by --seek_missing_prefix\n");
    exit(1);
  }

  ValidateMetadataCacheOptions();

  ROCKSDB_NAMESPACE::Benchmark benchmark;
  benchmark.Run();

#ifndef ROCKSDB_LITE
  if (FLAGS_print_malloc_stats) {
    std::string stats_string;
    ROCKSDB_NAMESPACE::DumpMallocStats(&stats_string);
    fprintf(stdout, "Malloc stats:\n%s\n", stats_string.c_str());
  }
#endif  // ROCKSDB_LITE

  return 0;
}
}  // namespace ROCKSDB_NAMESPACE
#endif<|MERGE_RESOLUTION|>--- conflicted
+++ resolved
@@ -7143,14 +7143,6 @@
         DB* db = SelectDB(thread);
         GenerateKeyFromInt(thread->rand.Next() % FLAGS_num, FLAGS_num, &key);
 
-<<<<<<< HEAD
-        Slice ts;
-        if (user_timestamp_size_ > 0) {
-          ts = mock_app_clock_->Allocate(ts_guard.get());
-          write_options_.timestamp = &ts;
-        }
-        Status s = db->Put(write_options_, key, gen.Generate());
-=======
         Status s;
         if (user_timestamp_size_ > 0) {
           Slice ts = mock_app_clock_->Allocate(ts_guard.get());
@@ -7159,7 +7151,6 @@
           s = db->Put(write_options_, key, gen.Generate());
         }
 
->>>>>>> 73d762f6
         if (!s.ok()) {
           fprintf(stderr, "put error: %s\n", s.ToString().c_str());
           ErrorExit();
