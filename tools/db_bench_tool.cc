//  Copyright (c) 2011-present, Facebook, Inc.  All rights reserved.
//  This source code is licensed under both the GPLv2 (found in the
//  COPYING file in the root directory) and Apache 2.0 License
//  (found in the LICENSE.Apache file in the root directory).
//
// Copyright (c) 2011 The LevelDB Authors. All rights reserved.
// Use of this source code is governed by a BSD-style license that can be
// found in the LICENSE file. See the AUTHORS file for names of contributors.

#ifdef GFLAGS
#ifdef NUMA
#include <numa.h>
#endif
#ifndef OS_WIN
#include <unistd.h>
#endif
#include <fcntl.h>
#include <stdio.h>
#include <stdlib.h>
#include <sys/types.h>
#ifdef __APPLE__
#include <mach/host_info.h>
#include <mach/mach_host.h>
#include <sys/sysctl.h>
#endif
#ifdef __FreeBSD__
#include <sys/sysctl.h>
#endif
#include <atomic>
#include <cinttypes>
#include <condition_variable>
#include <cstddef>
#include <iostream>
#include <memory>
#include <mutex>
#include <queue>
#include <thread>
#include <unordered_map>

#include "cache/fast_lru_cache.h"
#include "db/db_impl/db_impl.h"
#include "db/malloc_stats.h"
#include "db/version_set.h"
#include "monitoring/histogram.h"
#include "monitoring/statistics.h"
#include "options/cf_options.h"
#include "port/port.h"
#include "port/stack_trace.h"
#include "rocksdb/cache.h"
#include "rocksdb/convenience.h"
#include "rocksdb/db.h"
#include "rocksdb/env.h"
#include "rocksdb/filter_policy.h"
#include "rocksdb/memtablerep.h"
#include "rocksdb/options.h"
#include "rocksdb/perf_context.h"
#include "rocksdb/persistent_cache.h"
#include "rocksdb/rate_limiter.h"
#include "rocksdb/secondary_cache.h"
#include "rocksdb/slice.h"
#include "rocksdb/slice_transform.h"
#include "rocksdb/stats_history.h"
#include "rocksdb/table.h"
#include "rocksdb/utilities/backup_engine.h"
#include "rocksdb/utilities/object_registry.h"
#include "rocksdb/utilities/optimistic_transaction_db.h"
#include "rocksdb/utilities/options_type.h"
#include "rocksdb/utilities/options_util.h"
#ifndef ROCKSDB_LITE
#include "rocksdb/utilities/replayer.h"
#endif  // ROCKSDB_LITE
#include "rocksdb/utilities/sim_cache.h"
#include "rocksdb/utilities/transaction.h"
#include "rocksdb/utilities/transaction_db.h"
#include "rocksdb/write_batch.h"
#include "speedb/version.h"
#include "test_util/testutil.h"
#include "test_util/transaction_test_util.h"
#include "tools/simulated_hybrid_file_system.h"
#include "util/cast_util.h"
#include "util/compression.h"
#include "util/crc32c.h"
#include "util/file_checksum_helper.h"
#include "util/gflags_compat.h"
#include "util/mutexlock.h"
#include "util/random.h"
#include "util/stderr_logger.h"
#include "util/string_util.h"
#include "util/xxhash.h"
#include "utilities/blob_db/blob_db.h"
#include "utilities/counted_fs.h"
#include "utilities/merge_operators.h"
#include "utilities/merge_operators/bytesxor.h"
#include "utilities/merge_operators/sortlist.h"
#include "utilities/persistent_cache/block_cache_tier.h"

#ifdef MEMKIND
#include "memory/memkind_kmem_allocator.h"
#endif

#ifdef OS_WIN
#include <io.h>  // open/close
#endif

using GFLAGS_NAMESPACE::ParseCommandLineFlags;
using GFLAGS_NAMESPACE::RegisterFlagValidator;
using GFLAGS_NAMESPACE::SetUsageMessage;
using GFLAGS_NAMESPACE::SetVersionString;

#ifdef ROCKSDB_LITE
#define IF_ROCKSDB_LITE(Then, Else) Then
#else
#define IF_ROCKSDB_LITE(Then, Else) Else
#endif

DEFINE_string(
    benchmarks,
    "fillseq,"
    "fillseqdeterministic,"
    "fillsync,"
    "fillrandom,"
    "filluniquerandomdeterministic,"
    "overwrite,"
    "readrandom,"
    "newiterator,"
    "newiteratorwhilewriting,"
    "seekrandom,"
    "seekrandomwriterandom,"
    "seekrandomwhilewriting,"
    "seekrandomwhilemerging,"
    "readseq,"
    "readreverse,"
    "compact,"
    "compactall,"
    "flush,"
IF_ROCKSDB_LITE("",
    "compact0,"
    "compact1,"
    "waitforcompaction,"
)
    "multireadrandom,"
    "mixgraph,"
    "readseq,"
    "readtorowcache,"
    "readtocache,"
    "readreverse,"
    "readwhilewriting,"
    "readwhilemerging,"
    "readwhilescanning,"
    "readrandomwriterandom,"
    "updaterandom,"
    "xorupdaterandom,"
    "approximatesizerandom,"
    "randomwithverify,"
    "fill100K,"
    "crc32c,"
    "xxhash,"
    "xxhash64,"
    "xxh3,"
    "compress,"
    "uncompress,"
    "acquireload,"
    "fillseekseq,"
    "randomtransaction,"
    "randomreplacekeys,"
    "timeseries,"
    "getmergeoperands,",
    "readrandomoperands,"
    "backup,"
    "restore"

    "Comma-separated list of operations to run in the specified"
    " order. Available benchmarks:\n"
    "\tfillseq       -- write N values in sequential key"
    " order in async mode\n"
    "\tfillseqdeterministic       -- write N values in the specified"
    " key order and keep the shape of the LSM tree\n"
    "\tfillrandom    -- write N values in random key order in async"
    " mode\n"
    "\tfilluniquerandomdeterministic       -- write N values in a random"
    " key order and keep the shape of the LSM tree\n"
    "\toverwrite     -- overwrite N values in random key order in"
    " async mode\n"
    "\tfillsync      -- write N/1000 values in random key order in "
    "sync mode\n"
    "\tfill100K      -- write N/1000 100K values in random order in"
    " async mode\n"
    "\tdeleteseq     -- delete N keys in sequential order\n"
    "\tdeleterandom  -- delete N keys in random order\n"
    "\treadseq       -- read N times sequentially\n"
    "\treadtocache   -- 1 thread reading database sequentially\n"
    "\treadreverse   -- read N times in reverse order\n"
    "\treadrandom    -- read N times in random order\n"
    "\treadmissing   -- read N missing keys in random order\n"
    "\treadwhilewriting      -- 1 writer, N threads doing random "
    "reads\n"
    "\treadwhilemerging      -- 1 merger, N threads doing random "
    "reads\n"
    "\treadwhilescanning     -- 1 thread doing full table scan, "
    "N threads doing random reads\n"
    "\treadrandomwriterandom -- N threads doing random-read, "
    "random-write\n"
    "\tupdaterandom  -- N threads doing read-modify-write for random "
    "keys\n"
    "\txorupdaterandom  -- N threads doing read-XOR-write for "
    "random keys\n"
    "\tappendrandom  -- N threads doing read-modify-write with "
    "growing values\n"
    "\tmergerandom   -- same as updaterandom/appendrandom using merge"
    " operator. "
    "Must be used with merge_operator\n"
    "\treadrandommergerandom -- perform N random read-or-merge "
    "operations. Must be used with merge_operator\n"
    "\tnewiterator   -- repeated iterator creation\n"
    "\tseekrandom    -- N random seeks, call Next seek_nexts times "
    "per seek\n"
    "\tseekrandomwriterandom   -- N threads doing random overwrite and "
    "random seek\n"
    "\tseekrandomwhilewriting -- seekrandom and 1 thread doing "
    "overwrite\n"
    "\tseekrandomwhilemerging -- seekrandom and 1 thread doing "
    "merge\n"
    "\tcrc32c        -- repeated crc32c of <block size> data\n"
    "\txxhash        -- repeated xxHash of <block size> data\n"
    "\txxhash64      -- repeated xxHash64 of <block size> data\n"
    "\txxh3          -- repeated XXH3 of <block size> data\n"
    "\tacquireload   -- load N*1000 times\n"
    "\tfillseekseq   -- write N values in sequential key, then read "
    "them by seeking to each key\n"
    "\trandomtransaction     -- execute N random transactions and "
    "verify correctness\n"
    "\trandomreplacekeys     -- randomly replaces N keys by deleting "
    "the old version and putting the new version\n\n"
    "\ttimeseries            -- 1 writer generates time series data "
    "and multiple readers doing random reads on id\n\n"
    "Meta operations:\n"
    "\tcompact     -- Compact the entire DB; If multiple, randomly choose one\n"
    "\tcompactall  -- Compact the entire DB\n"
IF_ROCKSDB_LITE("",
    "\tcompact0  -- compact L0 into L1\n"
    "\tcompact1  -- compact L1 into L2\n"
    "\twaitforcompaction - pause until compaction is (probably) done\n"
)
    "\tflush - flush the memtable\n"
    "\tstats       -- Print DB stats\n"
    "\tresetstats  -- Reset DB stats\n"
    "\tlevelstats  -- Print the number of files and bytes per level\n"
    "\tmemstats  -- Print memtable stats\n"
    "\tsstables    -- Print sstable info\n"
    "\theapprofile -- Dump a heap profile (if supported by this port)\n"
IF_ROCKSDB_LITE("",
    "\treplay      -- replay the trace file specified with trace_file\n"
)
    "\tgetmergeoperands -- Insert lots of merge records which are a list of "
    "sorted ints for a key and then compare performance of lookup for another "
    "key by doing a Get followed by binary searching in the large sorted list "
    "vs doing a GetMergeOperands and binary searching in the operands which "
    "are sorted sub-lists. The MergeOperator used is sortlist.h\n"
    "\treadrandomoperands -- read random keys using `GetMergeOperands()`. An "
    "operation includes a rare but possible retry in case it got "
    "`Status::Incomplete()`. This happens upon encountering more keys than "
    "have ever been seen by the thread (or eight initially)\n"
    "\tbackup --  Create a backup of the current DB and verify that a new backup is corrected. "
    "Rate limit can be specified through --backup_rate_limit\n"
    "\trestore -- Restore the DB from the latest backup available, rate limit can be specified through --restore_rate_limit\n");

DEFINE_int64(num, 1000000, "Number of key/values to place in database");

DEFINE_int64(numdistinct, 1000,
             "Number of distinct keys to use. Used in RandomWithVerify to "
             "read/write on fewer keys so that gets are more likely to find the"
             " key and puts are more likely to update the same key");

DEFINE_int64(merge_keys, -1,
             "Number of distinct keys to use for MergeRandom and "
             "ReadRandomMergeRandom. "
             "If negative, there will be FLAGS_num keys.");
DEFINE_int32(num_column_families, 1, "Number of Column Families to use.");

DEFINE_int32(
    num_hot_column_families, 0,
    "Number of Hot Column Families. If more than 0, only write to this "
    "number of column families. After finishing all the writes to them, "
    "create new set of column families and insert to them. Only used "
    "when num_column_families > 1.");

DEFINE_string(column_family_distribution, "",
              "Comma-separated list of percentages, where the ith element "
              "indicates the probability of an op using the ith column family. "
              "The number of elements must be `num_hot_column_families` if "
              "specified; otherwise, it must be `num_column_families`. The "
              "sum of elements must be 100. E.g., if `num_column_families=4`, "
              "and `num_hot_column_families=0`, a valid list could be "
              "\"10,20,30,40\".");

DEFINE_int64(reads, -1, "Number of read operations to do.  "
             "If negative, do FLAGS_num reads.");

DEFINE_int64(deletes, -1, "Number of delete operations to do.  "
             "If negative, do FLAGS_num deletions.");

DEFINE_int32(bloom_locality, 0, "Control bloom filter probes locality");

DEFINE_int64(seed, 0,
             "Seed base for random number generators. "
             "When 0 it is derived from the current time.");
static int64_t seed_base;

DEFINE_int32(threads, 1, "Number of concurrent threads to run.");

DEFINE_int32(duration, 0, "Time in seconds for the random-ops tests to run."
             " When 0 then num & reads determine the test duration");

DEFINE_string(value_size_distribution_type, "fixed",
              "Value size distribution type: fixed, uniform, normal");

DEFINE_int32(value_size, 100, "Size of each value in fixed distribution");
static unsigned int value_size = 100;

DEFINE_int32(value_size_min, 100, "Min size of random value");

DEFINE_int32(value_size_max, 102400, "Max size of random value");

DEFINE_int32(seek_nexts, 0,
             "How many times to call Next() after Seek() in "
             "fillseekseq, seekrandom, seekrandomwhilewriting and "
             "seekrandomwhilemerging");

DEFINE_bool(reverse_iterator, false,
            "When true use Prev rather than Next for iterators that do "
            "Seek and then Next");

DEFINE_bool(auto_prefix_mode, false, "Set auto_prefix_mode for seek benchmark");

DEFINE_int64(max_scan_distance, 0,
             "Used to define iterate_upper_bound (or iterate_lower_bound "
             "if FLAGS_reverse_iterator is set to true) when value is nonzero");

DEFINE_bool(use_uint64_comparator, false, "use Uint64 user comparator");

DEFINE_int64(batch_size, 1, "Batch size");

static bool ValidateKeySize(const char* /*flagname*/, int32_t /*value*/) {
  return true;
}

static bool ValidateUint32Range(const char* flagname, uint64_t value) {
  if (value > std::numeric_limits<uint32_t>::max()) {
    fprintf(stderr, "Invalid value for --%s: %lu, overflow\n", flagname,
            (unsigned long)value);
    return false;
  }
  return true;
}

DEFINE_int32(key_size, 16, "size of each key");

DEFINE_int32(user_timestamp_size, 0,
             "number of bytes in a user-defined timestamp");

DEFINE_int32(num_multi_db, 0,
             "Number of DBs used in the benchmark. 0 means single DB.");

DEFINE_double(compression_ratio, 0.5, "Arrange to generate values that shrink"
              " to this fraction of their original size after compression");

DEFINE_double(
    overwrite_probability, 0.0,
    "Used in 'filluniquerandom' benchmark: for each write operation, "
    "we give a probability to perform an overwrite instead. The key used for "
    "the overwrite is randomly chosen from the last 'overwrite_window_size' "
    "keys previously inserted into the DB. "
    "Valid overwrite_probability values: [0.0, 1.0].");

DEFINE_uint32(overwrite_window_size, 1,
              "Used in 'filluniquerandom' benchmark. For each write operation,"
              " when the overwrite_probability flag is set by the user, the "
              "key used to perform an overwrite is randomly chosen from the "
              "last 'overwrite_window_size' keys previously inserted into DB. "
              "Warning: large values can affect throughput. "
              "Valid overwrite_window_size values: [1, kMaxUint32].");

DEFINE_uint64(
    disposable_entries_delete_delay, 0,
    "Minimum delay in microseconds for the series of Deletes "
    "to be issued. When 0 the insertion of the last disposable entry is "
    "immediately followed by the issuance of the Deletes. "
    "(only compatible with fillanddeleteuniquerandom benchmark).");

DEFINE_uint64(disposable_entries_batch_size, 0,
              "Number of consecutively inserted disposable KV entries "
              "that will be deleted after 'delete_delay' microseconds. "
              "A series of Deletes is always issued once all the "
              "disposable KV entries it targets have been inserted "
              "into the DB. When 0 no deletes are issued and a "
              "regular 'filluniquerandom' benchmark occurs. "
              "(only compatible with fillanddeleteuniquerandom benchmark)");

DEFINE_int32(disposable_entries_value_size, 64,
             "Size of the values (in bytes) of the entries targeted by "
             "selective deletes. "
             "(only compatible with fillanddeleteuniquerandom benchmark)");

DEFINE_uint64(
    persistent_entries_batch_size, 0,
    "Number of KV entries being inserted right before the deletes "
    "targeting the disposable KV entries are issued. These "
    "persistent keys are not targeted by the deletes, and will always "
    "remain valid in the DB. (only compatible with "
    "--benchmarks='fillanddeleteuniquerandom' "
    "and used when--disposable_entries_batch_size is > 0).");

DEFINE_int32(persistent_entries_value_size, 64,
             "Size of the values (in bytes) of the entries not targeted by "
             "deletes. (only compatible with "
             "--benchmarks='fillanddeleteuniquerandom' "
             "and used when--disposable_entries_batch_size is > 0).");

DEFINE_double(read_random_exp_range, 0.0,
              "Read random's key will be generated using distribution of "
              "num * exp(-r) where r is uniform number from 0 to this value. "
              "The larger the number is, the more skewed the reads are. "
              "Only used in readrandom and multireadrandom benchmarks.");

DEFINE_bool(histogram, false, "Print histogram of operation timings");

DEFINE_bool(confidence_interval_only, false,
            "Print 95% confidence interval upper and lower bounds only for "
            "aggregate stats.");

DEFINE_bool(enable_numa, false,
            "Make operations aware of NUMA architecture and bind memory "
            "and cpus corresponding to nodes together. In NUMA, memory "
            "in same node as CPUs are closer when compared to memory in "
            "other nodes. Reads can be faster when the process is bound to "
            "CPU and memory of same node. Use \"$numactl --hardware\" command "
            "to see NUMA memory architecture.");

DEFINE_int64(db_write_buffer_size,
             ROCKSDB_NAMESPACE::Options().db_write_buffer_size,
             "Number of bytes to buffer in all memtables before compacting");

DEFINE_bool(cost_write_buffer_to_cache, false,
            "The usage of memtable is costed to the block cache");

DEFINE_int64(arena_block_size, ROCKSDB_NAMESPACE::Options().arena_block_size,
             "The size, in bytes, of one block in arena memory allocation.");

DEFINE_int64(write_buffer_size, ROCKSDB_NAMESPACE::Options().write_buffer_size,
             "Number of bytes to buffer in memtable before compacting");

DEFINE_int32(max_write_buffer_number,
             ROCKSDB_NAMESPACE::Options().max_write_buffer_number,
             "The number of in-memory memtables. Each memtable is of size"
             " write_buffer_size bytes.");

DEFINE_int32(min_write_buffer_number_to_merge,
             ROCKSDB_NAMESPACE::Options().min_write_buffer_number_to_merge,
             "The minimum number of write buffers that will be merged together"
             "before writing to storage. This is cheap because it is an"
             "in-memory merge. If this feature is not enabled, then all these"
             "write buffers are flushed to L0 as separate files and this "
             "increases read amplification because a get request has to check"
             " in all of these files. Also, an in-memory merge may result in"
             " writing less data to storage if there are duplicate records "
             " in each of these individual write buffers.");

DEFINE_int32(max_write_buffer_number_to_maintain,
             ROCKSDB_NAMESPACE::Options().max_write_buffer_number_to_maintain,
             "The total maximum number of write buffers to maintain in memory "
             "including copies of buffers that have already been flushed. "
             "Unlike max_write_buffer_number, this parameter does not affect "
             "flushing. This controls the minimum amount of write history "
             "that will be available in memory for conflict checking when "
             "Transactions are used. If this value is too low, some "
             "transactions may fail at commit time due to not being able to "
             "determine whether there were any write conflicts. Setting this "
             "value to 0 will cause write buffers to be freed immediately "
             "after they are flushed.  If this value is set to -1, "
             "'max_write_buffer_number' will be used.");

DEFINE_int64(max_write_buffer_size_to_maintain,
             ROCKSDB_NAMESPACE::Options().max_write_buffer_size_to_maintain,
             "The total maximum size of write buffers to maintain in memory "
             "including copies of buffers that have already been flushed. "
             "Unlike max_write_buffer_number, this parameter does not affect "
             "flushing. This controls the minimum amount of write history "
             "that will be available in memory for conflict checking when "
             "Transactions are used. If this value is too low, some "
             "transactions may fail at commit time due to not being able to "
             "determine whether there were any write conflicts. Setting this "
             "value to 0 will cause write buffers to be freed immediately "
             "after they are flushed.  If this value is set to -1, "
             "'max_write_buffer_number' will be used.");

DEFINE_int32(max_background_jobs,
             ROCKSDB_NAMESPACE::Options().max_background_jobs,
             "The maximum number of concurrent background jobs that can occur "
             "in parallel.");

DEFINE_int32(num_bottom_pri_threads, 0,
             "The number of threads in the bottom-priority thread pool (used "
             "by universal compaction only).");

DEFINE_int32(num_high_pri_threads, 0,
             "The maximum number of concurrent background compactions"
             " that can occur in parallel.");

DEFINE_int32(num_low_pri_threads, 0,
             "The maximum number of concurrent background compactions"
             " that can occur in parallel.");

DEFINE_int32(max_background_compactions,
             ROCKSDB_NAMESPACE::Options().max_background_compactions,
             "The maximum number of concurrent background compactions"
             " that can occur in parallel.");

DEFINE_uint64(subcompactions, 1,
              "Maximum number of subcompactions to divide L0-L1 compactions "
              "into.");
static const bool FLAGS_subcompactions_dummy
    __attribute__((__unused__)) = RegisterFlagValidator(&FLAGS_subcompactions,
                                                    &ValidateUint32Range);

DEFINE_int32(max_background_flushes,
             ROCKSDB_NAMESPACE::Options().max_background_flushes,
             "The maximum number of concurrent background flushes"
             " that can occur in parallel.");

static ROCKSDB_NAMESPACE::CompactionStyle FLAGS_compaction_style_e;
DEFINE_int32(compaction_style,
             (int32_t)ROCKSDB_NAMESPACE::Options().compaction_style,
             "style of compaction: level-based, universal and fifo");

static ROCKSDB_NAMESPACE::CompactionPri FLAGS_compaction_pri_e;
DEFINE_int32(compaction_pri,
             (int32_t)ROCKSDB_NAMESPACE::Options().compaction_pri,
             "priority of files to compaction: by size or by data age");

DEFINE_int32(universal_size_ratio, 0,
             "Percentage flexibility while comparing file size"
             " (for universal compaction only).");

DEFINE_int32(universal_min_merge_width, 0, "The minimum number of files in a"
             " single compaction run (for universal compaction only).");

DEFINE_int32(universal_max_merge_width, 0, "The max number of files to compact"
             " in universal style compaction");

DEFINE_int32(universal_max_size_amplification_percent, 0,
             "The max size amplification for universal style compaction");

DEFINE_int32(universal_compression_size_percent, -1,
             "The percentage of the database to compress for universal "
             "compaction. -1 means compress everything.");

DEFINE_bool(universal_allow_trivial_move, false,
            "Allow trivial move in universal compaction.");

DEFINE_bool(universal_incremental, false,
            "Enable incremental compactions in universal compaction.");

DEFINE_int64(cache_size, 8 << 20,  // 8MB
             "Number of bytes to use as a cache of uncompressed data");

DEFINE_int32(cache_numshardbits, -1,
             "Number of shards for the block cache"
             " is 2 ** cache_numshardbits. Negative means use default settings."
             " This is applied only if FLAGS_cache_size is non-negative.");

DEFINE_double(cache_high_pri_pool_ratio, 0.0,
              "Ratio of block cache reserve for high pri blocks. "
              "If > 0.0, we also enable "
              "cache_index_and_filter_blocks_with_high_priority.");

DEFINE_double(cache_low_pri_pool_ratio, 0.0,
              "Ratio of block cache reserve for low pri blocks.");

DEFINE_string(cache_type, "lru_cache", "Type of block cache.");

DEFINE_bool(use_compressed_secondary_cache, false,
            "Use the CompressedSecondaryCache as the secondary cache.");

DEFINE_int64(compressed_secondary_cache_size, 8 << 20,  // 8MB
             "Number of bytes to use as a cache of data");

DEFINE_int32(compressed_secondary_cache_numshardbits, 6,
             "Number of shards for the block cache"
             " is 2 ** compressed_secondary_cache_numshardbits."
             " Negative means use default settings."
             " This is applied only if FLAGS_cache_size is non-negative.");

DEFINE_double(compressed_secondary_cache_high_pri_pool_ratio, 0.0,
              "Ratio of block cache reserve for high pri blocks. "
              "If > 0.0, we also enable "
              "cache_index_and_filter_blocks_with_high_priority.");

DEFINE_double(compressed_secondary_cache_low_pri_pool_ratio, 0.0,
              "Ratio of block cache reserve for low pri blocks.");

DEFINE_string(compressed_secondary_cache_compression_type, "lz4",
              "The compression algorithm to use for large "
              "values stored in CompressedSecondaryCache.");
static enum ROCKSDB_NAMESPACE::CompressionType
    FLAGS_compressed_secondary_cache_compression_type_e =
        ROCKSDB_NAMESPACE::kLZ4Compression;

DEFINE_uint32(
    compressed_secondary_cache_compress_format_version, 2,
    "compress_format_version can have two values: "
    "compress_format_version == 1 -- decompressed size is not included"
    " in the block header."
    "compress_format_version == 2 -- decompressed size is included"
    " in the block header in varint32 format.");

DEFINE_int64(simcache_size, -1,
             "Number of bytes to use as a simcache of "
             "uncompressed data. Nagative value disables simcache.");

DEFINE_bool(cache_index_and_filter_blocks, false,
            "Cache index/filter blocks in block cache.");

DEFINE_bool(use_cache_jemalloc_no_dump_allocator, false,
            "Use JemallocNodumpAllocator for block/blob cache.");

DEFINE_bool(use_cache_memkind_kmem_allocator, false,
            "Use memkind kmem allocator for block/blob cache.");

DEFINE_bool(partition_index_and_filters, false,
            "Partition index and filter blocks.");

DEFINE_bool(partition_index, false, "Partition index blocks");

DEFINE_bool(index_with_first_key, false, "Include first key in the index");

DEFINE_bool(
    optimize_filters_for_memory,
    ROCKSDB_NAMESPACE::BlockBasedTableOptions().optimize_filters_for_memory,
    "Minimize memory footprint of filters");

DEFINE_int64(
    index_shortening_mode, 2,
    "mode to shorten index: 0 for no shortening; 1 for only shortening "
    "separaters; 2 for shortening shortening and successor");

DEFINE_int64(metadata_block_size,
             ROCKSDB_NAMESPACE::BlockBasedTableOptions().metadata_block_size,
             "Max partition size when partitioning index/filters");

// The default reduces the overhead of reading time with flash. With HDD, which
// offers much less throughput, however, this number better to be set to 1.
DEFINE_int32(ops_between_duration_checks, 1000,
             "Check duration limit every x ops");

DEFINE_bool(pin_l0_filter_and_index_blocks_in_cache, false,
            "Pin index/filter blocks of L0 files in block cache.");

DEFINE_bool(
    pin_top_level_index_and_filter, false,
    "Pin top-level index of partitioned index/filter blocks in block cache.");

DEFINE_bool(
    top_level_index_pinning, false,
    "Pin top-level block of partitioned index/filter blocks in block cache."
    " Note: `cache_index_and_filter_blocks` must be true for this option to"
    " have any effect.");

DEFINE_bool(partition_pinning, false,
            "Pin index/filter partitions in block cache.");

DEFINE_bool(
    unpartitioned_pinning, false,
    "Pin unpartitioned index/filter blocks in block cache."
    " Note `cache_index_and_filter_blocks` must be true for this option to have"
    " any effect.");

DEFINE_int32(block_size,
             static_cast<int32_t>(
                 ROCKSDB_NAMESPACE::BlockBasedTableOptions().block_size),
             "Number of bytes in a block.");

DEFINE_int32(format_version,
             static_cast<int32_t>(
                 ROCKSDB_NAMESPACE::BlockBasedTableOptions().format_version),
             "Format version of SST files.");

DEFINE_int32(block_restart_interval,
             ROCKSDB_NAMESPACE::BlockBasedTableOptions().block_restart_interval,
             "Number of keys between restart points "
             "for delta encoding of keys in data block.");

DEFINE_int32(
    index_block_restart_interval,
    ROCKSDB_NAMESPACE::BlockBasedTableOptions().index_block_restart_interval,
    "Number of keys between restart points "
    "for delta encoding of keys in index block.");

DEFINE_int32(read_amp_bytes_per_bit,
             ROCKSDB_NAMESPACE::BlockBasedTableOptions().read_amp_bytes_per_bit,
             "Number of bytes per bit to be used in block read-amp bitmap");

DEFINE_bool(
    enable_index_compression,
    ROCKSDB_NAMESPACE::BlockBasedTableOptions().enable_index_compression,
    "Compress the index block");

DEFINE_bool(block_align,
            ROCKSDB_NAMESPACE::BlockBasedTableOptions().block_align,
            "Align data blocks on page size");

DEFINE_int64(prepopulate_block_cache, 0,
             "Pre-populate hot/warm blocks in block cache. 0 to disable and 1 "
             "to insert during flush");

DEFINE_bool(use_data_block_hash_index, false,
            "if use kDataBlockBinaryAndHash "
            "instead of kDataBlockBinarySearch. "
            "This is valid if only we use BlockTable");

DEFINE_double(data_block_hash_table_util_ratio, 0.75,
              "util ratio for data block hash index table. "
              "This is only valid if use_data_block_hash_index is "
              "set to true");

DEFINE_int64(compressed_cache_size, -1,
             "Number of bytes to use as a cache of compressed data.");

DEFINE_int64(row_cache_size, 0,
             "Number of bytes to use as a cache of individual rows"
             " (0 = disabled).");

DEFINE_int32(open_files, ROCKSDB_NAMESPACE::Options().max_open_files,
             "Maximum number of files to keep open at the same time"
             " (use default if == 0)");

DEFINE_int32(file_opening_threads,
             ROCKSDB_NAMESPACE::Options().max_file_opening_threads,
             "If open_files is set to -1, this option set the number of "
             "threads that will be used to open files during DB::Open()");

DEFINE_int32(compaction_readahead_size, 0, "Compaction readahead size");

DEFINE_int32(log_readahead_size, 0, "WAL and manifest readahead size");

DEFINE_int32(random_access_max_buffer_size, 1024 * 1024,
             "Maximum windows randomaccess buffer size");

DEFINE_int32(writable_file_max_buffer_size, 1024 * 1024,
             "Maximum write buffer for Writable File");

DEFINE_double(bloom_bits, -1,
              "Bloom filter bits per key. Negative means use default."
              "Zero disables.");

DEFINE_bool(use_ribbon_filter, false, "Use Ribbon instead of Bloom filter");

DEFINE_double(memtable_bloom_size_ratio, 0,
              "Ratio of memtable size used for bloom filter. 0 means no bloom "
              "filter.");
DEFINE_bool(memtable_whole_key_filtering, false,
            "Try to use whole key bloom filter in memtables.");
DEFINE_bool(memtable_use_huge_page, false,
            "Try to use huge page in memtables.");

DEFINE_bool(whole_key_filtering,
            ROCKSDB_NAMESPACE::BlockBasedTableOptions().whole_key_filtering,
            "Use whole keys (in addition to prefixes) in SST bloom filter.");

DEFINE_bool(use_existing_db, false, "If true, do not destroy the existing"
            " database.  If you set this flag and also specify a benchmark that"
            " wants a fresh database, that benchmark will fail.");

DEFINE_bool(use_existing_keys, false,
            "If true, uses existing keys in the DB, "
            "rather than generating new ones. This involves some startup "
            "latency to load all keys into memory. It is supported for the "
            "same read/overwrite benchmarks as `-use_existing_db=true`, which "
            "must also be set for this flag to be enabled. When this flag is "
            "set, the value for `-num` will be ignored.");

DEFINE_bool(show_table_properties, false,
            "If true, then per-level table"
            " properties will be printed on every stats-interval when"
            " stats_interval is set and stats_per_interval is on.");

DEFINE_string(db, "", "Use the db with the following name.");

DEFINE_bool(progress_reports, true,
            "If true, db_bench will report number of finished operations.");

// Read cache flags

DEFINE_string(read_cache_path, "",
              "If not empty string, a read cache will be used in this path");

DEFINE_int64(read_cache_size, 4LL * 1024 * 1024 * 1024,
             "Maximum size of the read cache");

DEFINE_bool(read_cache_direct_write, true,
            "Whether to use Direct IO for writing to the read cache");

DEFINE_bool(read_cache_direct_read, true,
            "Whether to use Direct IO for reading from read cache");

DEFINE_bool(use_keep_filter, false, "Whether to use a noop compaction filter");

static bool ValidateCacheNumshardbits(const char* flagname, int32_t value) {
  if (value >= 20) {
    fprintf(stderr, "Invalid value for --%s: %d, must be < 20\n",
            flagname, value);
    return false;
  }
  return true;
}

DEFINE_bool(verify_checksum, true,
            "Verify checksum for every block read"
            " from storage");

DEFINE_int32(checksum_type,
             ROCKSDB_NAMESPACE::BlockBasedTableOptions().checksum,
             "ChecksumType as an int");

DEFINE_bool(statistics, false, "Database statistics");
DEFINE_int32(stats_level, ROCKSDB_NAMESPACE::StatsLevel::kExceptDetailedTimers,
             "stats level for statistics");
DEFINE_string(statistics_string, "", "Serialized statistics string");
static class std::shared_ptr<ROCKSDB_NAMESPACE::Statistics> dbstats;

DEFINE_int64(writes, -1, "Number of write operations to do. If negative, do"
             " --num reads.");

DEFINE_bool(finish_after_writes, false, "Write thread terminates after all writes are finished");

DEFINE_bool(sync, false, "Sync all writes to disk");

DEFINE_bool(use_fsync, false, "If true, issue fsync instead of fdatasync");

DEFINE_bool(disable_wal, false, "If true, do not write WAL for write.");

DEFINE_bool(manual_wal_flush, false,
            "If true, buffer WAL until buffer is full or a manual FlushWAL().");

DEFINE_string(wal_compression, "none",
              "Algorithm to use for WAL compression. none to disable.");
static enum ROCKSDB_NAMESPACE::CompressionType FLAGS_wal_compression_e =
    ROCKSDB_NAMESPACE::kNoCompression;

DEFINE_string(wal_dir, "", "If not empty, use the given dir for WAL");

DEFINE_string(truth_db, "/dev/shm/truth_db/dbbench",
              "Truth key/values used when using verify");

DEFINE_int32(num_levels, 7, "The total number of levels");

DEFINE_int64(target_file_size_base,
             ROCKSDB_NAMESPACE::Options().target_file_size_base,
             "Target file size at level-1");

DEFINE_int32(target_file_size_multiplier,
             ROCKSDB_NAMESPACE::Options().target_file_size_multiplier,
             "A multiplier to compute target level-N file size (N >= 2)");

DEFINE_uint64(max_bytes_for_level_base,
              ROCKSDB_NAMESPACE::Options().max_bytes_for_level_base,
              "Max bytes for level-1");

DEFINE_bool(level_compaction_dynamic_level_bytes, false,
            "Whether level size base is dynamic");

DEFINE_double(max_bytes_for_level_multiplier, 10,
              "A multiplier to compute max bytes for level-N (N >= 2)");

static std::vector<int> FLAGS_max_bytes_for_level_multiplier_additional_v;
DEFINE_string(max_bytes_for_level_multiplier_additional, "",
              "A vector that specifies additional fanout per level");

DEFINE_int32(level0_stop_writes_trigger,
             ROCKSDB_NAMESPACE::Options().level0_stop_writes_trigger,
             "Number of files in level-0 that will trigger put stop.");

DEFINE_int32(level0_slowdown_writes_trigger,
             ROCKSDB_NAMESPACE::Options().level0_slowdown_writes_trigger,
             "Number of files in level-0 that will slow down writes.");

DEFINE_int32(level0_file_num_compaction_trigger,
             ROCKSDB_NAMESPACE::Options().level0_file_num_compaction_trigger,
             "Number of files in level-0 when compactions start.");

DEFINE_uint64(periodic_compaction_seconds,
              ROCKSDB_NAMESPACE::Options().periodic_compaction_seconds,
              "Files older than this will be picked up for compaction and"
              " rewritten to the same level");

DEFINE_uint64(ttl_seconds, ROCKSDB_NAMESPACE::Options().ttl, "Set options.ttl");

static bool ValidateInt32Percent(const char* flagname, int32_t value) {
  if (value <= 0 || value>=100) {
    fprintf(stderr, "Invalid value for --%s: %d, 0< pct <100 \n",
            flagname, value);
    return false;
  }
  return true;
}
DEFINE_int32(readwritepercent, 90, "Ratio of reads to reads/writes (expressed"
             " as percentage) for the ReadRandomWriteRandom workload. The "
             "default value 90 means 90% operations out of all reads and writes"
             " operations are reads. In other words, 9 gets for every 1 put.");

DEFINE_int32(mergereadpercent, 70, "Ratio of merges to merges&reads (expressed"
             " as percentage) for the ReadRandomMergeRandom workload. The"
             " default value 70 means 70% out of all read and merge operations"
             " are merges. In other words, 7 merges for every 3 gets.");

DEFINE_int32(deletepercent, 2, "Percentage of deletes out of reads/writes/"
             "deletes (used in RandomWithVerify only). RandomWithVerify "
             "calculates writepercent as (100 - FLAGS_readwritepercent - "
             "deletepercent), so deletepercent must be smaller than (100 - "
             "FLAGS_readwritepercent)");

DEFINE_bool(optimize_filters_for_hits,
            ROCKSDB_NAMESPACE::Options().optimize_filters_for_hits,
            "Optimizes bloom filters for workloads for most lookups return "
            "a value. For now this doesn't create bloom filters for the max "
            "level of the LSM to reduce metadata that should fit in RAM. ");

DEFINE_bool(paranoid_checks, ROCKSDB_NAMESPACE::Options().paranoid_checks,
            "Aggressively checks for consistency of the data.");

DEFINE_bool(force_consistency_checks,
            ROCKSDB_NAMESPACE::Options().force_consistency_checks,
            "Runs consistency checks on the LSM every time a change is "
            "applied.");

DEFINE_bool(check_flush_compaction_key_order,
            ROCKSDB_NAMESPACE::Options().check_flush_compaction_key_order,
            "During flush or compaction, check whether keys inserted to "
            "output files are in order.");

DEFINE_uint64(delete_obsolete_files_period_micros, 0,
              "Ignored. Left here for backward compatibility");

DEFINE_int64(writes_before_delete_range, 0,
             "Number of writes before DeleteRange is called regularly.");

DEFINE_int64(writes_per_range_tombstone, 0,
             "Number of writes between range tombstones");

DEFINE_int64(range_tombstone_width, 100, "Number of keys in tombstone's range");

DEFINE_int64(max_num_range_tombstones, 0,
             "Maximum number of range tombstones to insert.");

DEFINE_bool(expand_range_tombstones, false,
            "Expand range tombstone into sequential regular tombstones.");

#ifndef ROCKSDB_LITE
// Transactions Options
DEFINE_bool(optimistic_transaction_db, false,
            "Open a OptimisticTransactionDB instance. "
            "Required for randomtransaction benchmark.");

DEFINE_bool(transaction_db, false,
            "Open a TransactionDB instance. "
            "Required for randomtransaction benchmark.");

DEFINE_uint64(transaction_sets, 2,
              "Number of keys each transaction will "
              "modify (use in RandomTransaction only).  Max: 9999");

DEFINE_bool(transaction_set_snapshot, false,
            "Setting to true will have each transaction call SetSnapshot()"
            " upon creation.");

DEFINE_int32(transaction_sleep, 0,
             "Max microseconds to sleep in between "
             "reading and writing a value (used in RandomTransaction only). ");

DEFINE_uint64(transaction_lock_timeout, 100,
              "If using a transaction_db, specifies the lock wait timeout in"
              " milliseconds before failing a transaction waiting on a lock");
DEFINE_string(
    options_file, "",
    "The path to an options file.  If specified, then db_bench will "
    "run with the options in the default column family of the specified "
    "options file. "
    "Note that with this setting, db_bench will ONLY accept the following "
    "database options related command-line arguments, all other arguments "
    "that are related to database options will be ignored:\n"
    "\t--use_existing_db\n"
    "\t--use_existing_keys\n"
    "\t--statistics\n"
    "\t--row_cache_size\n"
    "\t--row_cache_numshardbits\n"
    "\t--enable_io_prio\n"
    "\t--dump_malloc_stats\n"
    "\t--num_multi_db\n");

// FIFO Compaction Options
DEFINE_uint64(fifo_compaction_max_table_files_size_mb, 0,
              "The limit of total table file sizes to trigger FIFO compaction");

DEFINE_bool(fifo_compaction_allow_compaction, true,
            "Allow compaction in FIFO compaction.");

DEFINE_uint64(fifo_compaction_ttl, 0, "TTL for the SST Files in seconds.");

DEFINE_uint64(fifo_age_for_warm, 0, "age_for_warm for FIFO compaction.");

// Stacked BlobDB Options
DEFINE_bool(use_blob_db, false, "[Stacked BlobDB] Open a BlobDB instance.");

DEFINE_bool(
    blob_db_enable_gc,
    ROCKSDB_NAMESPACE::blob_db::BlobDBOptions().enable_garbage_collection,
    "[Stacked BlobDB] Enable BlobDB garbage collection.");

DEFINE_double(
    blob_db_gc_cutoff,
    ROCKSDB_NAMESPACE::blob_db::BlobDBOptions().garbage_collection_cutoff,
    "[Stacked BlobDB] Cutoff ratio for BlobDB garbage collection.");

DEFINE_bool(blob_db_is_fifo,
            ROCKSDB_NAMESPACE::blob_db::BlobDBOptions().is_fifo,
            "[Stacked BlobDB] Enable FIFO eviction strategy in BlobDB.");

DEFINE_uint64(blob_db_max_db_size,
              ROCKSDB_NAMESPACE::blob_db::BlobDBOptions().max_db_size,
              "[Stacked BlobDB] Max size limit of the directory where blob "
              "files are stored.");

DEFINE_uint64(blob_db_max_ttl_range, 0,
              "[Stacked BlobDB] TTL range to generate BlobDB data (in "
              "seconds). 0 means no TTL.");

DEFINE_uint64(
    blob_db_ttl_range_secs,
    ROCKSDB_NAMESPACE::blob_db::BlobDBOptions().ttl_range_secs,
    "[Stacked BlobDB] TTL bucket size to use when creating blob files.");

DEFINE_uint64(
    blob_db_min_blob_size,
    ROCKSDB_NAMESPACE::blob_db::BlobDBOptions().min_blob_size,
    "[Stacked BlobDB] Smallest blob to store in a file. Blobs "
    "smaller than this will be inlined with the key in the LSM tree.");

DEFINE_uint64(blob_db_bytes_per_sync,
              ROCKSDB_NAMESPACE::blob_db::BlobDBOptions().bytes_per_sync,
              "[Stacked BlobDB] Bytes to sync blob file at.");

DEFINE_uint64(blob_db_file_size,
              ROCKSDB_NAMESPACE::blob_db::BlobDBOptions().blob_file_size,
              "[Stacked BlobDB] Target size of each blob file.");

DEFINE_string(
    blob_db_compression_type, "snappy",
    "[Stacked BlobDB] Algorithm to use to compress blobs in blob files.");
static enum ROCKSDB_NAMESPACE::CompressionType
    FLAGS_blob_db_compression_type_e = ROCKSDB_NAMESPACE::kSnappyCompression;

#endif  // ROCKSDB_LITE

// Integrated BlobDB options
DEFINE_bool(
    enable_blob_files,
    ROCKSDB_NAMESPACE::AdvancedColumnFamilyOptions().enable_blob_files,
    "[Integrated BlobDB] Enable writing large values to separate blob files.");

DEFINE_uint64(min_blob_size,
              ROCKSDB_NAMESPACE::AdvancedColumnFamilyOptions().min_blob_size,
              "[Integrated BlobDB] The size of the smallest value to be stored "
              "separately in a blob file.");

DEFINE_uint64(blob_file_size,
              ROCKSDB_NAMESPACE::AdvancedColumnFamilyOptions().blob_file_size,
              "[Integrated BlobDB] The size limit for blob files.");

DEFINE_string(blob_compression_type, "none",
              "[Integrated BlobDB] The compression algorithm to use for large "
              "values stored in blob files.");

DEFINE_bool(enable_blob_garbage_collection,
            ROCKSDB_NAMESPACE::AdvancedColumnFamilyOptions()
                .enable_blob_garbage_collection,
            "[Integrated BlobDB] Enable blob garbage collection.");

DEFINE_double(blob_garbage_collection_age_cutoff,
              ROCKSDB_NAMESPACE::AdvancedColumnFamilyOptions()
                  .blob_garbage_collection_age_cutoff,
              "[Integrated BlobDB] The cutoff in terms of blob file age for "
              "garbage collection.");

DEFINE_double(blob_garbage_collection_force_threshold,
              ROCKSDB_NAMESPACE::AdvancedColumnFamilyOptions()
                  .blob_garbage_collection_force_threshold,
              "[Integrated BlobDB] The threshold for the ratio of garbage in "
              "the oldest blob files for forcing garbage collection.");

DEFINE_uint64(blob_compaction_readahead_size,
              ROCKSDB_NAMESPACE::AdvancedColumnFamilyOptions()
                  .blob_compaction_readahead_size,
              "[Integrated BlobDB] Compaction readahead for blob files.");

DEFINE_int32(
    blob_file_starting_level,
    ROCKSDB_NAMESPACE::AdvancedColumnFamilyOptions().blob_file_starting_level,
    "[Integrated BlobDB] The starting level for blob files.");

DEFINE_bool(use_blob_cache, false, "[Integrated BlobDB] Enable blob cache.");

DEFINE_bool(
    use_shared_block_and_blob_cache, true,
    "[Integrated BlobDB] Use a shared backing cache for both block "
    "cache and blob cache. It only takes effect if use_blob_cache is enabled.");

DEFINE_uint64(
    blob_cache_size, 8 << 20,
    "[Integrated BlobDB] Number of bytes to use as a cache of blobs. It only "
    "takes effect if the block and blob caches are different "
    "(use_shared_block_and_blob_cache = false).");

DEFINE_int32(blob_cache_numshardbits, 6,
             "[Integrated BlobDB] Number of shards for the blob cache is 2 ** "
             "blob_cache_numshardbits. Negative means use default settings. "
             "It only takes effect if blob_cache_size is greater than 0, and "
             "the block and blob caches are different "
             "(use_shared_block_and_blob_cache = false).");

DEFINE_int32(prepopulate_blob_cache, 0,
             "[Integrated BlobDB] Pre-populate hot/warm blobs in blob cache. 0 "
             "to disable and 1 to insert during flush.");

#ifndef ROCKSDB_LITE

// Secondary DB instance Options
DEFINE_bool(use_secondary_db, false,
            "Open a secondary database instance. A primary instance can be "
            "running in another db_bench process.");

DEFINE_string(secondary_path, "",
              "Path to a directory used by the secondary instance to store "
              "private files, e.g. info log.");

DEFINE_int32(secondary_update_interval, 5,
             "Secondary instance attempts to catch up with the primary every "
             "secondary_update_interval seconds.");

#endif  // ROCKSDB_LITE

DEFINE_bool(report_bg_io_stats, false,
            "Measure times spents on I/Os while in compactions. ");

DEFINE_bool(use_stderr_info_logger, false,
            "Write info logs to stderr instead of to LOG file. ");

#ifndef ROCKSDB_LITE

DEFINE_string(trace_file, "", "Trace workload to a file. ");

DEFINE_double(trace_replay_fast_forward, 1.0,
              "Fast forward trace replay, must > 0.0.");
DEFINE_int32(block_cache_trace_sampling_frequency, 1,
             "Block cache trace sampling frequency, termed s. It uses spatial "
             "downsampling and samples accesses to one out of s blocks.");
DEFINE_int64(
    block_cache_trace_max_trace_file_size_in_bytes,
    uint64_t{64} * 1024 * 1024 * 1024,
    "The maximum block cache trace file size in bytes. Block cache accesses "
    "will not be logged if the trace file size exceeds this threshold. Default "
    "is 64 GB.");
DEFINE_string(block_cache_trace_file, "", "Block cache trace file path.");
DEFINE_int32(trace_replay_threads, 1,
             "The number of threads to replay, must >=1.");

DEFINE_bool(io_uring_enabled, true,
            "If true, enable the use of IO uring if the platform supports it");
extern "C" bool RocksDbIOUringEnable() { return FLAGS_io_uring_enabled; }
#endif  // ROCKSDB_LITE

DEFINE_bool(adaptive_readahead, false,
            "carry forward internal auto readahead size from one file to next "
            "file at each level during iteration");

DEFINE_bool(rate_limit_user_ops, false,
            "When true use Env::IO_USER priority level to charge internal rate "
            "limiter for reads associated with user operations.");

DEFINE_bool(file_checksum, false,
            "When true use FileChecksumGenCrc32cFactory for "
            "file_checksum_gen_factory.");

DEFINE_bool(rate_limit_auto_wal_flush, false,
            "When true use Env::IO_USER priority level to charge internal rate "
            "limiter for automatic WAL flush (`Options::manual_wal_flush` == "
            "false) after the user write operation.");

DEFINE_bool(async_io, false,
            "When set true, asynchronous reads are used for internal auto "
            "readahead prefetching.");

DEFINE_bool(optimize_multiget_for_io, true,
            "When set true, RocksDB does asynchronous reads for SST files in "
            "multiple levels for MultiGet.");

DEFINE_bool(charge_compression_dictionary_building_buffer, false,
            "Setting for "
            "CacheEntryRoleOptions::charged of "
            "CacheEntryRole::kCompressionDictionaryBuildingBuffer");

DEFINE_bool(charge_filter_construction, false,
            "Setting for "
            "CacheEntryRoleOptions::charged of "
            "CacheEntryRole::kFilterConstruction");

DEFINE_bool(charge_table_reader, false,
            "Setting for "
            "CacheEntryRoleOptions::charged of "
            "CacheEntryRole::kBlockBasedTableReader");

DEFINE_bool(charge_file_metadata, false,
            "Setting for "
            "CacheEntryRoleOptions::charged of "
            "CacheEntryRole::kFileMetadata");

DEFINE_bool(charge_blob_cache, false,
            "Setting for "
            "CacheEntryRoleOptions::charged of "
            "CacheEntryRole::kBlobCache");

DEFINE_uint64(backup_rate_limit, 0ull,
              "If non-zero, db_bench will rate limit reads and writes for DB "
              "backup. This "
              "is the global rate in ops/second.");

DEFINE_uint64(restore_rate_limit, 0ull,
              "If non-zero, db_bench will rate limit reads and writes for DB "
              "restore. This "
              "is the global rate in ops/second.");

DEFINE_string(backup_dir, "",
              "If not empty string, use the given dir for backup.");

DEFINE_string(restore_dir, "",
              "If not empty string, use the given dir for restore.");

DEFINE_uint64(
    initial_auto_readahead_size,
    ROCKSDB_NAMESPACE::BlockBasedTableOptions().initial_auto_readahead_size,
    "RocksDB does auto-readahead for iterators on noticing more than two reads "
    "for a table file if user doesn't provide readahead_size. The readahead "
    "size starts at initial_auto_readahead_size");

DEFINE_uint64(
    max_auto_readahead_size,
    ROCKSDB_NAMESPACE::BlockBasedTableOptions().max_auto_readahead_size,
    "Rocksdb implicit readahead starts at "
    "BlockBasedTableOptions.initial_auto_readahead_size and doubles on every "
    "additional read upto max_auto_readahead_size");

DEFINE_uint64(
    num_file_reads_for_auto_readahead,
    ROCKSDB_NAMESPACE::BlockBasedTableOptions()
        .num_file_reads_for_auto_readahead,
    "Rocksdb implicit readahead is enabled if reads are sequential and "
    "num_file_reads_for_auto_readahead indicates after how many sequential "
    "reads into that file internal auto prefetching should be start.");

static enum ROCKSDB_NAMESPACE::CompressionType StringToCompressionType(
    const char* ctype) {
  assert(ctype);

  if (!strcasecmp(ctype, "none"))
    return ROCKSDB_NAMESPACE::kNoCompression;
  else if (!strcasecmp(ctype, "snappy"))
    return ROCKSDB_NAMESPACE::kSnappyCompression;
  else if (!strcasecmp(ctype, "zlib"))
    return ROCKSDB_NAMESPACE::kZlibCompression;
  else if (!strcasecmp(ctype, "bzip2"))
    return ROCKSDB_NAMESPACE::kBZip2Compression;
  else if (!strcasecmp(ctype, "lz4"))
    return ROCKSDB_NAMESPACE::kLZ4Compression;
  else if (!strcasecmp(ctype, "lz4hc"))
    return ROCKSDB_NAMESPACE::kLZ4HCCompression;
  else if (!strcasecmp(ctype, "xpress"))
    return ROCKSDB_NAMESPACE::kXpressCompression;
  else if (!strcasecmp(ctype, "zstd"))
    return ROCKSDB_NAMESPACE::kZSTD;
  else {
    fprintf(stderr, "Cannot parse compression type '%s'\n", ctype);
    exit(1);
  }
}

static std::string ColumnFamilyName(size_t i) {
  if (i == 0) {
    return ROCKSDB_NAMESPACE::kDefaultColumnFamilyName;
  } else {
    char name[100];
    snprintf(name, sizeof(name), "column_family_name_%06zu", i);
    return std::string(name);
  }
}

DEFINE_string(compression_type, "snappy",
              "Algorithm to use to compress the database");
static enum ROCKSDB_NAMESPACE::CompressionType FLAGS_compression_type_e =
    ROCKSDB_NAMESPACE::kSnappyCompression;

DEFINE_int64(sample_for_compression, 0, "Sample every N block for compression");

DEFINE_int32(compression_level, ROCKSDB_NAMESPACE::CompressionOptions().level,
             "Compression level. The meaning of this value is library-"
             "dependent. If unset, we try to use the default for the library "
             "specified in `--compression_type`");

DEFINE_int32(compression_max_dict_bytes,
             ROCKSDB_NAMESPACE::CompressionOptions().max_dict_bytes,
             "Maximum size of dictionary used to prime the compression "
             "library.");

DEFINE_int32(compression_zstd_max_train_bytes,
             ROCKSDB_NAMESPACE::CompressionOptions().zstd_max_train_bytes,
             "Maximum size of training data passed to zstd's dictionary "
             "trainer.");

DEFINE_int32(min_level_to_compress, -1, "If non-negative, compression starts"
             " from this level. Levels with number < min_level_to_compress are"
             " not compressed. Otherwise, apply compression_type to "
             "all levels.");

DEFINE_int32(compression_parallel_threads, 1,
             "Number of threads for parallel compression.");

DEFINE_uint64(compression_max_dict_buffer_bytes,
              ROCKSDB_NAMESPACE::CompressionOptions().max_dict_buffer_bytes,
              "Maximum bytes to buffer to collect samples for dictionary.");

DEFINE_bool(compression_use_zstd_dict_trainer,
            ROCKSDB_NAMESPACE::CompressionOptions().use_zstd_dict_trainer,
            "If true, use ZSTD_TrainDictionary() to create dictionary, else"
            "use ZSTD_FinalizeDictionary() to create dictionary");

static bool ValidateTableCacheNumshardbits(const char* flagname,
                                           int32_t value) {
  if (0 >= value || value >= 20) {
    fprintf(stderr, "Invalid value for --%s: %d, must be  0 < val < 20\n",
            flagname, value);
    return false;
  }
  return true;
}
DEFINE_int32(table_cache_numshardbits, 4, "");
DEFINE_string(filter_uri, "", "URI for registry FilterPolicy");

#ifndef ROCKSDB_LITE
DEFINE_string(env_uri, "",
              "URI for registry Env lookup. Mutually exclusive with --fs_uri");
DEFINE_string(fs_uri, "",
              "URI for registry Filesystem lookup. Mutually exclusive"
              " with --env_uri."
              " Creates a default environment with the specified filesystem.");
#endif  // ROCKSDB_LITE
DEFINE_string(simulate_hybrid_fs_file, "",
              "File for Store Metadata for Simulate hybrid FS. Empty means "
              "disable the feature. Now, if it is set, "
              "last_level_temperature is set to kWarm.");
DEFINE_int32(simulate_hybrid_hdd_multipliers, 1,
             "In simulate_hybrid_fs_file or simulate_hdd mode, how many HDDs "
             "are simulated.");
DEFINE_bool(simulate_hdd, false, "Simulate read/write latency on HDD.");

DEFINE_int64(
    preclude_last_level_data_seconds, 0,
    "Preclude the latest data from the last level. (Used for tiered storage)");

static std::shared_ptr<ROCKSDB_NAMESPACE::Env> env_guard;

static ROCKSDB_NAMESPACE::Env* FLAGS_env = ROCKSDB_NAMESPACE::Env::Default();

DEFINE_int64(stats_interval, 0, "Stats are reported every N operations when "
             "this is greater than zero. When 0 the interval grows over time.");

DEFINE_int64(stats_interval_seconds, 0, "Report stats every N seconds. This "
             "overrides stats_interval when both are > 0.");

DEFINE_int32(stats_per_interval, 0, "Reports additional stats per interval when"
             " this is greater than 0.");

DEFINE_uint64(slow_usecs, 1000000,
              "A message is printed for operations that "
              "take at least this many microseconds.");

DEFINE_int64(report_interval_seconds, 0,
             "If greater than zero, it will write simple stats in CSV format "
             "to --report_file every N seconds");

DEFINE_string(report_file, "report.csv",
              "Filename where some simple stats are reported to (if "
              "--report_interval_seconds is bigger than 0)");

DEFINE_int32(thread_status_per_interval, 0,
             "Takes and report a snapshot of the current status of each thread"
             " when this is greater than 0.");

DEFINE_int32(perf_level, ROCKSDB_NAMESPACE::PerfLevel::kDisable,
             "Level of perf collection");

DEFINE_uint64(soft_pending_compaction_bytes_limit, 64ull * 1024 * 1024 * 1024,
              "Slowdown writes if pending compaction bytes exceed this number");

DEFINE_uint64(hard_pending_compaction_bytes_limit, 128ull * 1024 * 1024 * 1024,
              "Stop writes if pending compaction bytes exceed this number");

DEFINE_uint64(delayed_write_rate, 8388608u,
              "Limited bytes allowed to DB when soft_rate_limit or "
              "level0_slowdown_writes_trigger triggers");

DEFINE_bool(enable_pipelined_write, true,
            "Allow WAL and memtable writes to be pipelined");

DEFINE_bool(
    unordered_write, false,
    "Enable the unordered write feature, which provides higher throughput but "
    "relaxes the guarantees around atomic reads and immutable snapshots");

DEFINE_bool(allow_concurrent_memtable_write, true,
            "Allow multi-writers to update mem tables in parallel.");

DEFINE_double(experimental_mempurge_threshold, 0.0,
              "Maximum useful payload ratio estimate that triggers a mempurge "
              "(memtable garbage collection).");

DEFINE_bool(inplace_update_support,
            ROCKSDB_NAMESPACE::Options().inplace_update_support,
            "Support in-place memtable update for smaller or same-size values");

DEFINE_uint64(inplace_update_num_locks,
              ROCKSDB_NAMESPACE::Options().inplace_update_num_locks,
              "Number of RW locks to protect in-place memtable updates");

DEFINE_bool(enable_write_thread_adaptive_yield, true,
            "Use a yielding spin loop for brief writer thread waits.");

DEFINE_uint64(
    write_thread_max_yield_usec, 100,
    "Maximum microseconds for enable_write_thread_adaptive_yield operation.");

DEFINE_uint64(write_thread_slow_yield_usec, 3,
              "The threshold at which a slow yield is considered a signal that "
              "other processes or threads want the core.");

DEFINE_uint64(rate_limiter_bytes_per_sec, 0, "Set options.rate_limiter value.");

DEFINE_int64(rate_limiter_refill_period_us, 100 * 1000,
             "Set refill period on rate limiter.");

DEFINE_bool(rate_limiter_auto_tuned, false,
            "Enable dynamic adjustment of rate limit according to demand for "
            "background I/O");


DEFINE_bool(sine_write_rate, false,
            "Use a sine wave write_rate_limit");

DEFINE_uint64(sine_write_rate_interval_milliseconds, 10000,
              "Interval of which the sine wave write_rate_limit is recalculated");

DEFINE_double(sine_a, 1,
             "A in f(x) = A sin(bx + c) + d");

DEFINE_double(sine_b, 1,
             "B in f(x) = A sin(bx + c) + d");

DEFINE_double(sine_c, 0,
             "C in f(x) = A sin(bx + c) + d");

DEFINE_double(sine_d, 1,
             "D in f(x) = A sin(bx + c) + d");

DEFINE_bool(rate_limit_bg_reads, false,
            "Use options.rate_limiter on compaction reads");

DEFINE_uint64(benchmark_write_rate_limit, 0,
              "If non-zero, db_bench will rate-limit the writes going into the "
              "database. This is the global rate in bytes/second.");

// the parameters of mix_graph
DEFINE_double(keyrange_dist_a, 0.0,
              "The parameter 'a' of prefix average access distribution "
              "f(x)=a*exp(b*x)+c*exp(d*x)");
DEFINE_double(keyrange_dist_b, 0.0,
              "The parameter 'b' of prefix average access distribution "
              "f(x)=a*exp(b*x)+c*exp(d*x)");
DEFINE_double(keyrange_dist_c, 0.0,
              "The parameter 'c' of prefix average access distribution"
              "f(x)=a*exp(b*x)+c*exp(d*x)");
DEFINE_double(keyrange_dist_d, 0.0,
              "The parameter 'd' of prefix average access distribution"
              "f(x)=a*exp(b*x)+c*exp(d*x)");
DEFINE_int64(keyrange_num, 1,
             "The number of key ranges that are in the same prefix "
             "group, each prefix range will have its key access distribution");
DEFINE_double(key_dist_a, 0.0,
              "The parameter 'a' of key access distribution model f(x)=a*x^b");
DEFINE_double(key_dist_b, 0.0,
              "The parameter 'b' of key access distribution model f(x)=a*x^b");
DEFINE_double(value_theta, 0.0,
              "The parameter 'theta' of Generized Pareto Distribution "
              "f(x)=(1/sigma)*(1+k*(x-theta)/sigma)^-(1/k+1)");
// Use reasonable defaults based on the mixgraph paper
DEFINE_double(value_k, 0.2615,
              "The parameter 'k' of Generized Pareto Distribution "
              "f(x)=(1/sigma)*(1+k*(x-theta)/sigma)^-(1/k+1)");
// Use reasonable defaults based on the mixgraph paper
DEFINE_double(value_sigma, 25.45,
              "The parameter 'theta' of Generized Pareto Distribution "
              "f(x)=(1/sigma)*(1+k*(x-theta)/sigma)^-(1/k+1)");
DEFINE_double(iter_theta, 0.0,
              "The parameter 'theta' of Generized Pareto Distribution "
              "f(x)=(1/sigma)*(1+k*(x-theta)/sigma)^-(1/k+1)");
// Use reasonable defaults based on the mixgraph paper
DEFINE_double(iter_k, 2.517,
              "The parameter 'k' of Generized Pareto Distribution "
              "f(x)=(1/sigma)*(1+k*(x-theta)/sigma)^-(1/k+1)");
// Use reasonable defaults based on the mixgraph paper
DEFINE_double(iter_sigma, 14.236,
              "The parameter 'sigma' of Generized Pareto Distribution "
              "f(x)=(1/sigma)*(1+k*(x-theta)/sigma)^-(1/k+1)");
DEFINE_double(mix_get_ratio, 1.0,
              "The ratio of Get queries of mix_graph workload");
DEFINE_double(mix_put_ratio, 0.0,
              "The ratio of Put queries of mix_graph workload");
DEFINE_double(mix_seek_ratio, 0.0,
              "The ratio of Seek queries of mix_graph workload");
DEFINE_int64(mix_max_scan_len, 10000, "The max scan length of Iterator");
DEFINE_int64(mix_max_value_size, 1024, "The max value size of this workload");
DEFINE_double(
    sine_mix_rate_noise, 0.0,
    "Add the noise ratio to the sine rate, it is between 0.0 and 1.0");
DEFINE_bool(sine_mix_rate, false,
            "Enable the sine QPS control on the mix workload");
DEFINE_uint64(
    sine_mix_rate_interval_milliseconds, 10000,
    "Interval of which the sine wave read_rate_limit is recalculated");
DEFINE_int64(mix_accesses, -1,
             "The total query accesses of mix_graph workload");

DEFINE_uint64(
    benchmark_read_rate_limit, 0,
    "If non-zero, db_bench will rate-limit the reads from the database. This "
    "is the global rate in ops/second.");

DEFINE_uint64(max_compaction_bytes,
              ROCKSDB_NAMESPACE::Options().max_compaction_bytes,
              "Max bytes allowed in one compaction");

#ifndef ROCKSDB_LITE
DEFINE_bool(readonly, false, "Run read only benchmarks.");

DEFINE_bool(print_malloc_stats, false,
            "Print malloc stats to stdout after benchmarks finish.");
#endif  // ROCKSDB_LITE

DEFINE_bool(disable_auto_compactions, false, "Do not auto trigger compactions");

DEFINE_uint64(wal_ttl_seconds, 0, "Set the TTL for the WAL Files in seconds.");
DEFINE_uint64(wal_size_limit_MB, 0, "Set the size limit for the WAL Files"
              " in MB.");
DEFINE_uint64(max_total_wal_size, 0, "Set total max WAL size");

DEFINE_bool(mmap_read, ROCKSDB_NAMESPACE::Options().allow_mmap_reads,
            "Allow reads to occur via mmap-ing files");

DEFINE_bool(mmap_write, ROCKSDB_NAMESPACE::Options().allow_mmap_writes,
            "Allow writes to occur via mmap-ing files");

DEFINE_bool(use_direct_reads, ROCKSDB_NAMESPACE::Options().use_direct_reads,
            "Use O_DIRECT for reading data");

DEFINE_bool(use_direct_io_for_flush_and_compaction,
            ROCKSDB_NAMESPACE::Options().use_direct_io_for_flush_and_compaction,
            "Use O_DIRECT for background flush and compaction writes");

DEFINE_bool(advise_random_on_open,
            ROCKSDB_NAMESPACE::Options().advise_random_on_open,
            "Advise random access on table file open");

DEFINE_string(compaction_fadvice, "NORMAL",
              "Access pattern advice when a file is compacted");
static auto FLAGS_compaction_fadvice_e =
    ROCKSDB_NAMESPACE::Options().access_hint_on_compaction_start;

DEFINE_bool(use_tailing_iterator, false,
            "Use tailing iterator to access a series of keys instead of get");

DEFINE_bool(use_adaptive_mutex, ROCKSDB_NAMESPACE::Options().use_adaptive_mutex,
            "Use adaptive mutex");

DEFINE_uint64(bytes_per_sync, ROCKSDB_NAMESPACE::Options().bytes_per_sync,
              "Allows OS to incrementally sync SST files to disk while they are"
              " being written, in the background. Issue one request for every"
              " bytes_per_sync written. 0 turns it off.");

DEFINE_uint64(wal_bytes_per_sync,
              ROCKSDB_NAMESPACE::Options().wal_bytes_per_sync,
              "Allows OS to incrementally sync WAL files to disk while they are"
              " being written, in the background. Issue one request for every"
              " wal_bytes_per_sync written. 0 turns it off.");

DEFINE_bool(use_single_deletes, true,
            "Use single deletes (used in RandomReplaceKeys only).");

DEFINE_double(stddev, 2000.0,
              "Standard deviation of normal distribution used for picking keys"
              " (used in RandomReplaceKeys only).");

DEFINE_int32(key_id_range, 100000,
             "Range of possible value of key id (used in TimeSeries only).");

DEFINE_string(expire_style, "none",
              "Style to remove expired time entries. Can be one of the options "
              "below: none (do not expired data), compaction_filter (use a "
              "compaction filter to remove expired data), delete (seek IDs and "
              "remove expired data) (used in TimeSeries only).");

DEFINE_uint64(
    time_range, 100000,
    "Range of timestamp that store in the database (used in TimeSeries"
    " only).");

DEFINE_int32(num_deletion_threads, 1,
             "Number of threads to do deletion (used in TimeSeries and delete "
             "expire_style only).");

DEFINE_int32(max_successive_merges, 0, "Maximum number of successive merge"
             " operations on a key in the memtable");

static bool ValidatePrefixSize(const char* flagname, int32_t value) {
  if (value < 0 || value>=2000000000) {
    fprintf(stderr, "Invalid value for --%s: %d. 0<= PrefixSize <=2000000000\n",
            flagname, value);
    return false;
  }
  return true;
}

DEFINE_int32(prefix_size, 0, "control the prefix size for HashSkipList and "
             "plain table");
DEFINE_int64(keys_per_prefix, 0, "control average number of keys generated "
             "per prefix, 0 means no special handling of the prefix, "
             "i.e. use the prefix comes with the generated random number.");
DEFINE_bool(total_order_seek, false,
            "Enable total order seek regardless of index format.");
DEFINE_bool(prefix_same_as_start, false,
            "Enforce iterator to return keys with prefix same as seek key.");
DEFINE_bool(
    seek_missing_prefix, false,
    "Iterator seek to keys with non-exist prefixes. Require prefix_size > 8");

DEFINE_int32(memtable_insert_with_hint_prefix_size, 0,
             "If non-zero, enable "
             "memtable insert with hint with the given prefix size.");
DEFINE_bool(enable_io_prio, false, "Lower the background flush/compaction "
            "threads' IO priority");
DEFINE_bool(enable_cpu_prio, false, "Lower the background flush/compaction "
            "threads' CPU priority");
DEFINE_bool(identity_as_first_hash, false, "the first hash function of cuckoo "
            "table becomes an identity function. This is only valid when key "
            "is 8 bytes");
DEFINE_bool(dump_malloc_stats, true, "Dump malloc stats in LOG ");
DEFINE_uint64(stats_dump_period_sec,
              ROCKSDB_NAMESPACE::Options().stats_dump_period_sec,
              "Gap between printing stats to log in seconds");
DEFINE_uint64(stats_persist_period_sec,
              ROCKSDB_NAMESPACE::Options().stats_persist_period_sec,
              "Gap between persisting stats in seconds");
DEFINE_bool(persist_stats_to_disk,
            ROCKSDB_NAMESPACE::Options().persist_stats_to_disk,
            "whether to persist stats to disk");
DEFINE_uint64(stats_history_buffer_size,
              ROCKSDB_NAMESPACE::Options().stats_history_buffer_size,
              "Max number of stats snapshots to keep in memory");
DEFINE_bool(avoid_unnecessary_blocking_io,
            ROCKSDB_NAMESPACE::Options().avoid_unnecessary_blocking_io,
            "If true, some expensive cleaning up operations will be moved from "
            "user threads to background threads.");
DEFINE_bool(avoid_flush_during_recovery,
            ROCKSDB_NAMESPACE::Options().avoid_flush_during_recovery,
            "If true, avoids flushing the recovered WAL data where possible.");
DEFINE_int64(multiread_stride, 0,
             "Stride length for the keys in a MultiGet batch");
DEFINE_bool(multiread_batched, false, "Use the new MultiGet API");

DEFINE_string(memtablerep, "skip_list", "");
DEFINE_int64(hash_bucket_count, 1024 * 1024, "hash bucket count");
DEFINE_bool(use_plain_table, false, "if use plain table "
            "instead of block-based table format");
DEFINE_bool(use_cuckoo_table, false, "if use cuckoo table format");
DEFINE_double(cuckoo_hash_ratio, 0.9, "Hash ratio for Cuckoo SST table.");
DEFINE_bool(use_hash_search, false, "if use kHashSearch "
            "instead of kBinarySearch. "
            "This is valid if only we use BlockTable");
DEFINE_string(merge_operator, "", "The merge operator to use with the database."
              "If a new merge operator is specified, be sure to use fresh"
              " database The possible merge operators are defined in"
              " utilities/merge_operators.h");
DEFINE_int32(skip_list_lookahead, 0, "Used with skip_list memtablerep; try "
             "linear search first for this many steps from the previous "
             "position");
DEFINE_bool(report_file_operations, false, "if report number of file "
            "operations");
DEFINE_bool(report_open_timing, false, "if report open timing");
DEFINE_int32(readahead_size, 0, "Iterator readahead size");

DEFINE_bool(read_with_latest_user_timestamp, true,
            "If true, always use the current latest timestamp for read. If "
            "false, choose a random timestamp from the past.");

#ifndef ROCKSDB_LITE
DEFINE_string(secondary_cache_uri, "",
              "Full URI for creating a custom secondary cache object");
static class std::shared_ptr<ROCKSDB_NAMESPACE::SecondaryCache> secondary_cache;
#endif  // ROCKSDB_LITE

static const bool FLAGS_prefix_size_dummy __attribute__((__unused__)) =
    RegisterFlagValidator(&FLAGS_prefix_size, &ValidatePrefixSize);

static const bool FLAGS_key_size_dummy __attribute__((__unused__)) =
    RegisterFlagValidator(&FLAGS_key_size, &ValidateKeySize);

static const bool FLAGS_cache_numshardbits_dummy __attribute__((__unused__)) =
    RegisterFlagValidator(&FLAGS_cache_numshardbits,
                          &ValidateCacheNumshardbits);

static const bool FLAGS_readwritepercent_dummy __attribute__((__unused__)) =
    RegisterFlagValidator(&FLAGS_readwritepercent, &ValidateInt32Percent);

DEFINE_int32(disable_seek_compaction, false,
             "Not used, left here for backwards compatibility");

DEFINE_bool(allow_data_in_errors,
            ROCKSDB_NAMESPACE::Options().allow_data_in_errors,
            "If true, allow logging data, e.g. key, value in LOG files.");

static const bool FLAGS_deletepercent_dummy __attribute__((__unused__)) =
    RegisterFlagValidator(&FLAGS_deletepercent, &ValidateInt32Percent);
static const bool FLAGS_table_cache_numshardbits_dummy __attribute__((__unused__)) =
    RegisterFlagValidator(&FLAGS_table_cache_numshardbits,
                          &ValidateTableCacheNumshardbits);

<<<<<<< HEAD
=======
DEFINE_uint32(write_batch_protection_bytes_per_key, 0,
              "Size of per-key-value checksum in each write batch. Currently "
              "only value 0 and 8 are supported.");

DEFINE_uint32(
    memtable_protection_bytes_per_key, 0,
    "Enable memtable per key-value checksum protection. "
    "Each entry in memtable will be suffixed by a per key-value checksum. "
    "This options determines the size of such checksums. "
    "Supported values: 0, 1, 2, 4, 8.");

DEFINE_bool(build_info, false,
            "Print the build info via GetRocksBuildInfoAsString");

>>>>>>> 7b491e42
DEFINE_bool(track_and_verify_wals_in_manifest, false,
            "If true, enable WAL tracking in the MANIFEST");

namespace ROCKSDB_NAMESPACE {
namespace {
static Status CreateMemTableRepFactory(
    const ConfigOptions& config_options,
    std::shared_ptr<MemTableRepFactory>* factory) {
  Status s;
  if (!strcasecmp(FLAGS_memtablerep.c_str(), SkipListFactory::kNickName())) {
    factory->reset(new SkipListFactory(FLAGS_skip_list_lookahead));
#ifndef ROCKSDB_LITE
  } else if (!strcasecmp(FLAGS_memtablerep.c_str(), "prefix_hash")) {
    factory->reset(NewHashSkipListRepFactory(FLAGS_hash_bucket_count));
  } else if (!strcasecmp(FLAGS_memtablerep.c_str(), "hash_linkedlist")) {
    factory->reset(NewHashLinkListRepFactory(FLAGS_hash_bucket_count));
#endif  // ROCKSDB_LITE
  } else {
    std::unique_ptr<MemTableRepFactory> unique;
    s = MemTableRepFactory::CreateFromString(config_options, FLAGS_memtablerep,
                                             &unique);
    if (s.ok()) {
      factory->reset(unique.release());
    }
  }
  return s;
}

}  // namespace

enum DistributionType : unsigned char {
  kFixed = 0,
  kUniform,
  kNormal
};

static enum DistributionType FLAGS_value_size_distribution_type_e = kFixed;

static enum DistributionType StringToDistributionType(const char* ctype) {
  assert(ctype);

  if (!strcasecmp(ctype, "fixed"))
    return kFixed;
  else if (!strcasecmp(ctype, "uniform"))
    return kUniform;
  else if (!strcasecmp(ctype, "normal"))
    return kNormal;

  fprintf(stdout, "Cannot parse distribution type '%s'\n", ctype);
  exit(1);
}

class BaseDistribution {
 public:
  BaseDistribution(unsigned int _min, unsigned int _max)
      : min_value_size_(_min), max_value_size_(_max) {}
  virtual ~BaseDistribution() {}

  unsigned int Generate() {
    auto val = Get();
    if (NeedTruncate()) {
      val = std::max(min_value_size_, val);
      val = std::min(max_value_size_, val);
    }
    return val;
  }
 private:
  virtual unsigned int Get() = 0;
  virtual bool NeedTruncate() {
    return true;
  }
  unsigned int min_value_size_;
  unsigned int max_value_size_;
};

class FixedDistribution : public BaseDistribution
{
 public:
  FixedDistribution(unsigned int size) :
    BaseDistribution(size, size),
    size_(size) {}
 private:
  virtual unsigned int Get() override {
    return size_;
  }
  virtual bool NeedTruncate() override {
    return false;
  }
  unsigned int size_;
};

class NormalDistribution
    : public BaseDistribution, public std::normal_distribution<double> {
 public:
  NormalDistribution(unsigned int _min, unsigned int _max)
      : BaseDistribution(_min, _max),
        // 99.7% values within the range [min, max].
        std::normal_distribution<double>(
            (double)(_min + _max) / 2.0 /*mean*/,
            (double)(_max - _min) / 6.0 /*stddev*/),
        gen_(rd_()) {}

 private:
  virtual unsigned int Get() override {
    return static_cast<unsigned int>((*this)(gen_));
  }
  std::random_device rd_;
  std::mt19937 gen_;
};

class UniformDistribution
    : public BaseDistribution,
      public std::uniform_int_distribution<unsigned int> {
 public:
  UniformDistribution(unsigned int _min, unsigned int _max)
      : BaseDistribution(_min, _max),
        std::uniform_int_distribution<unsigned int>(_min, _max),
        gen_(rd_()) {}

 private:
  virtual unsigned int Get() override {
    return (*this)(gen_);
  }
  virtual bool NeedTruncate() override {
    return false;
  }
  std::random_device rd_;
  std::mt19937 gen_;
};

// Helper for quickly generating random data.
class RandomGenerator {
 private:
  std::string data_;
  unsigned int pos_;
  std::unique_ptr<BaseDistribution> dist_;

 public:

  RandomGenerator() {
    auto max_value_size = FLAGS_value_size_max;
    switch (FLAGS_value_size_distribution_type_e) {
      case kUniform:
        dist_.reset(new UniformDistribution(FLAGS_value_size_min,
                                            FLAGS_value_size_max));
        break;
      case kNormal:
        dist_.reset(new NormalDistribution(FLAGS_value_size_min,
                                           FLAGS_value_size_max));
        break;
      case kFixed:
      default:
        dist_.reset(new FixedDistribution(value_size));
        max_value_size = value_size;
    }
    // We use a limited amount of data over and over again and ensure
    // that it is larger than the compression window (32KB), and also
    // large enough to serve all typical value sizes we want to write.
    Random rnd(301);
    std::string piece;
    while (data_.size() < (unsigned)std::max(1048576, max_value_size)) {
      // Add a short fragment that is as compressible as specified
      // by FLAGS_compression_ratio.
      test::CompressibleString(&rnd, FLAGS_compression_ratio, 100, &piece);
      data_.append(piece);
    }
    pos_ = 0;
  }

  Slice Generate(unsigned int len) {
    assert(len <= data_.size());
    if (pos_ + len > data_.size()) {
      pos_ = 0;
    }
    pos_ += len;
    return Slice(data_.data() + pos_ - len, len);
  }

  Slice Generate() {
    auto len = dist_->Generate();
    return Generate(len);
  }
};

static void AppendWithSpace(std::string* str, Slice msg) {
  if (msg.empty()) return;
  if (!str->empty()) {
    str->push_back(' ');
  }
  str->append(msg.data(), msg.size());
}

struct DBWithColumnFamilies {
  std::vector<ColumnFamilyHandle*> cfh;
  DB* db;
#ifndef ROCKSDB_LITE
  OptimisticTransactionDB* opt_txn_db;
#endif  // ROCKSDB_LITE
  std::atomic<size_t> num_created;  // Need to be updated after all the
                                    // new entries in cfh are set.
  size_t num_hot;  // Number of column families to be queried at each moment.
                   // After each CreateNewCf(), another num_hot number of new
                   // Column families will be created and used to be queried.
  port::Mutex create_cf_mutex;  // Only one thread can execute CreateNewCf()
  std::vector<int> cfh_idx_to_prob;  // ith index holds probability of operating
                                     // on cfh[i].

  DBWithColumnFamilies()
      : db(nullptr)
#ifndef ROCKSDB_LITE
        , opt_txn_db(nullptr)
#endif  // ROCKSDB_LITE
  {
    cfh.clear();
    num_created = 0;
    num_hot = 0;
  }

  DBWithColumnFamilies(const DBWithColumnFamilies& other)
      : cfh(other.cfh),
        db(other.db),
#ifndef ROCKSDB_LITE
        opt_txn_db(other.opt_txn_db),
#endif  // ROCKSDB_LITE
        num_created(other.num_created.load()),
        num_hot(other.num_hot),
        cfh_idx_to_prob(other.cfh_idx_to_prob) {
  }

  void DeleteDBs() {
    std::for_each(cfh.begin(), cfh.end(),
                  [](ColumnFamilyHandle* cfhi) { delete cfhi; });
    cfh.clear();
#ifndef ROCKSDB_LITE
    if (opt_txn_db) {
      delete opt_txn_db;
      opt_txn_db = nullptr;
    } else {
      delete db;
      db = nullptr;
    }
#else
    delete db;
    db = nullptr;
#endif  // ROCKSDB_LITE
  }

  ColumnFamilyHandle* GetCfh(int64_t rand_num) {
    assert(num_hot > 0);
    size_t rand_offset = 0;
    if (!cfh_idx_to_prob.empty()) {
      assert(cfh_idx_to_prob.size() == num_hot);
      int sum = 0;
      while (sum + cfh_idx_to_prob[rand_offset] < rand_num % 100) {
        sum += cfh_idx_to_prob[rand_offset];
        ++rand_offset;
      }
      assert(rand_offset < cfh_idx_to_prob.size());
    } else {
      rand_offset = rand_num % num_hot;
    }
    return cfh[num_created.load(std::memory_order_acquire) - num_hot +
               rand_offset];
  }

  // stage: assume CF from 0 to stage * num_hot has be created. Need to create
  //        stage * num_hot + 1 to stage * (num_hot + 1).
  void CreateNewCf(ColumnFamilyOptions options, int64_t stage) {
    MutexLock l(&create_cf_mutex);
    if ((stage + 1) * num_hot <= num_created) {
      // Already created.
      return;
    }
    auto new_num_created = num_created + num_hot;
    assert(new_num_created <= cfh.size());
    for (size_t i = num_created; i < new_num_created; i++) {
      Status s =
          db->CreateColumnFamily(options, ColumnFamilyName(i), &(cfh[i]));
      if (!s.ok()) {
        fprintf(stderr, "create column family error: %s\n",
                s.ToString().c_str());
        abort();
      }
    }
    num_created.store(new_num_created, std::memory_order_release);
  }
};

// A class that reports stats to CSV file.
class ReporterAgent {
 public:
  ReporterAgent(Env* env, const std::string& fname,
                uint64_t report_interval_secs)
      : env_(env),
        total_ops_done_(0),
        last_report_(0),
        report_interval_secs_(report_interval_secs),
        stop_(false) {
    auto s = env_->NewWritableFile(fname, &report_file_, EnvOptions());
    if (s.ok()) {
      s = report_file_->Append(Header() + "\n");
    }
    if (s.ok()) {
      s = report_file_->Flush();
    }
    if (!s.ok()) {
      fprintf(stderr, "Can't open %s: %s\n", fname.c_str(),
              s.ToString().c_str());
      abort();
    }

    reporting_thread_ = port::Thread([&]() { SleepAndReport(); });
  }

  ~ReporterAgent() {
    {
      std::unique_lock<std::mutex> lk(mutex_);
      stop_ = true;
      stop_cv_.notify_all();
    }
    reporting_thread_.join();
  }

  // thread safe
  void ReportFinishedOps(int64_t num_ops) {
    total_ops_done_.fetch_add(num_ops);
  }

 private:
  std::string Header() const { return "secs_elapsed,interval_qps"; }
  void SleepAndReport() {
    auto* clock = env_->GetSystemClock().get();
    auto time_started = clock->NowMicros();
    while (true) {
      {
        std::unique_lock<std::mutex> lk(mutex_);
        if (stop_ ||
            stop_cv_.wait_for(lk, std::chrono::seconds(report_interval_secs_),
                              [&]() { return stop_; })) {
          // stopping
          break;
        }
        // else -> timeout, which means time for a report!
      }
      auto total_ops_done_snapshot = total_ops_done_.load();
      // round the seconds elapsed
      auto secs_elapsed =
          (clock->NowMicros() - time_started + kMicrosInSecond / 2) /
          kMicrosInSecond;
      std::string report =
          std::to_string(secs_elapsed) + "," +
          std::to_string(total_ops_done_snapshot - last_report_) + "\n";
      auto s = report_file_->Append(report);
      if (s.ok()) {
        s = report_file_->Flush();
      }
      if (!s.ok()) {
        fprintf(stderr,
                "Can't write to report file (%s), stopping the reporting\n",
                s.ToString().c_str());
        break;
      }
      last_report_ = total_ops_done_snapshot;
    }
  }

  Env* env_;
  std::unique_ptr<WritableFile> report_file_;
  std::atomic<int64_t> total_ops_done_;
  int64_t last_report_;
  const uint64_t report_interval_secs_;
  ROCKSDB_NAMESPACE::port::Thread reporting_thread_;
  std::mutex mutex_;
  // will notify on stop
  std::condition_variable stop_cv_;
  bool stop_;
};

enum OperationType : unsigned char {
  kRead = 0,
  kWrite,
  kDelete,
  kSeek,
  kMerge,
  kUpdate,
  kCompress,
  kUncompress,
  kCrc,
  kHash,
  kOthers
};

static std::unordered_map<OperationType, std::string, std::hash<unsigned char>>
                          OperationTypeString = {
  {kRead, "read"},
  {kWrite, "write"},
  {kDelete, "delete"},
  {kSeek, "seek"},
  {kMerge, "merge"},
  {kUpdate, "update"},
  {kCompress, "compress"},
  {kCompress, "uncompress"},
  {kCrc, "crc"},
  {kHash, "hash"},
  {kOthers, "op"}
};

class CombinedStats;
class Stats {
 private:
  SystemClock* clock_;
  int id_;
  uint64_t start_ = 0;
  uint64_t sine_interval_;
  uint64_t finish_;
  double seconds_;
  uint64_t done_;
  uint64_t last_report_done_;
  uint64_t next_report_;
  uint64_t bytes_;
  uint64_t last_op_finish_;
  uint64_t last_report_finish_;
  std::unordered_map<OperationType, std::shared_ptr<HistogramImpl>,
                     std::hash<unsigned char>> hist_;
  std::string message_;
  bool exclude_from_merge_;
  ReporterAgent* reporter_agent_;  // does not own
  friend class CombinedStats;

 public:
  Stats() : clock_(FLAGS_env->GetSystemClock().get()) { Start(-1); }

  void SetReporterAgent(ReporterAgent* reporter_agent) {
    reporter_agent_ = reporter_agent;
  }

  void Start(int id) {
    id_ = id;
    next_report_ = FLAGS_stats_interval ? FLAGS_stats_interval : 100;
    last_op_finish_ = start_;
    hist_.clear();
    done_ = 0;
    last_report_done_ = 0;
    bytes_ = 0;
    seconds_ = 0;
    start_ = clock_->NowMicros();
    sine_interval_ = clock_->NowMicros();
    finish_ = start_;
    last_report_finish_ = start_;
    message_.clear();
    // When set, stats from this thread won't be merged with others.
    exclude_from_merge_ = false;
  }

  void Merge(const Stats& other) {
    if (other.exclude_from_merge_)
      return;

    for (auto it = other.hist_.begin(); it != other.hist_.end(); ++it) {
      auto this_it = hist_.find(it->first);
      if (this_it != hist_.end()) {
        this_it->second->Merge(*(other.hist_.at(it->first)));
      } else {
        hist_.insert({ it->first, it->second });
      }
    }

    done_ += other.done_;
    bytes_ += other.bytes_;
    seconds_ += other.seconds_;
    if (other.start_ < start_) start_ = other.start_;
    if (other.finish_ > finish_) finish_ = other.finish_;

    // Just keep the messages from one thread.
    if (message_.empty()) message_ = other.message_;
  }

  void Stop() {
    finish_ = clock_->NowMicros();
    seconds_ = (finish_ - start_) * 1e-6;
  }

  void AddMessage(Slice msg) {
    AppendWithSpace(&message_, msg);
  }

  void SetId(int id) { id_ = id; }
  void SetExcludeFromMerge() { exclude_from_merge_ = true; }

  void PrintThreadStatus() {
    std::vector<ThreadStatus> thread_list;
    FLAGS_env->GetThreadList(&thread_list);

    fprintf(stderr, "\n%18s %10s %12s %20s %13s %45s %12s %s\n",
        "ThreadID", "ThreadType", "cfName", "Operation",
        "ElapsedTime", "Stage", "State", "OperationProperties");

    int64_t current_time = 0;
    clock_->GetCurrentTime(&current_time).PermitUncheckedError();
    for (auto ts : thread_list) {
      fprintf(stderr, "%18" PRIu64 " %10s %12s %20s %13s %45s %12s",
          ts.thread_id,
          ThreadStatus::GetThreadTypeName(ts.thread_type).c_str(),
          ts.cf_name.c_str(),
          ThreadStatus::GetOperationName(ts.operation_type).c_str(),
          ThreadStatus::MicrosToString(ts.op_elapsed_micros).c_str(),
          ThreadStatus::GetOperationStageName(ts.operation_stage).c_str(),
          ThreadStatus::GetStateName(ts.state_type).c_str());

      auto op_properties = ThreadStatus::InterpretOperationProperties(
          ts.operation_type, ts.op_properties);
      for (const auto& op_prop : op_properties) {
        fprintf(stderr, " %s %" PRIu64" |",
            op_prop.first.c_str(), op_prop.second);
      }
      fprintf(stderr, "\n");
    }
  }

  void ResetSineInterval() { sine_interval_ = clock_->NowMicros(); }

  uint64_t GetSineInterval() {
    return sine_interval_;
  }

  uint64_t GetStart() {
    return start_;
  }

  void ResetLastOpTime() {
    // Set to now to avoid latency from calls to SleepForMicroseconds.
    last_op_finish_ = clock_->NowMicros();
  }

  void FinishedOps(DBWithColumnFamilies* db_with_cfh, DB* db, int64_t num_ops,
                   enum OperationType op_type = kOthers) {
    if (reporter_agent_) {
      reporter_agent_->ReportFinishedOps(num_ops);
    }
    if (FLAGS_histogram) {
      uint64_t now = clock_->NowMicros();
      uint64_t micros = now - last_op_finish_;

      if (hist_.find(op_type) == hist_.end())
      {
        auto hist_temp = std::make_shared<HistogramImpl>();
        hist_.insert({op_type, std::move(hist_temp)});
      }
      hist_[op_type]->Add(micros);

      if (micros >= FLAGS_slow_usecs && !FLAGS_stats_interval) {
        fprintf(stderr, "long op: %" PRIu64 " micros%30s\r", micros, "");
        fflush(stderr);
      }
      last_op_finish_ = now;
    }

    done_ += num_ops;
    if (done_ >= next_report_ && FLAGS_progress_reports) {
      if (!FLAGS_stats_interval) {
        if      (next_report_ < 1000)   next_report_ += 100;
        else if (next_report_ < 5000)   next_report_ += 500;
        else if (next_report_ < 10000)  next_report_ += 1000;
        else if (next_report_ < 50000)  next_report_ += 5000;
        else if (next_report_ < 100000) next_report_ += 10000;
        else if (next_report_ < 500000) next_report_ += 50000;
        else                            next_report_ += 100000;
        fprintf(stderr, "... finished %" PRIu64 " ops%30s\r", done_, "");
      } else {
        uint64_t now = clock_->NowMicros();
        int64_t usecs_since_last = now - last_report_finish_;

        // Determine whether to print status where interval is either
        // each N operations or each N seconds.

        if (FLAGS_stats_interval_seconds &&
            usecs_since_last < (FLAGS_stats_interval_seconds * 1000000)) {
          // Don't check again for this many operations.
          next_report_ += FLAGS_stats_interval;

        } else {
          fprintf(stderr,
                  "%s ... thread %d: (%" PRIu64 ",%" PRIu64
                  ") ops and "
                  "(%.1f,%.1f) ops/second in (%.6f,%.6f) seconds\n",
                  clock_->TimeToString(now / 1000000).c_str(), id_,
                  done_ - last_report_done_, done_,
                  (done_ - last_report_done_) / (usecs_since_last / 1000000.0),
                  done_ / ((now - start_) / 1000000.0),
                  (now - last_report_finish_) / 1000000.0,
                  (now - start_) / 1000000.0);

          if (id_ == 0 && FLAGS_stats_per_interval) {
            std::string stats;

            if (db_with_cfh && db_with_cfh->num_created.load()) {
              for (size_t i = 0; i < db_with_cfh->num_created.load(); ++i) {
                if (db->GetProperty(db_with_cfh->cfh[i], "rocksdb.cfstats",
                                    &stats))
                  fprintf(stderr, "%s\n", stats.c_str());
                if (FLAGS_show_table_properties) {
                  for (int level = 0; level < FLAGS_num_levels; ++level) {
                    if (db->GetProperty(
                            db_with_cfh->cfh[i],
                            "rocksdb.aggregated-table-properties-at-level" +
                                std::to_string(level),
                            &stats)) {
                      if (stats.find("# entries=0") == std::string::npos) {
                        fprintf(stderr, "Level[%d]: %s\n", level,
                                stats.c_str());
                      }
                    }
                  }
                }
              }
            } else if (db) {
              if (db->GetProperty("rocksdb.stats", &stats)) {
                fprintf(stderr, "%s", stats.c_str());
              }
              if (db->GetProperty("rocksdb.num-running-compactions", &stats)) {
                fprintf(stderr, "num-running-compactions: %s\n", stats.c_str());
              }
              if (db->GetProperty("rocksdb.num-running-flushes", &stats)) {
                fprintf(stderr, "num-running-flushes: %s\n\n", stats.c_str());
              }
              if (FLAGS_show_table_properties) {
                for (int level = 0; level < FLAGS_num_levels; ++level) {
                  if (db->GetProperty(
                          "rocksdb.aggregated-table-properties-at-level" +
                              std::to_string(level),
                          &stats)) {
                    if (stats.find("# entries=0") == std::string::npos) {
                      fprintf(stderr, "Level[%d]: %s\n", level, stats.c_str());
                    }
                  }
                }
              }
            }
          }

          next_report_ += FLAGS_stats_interval;
          last_report_finish_ = now;
          last_report_done_ = done_;
        }
      }
      if (id_ == 0 && FLAGS_thread_status_per_interval) {
        PrintThreadStatus();
      }
      fflush(stderr);
    }
  }

  void AddBytes(int64_t n) {
    bytes_ += n;
  }

  void Report(const Slice& name) {
    // Pretend at least one op was done in case we are running a benchmark
    // that does not call FinishedOps().
    if (done_ < 1) done_ = 1;

    std::string extra;
    double elapsed = (finish_ - start_) * 1e-6;
    if (bytes_ > 0) {
      // Rate is computed on actual elapsed time, not the sum of per-thread
      // elapsed times.
      char rate[100];
      snprintf(rate, sizeof(rate), "%6.1f MB/s",
               (bytes_ / 1048576.0) / elapsed);
      extra = rate;
    }
    AppendWithSpace(&extra, message_);
    double throughput = (double)done_/elapsed;

    fprintf(stdout,
            "%-12s : %11.3f micros/op %ld ops/sec %.3f seconds %" PRIu64
            " operations;%s%s\n",
            name.ToString().c_str(), seconds_ * 1e6 / done_, (long)throughput,
            elapsed, done_, (extra.empty() ? "" : " "), extra.c_str());
    if (FLAGS_histogram) {
      for (auto it = hist_.begin(); it != hist_.end(); ++it) {
        fprintf(stdout, "Microseconds per %s:\n%s\n",
                OperationTypeString[it->first].c_str(),
                it->second->ToString().c_str());
      }
    }
    if (FLAGS_report_file_operations) {
      auto* counted_fs =
          FLAGS_env->GetFileSystem()->CheckedCast<CountedFileSystem>();
      assert(counted_fs);
      fprintf(stdout, "%s", counted_fs->PrintCounters().c_str());
      counted_fs->ResetCounters();
    }
    fflush(stdout);
  }
};

class CombinedStats {
 public:
  void AddStats(const Stats& stat) {
    uint64_t total_ops = stat.done_;
    uint64_t total_bytes_ = stat.bytes_;
    double elapsed;

    if (total_ops < 1) {
      total_ops = 1;
    }

    elapsed = (stat.finish_ - stat.start_) * 1e-6;
    throughput_ops_.emplace_back(total_ops / elapsed);

    if (total_bytes_ > 0) {
      double mbs = (total_bytes_ / 1048576.0);
      throughput_mbs_.emplace_back(mbs / elapsed);
    }
  }

  void Report(const std::string& bench_name) {
    if (throughput_ops_.size() < 2) {
      // skip if there are not enough samples
      return;
    }

    const char* name = bench_name.c_str();
    int num_runs = static_cast<int>(throughput_ops_.size());

    if (throughput_mbs_.size() == throughput_ops_.size()) {
      fprintf(stdout,
              "%s [AVG %d runs] : %d (\xC2\xB1 %d) ops/sec; %6.1f (\xC2\xB1 "
              "%.1f) MB/sec\n",
              name, num_runs, static_cast<int>(CalcAvg(throughput_ops_)),
              static_cast<int>(CalcConfidence95(throughput_ops_)),
              CalcAvg(throughput_mbs_), CalcConfidence95(throughput_mbs_));
    } else {
      fprintf(stdout, "%s [AVG %d runs] : %d (\xC2\xB1 %d) ops/sec\n", name,
              num_runs, static_cast<int>(CalcAvg(throughput_ops_)),
              static_cast<int>(CalcConfidence95(throughput_ops_)));
    }
  }

  void ReportWithConfidenceIntervals(const std::string& bench_name) {
    if (throughput_ops_.size() < 2) {
      // skip if there are not enough samples
      return;
    }

    const char* name = bench_name.c_str();
    int num_runs = static_cast<int>(throughput_ops_.size());

    int ops_avg = static_cast<int>(CalcAvg(throughput_ops_));
    int ops_confidence_95 = static_cast<int>(CalcConfidence95(throughput_ops_));

    if (throughput_mbs_.size() == throughput_ops_.size()) {
      double mbs_avg = CalcAvg(throughput_mbs_);
      double mbs_confidence_95 = CalcConfidence95(throughput_mbs_);
      fprintf(stdout,
              "%s [CI95 %d runs] : (%d, %d) ops/sec; (%.1f, %.1f) MB/sec\n",
              name, num_runs, ops_avg - ops_confidence_95,
              ops_avg + ops_confidence_95, mbs_avg - mbs_confidence_95,
              mbs_avg + mbs_confidence_95);
    } else {
      fprintf(stdout, "%s [CI95 %d runs] : (%d, %d) ops/sec\n", name, num_runs,
              ops_avg - ops_confidence_95, ops_avg + ops_confidence_95);
    }
  }

  void ReportFinal(const std::string& bench_name) {
    if (throughput_ops_.size() < 2) {
      // skip if there are not enough samples
      return;
    }

    const char* name = bench_name.c_str();
    int num_runs = static_cast<int>(throughput_ops_.size());

    if (throughput_mbs_.size() == throughput_ops_.size()) {
      // \xC2\xB1 is +/- character in UTF-8
      fprintf(stdout,
              "%s [AVG    %d runs] : %d (\xC2\xB1 %d) ops/sec; %6.1f (\xC2\xB1 "
              "%.1f) MB/sec\n"
              "%s [MEDIAN %d runs] : %d ops/sec; %6.1f MB/sec\n",
              name, num_runs, static_cast<int>(CalcAvg(throughput_ops_)),
              static_cast<int>(CalcConfidence95(throughput_ops_)),
              CalcAvg(throughput_mbs_), CalcConfidence95(throughput_mbs_), name,
              num_runs, static_cast<int>(CalcMedian(throughput_ops_)),
              CalcMedian(throughput_mbs_));
    } else {
      fprintf(stdout,
              "%s [AVG    %d runs] : %d (\xC2\xB1 %d) ops/sec\n"
              "%s [MEDIAN %d runs] : %d ops/sec\n",
              name, num_runs, static_cast<int>(CalcAvg(throughput_ops_)),
              static_cast<int>(CalcConfidence95(throughput_ops_)), name,
              num_runs, static_cast<int>(CalcMedian(throughput_ops_)));
    }
  }

 private:
  double CalcAvg(std::vector<double>& data) {
    double avg = 0;
    for (double x : data) {
      avg += x;
    }
    avg = avg / data.size();
    return avg;
  }

  // Calculates 95% CI assuming a normal distribution of samples.
  // Samples are not from a normal distribution, but it still
  // provides useful approximation.
  double CalcConfidence95(std::vector<double>& data) {
    assert(data.size() > 1);
    double avg = CalcAvg(data);
    double std_error = CalcStdDev(data, avg) / std::sqrt(data.size());

    // Z score for the 97.5 percentile
    // see https://en.wikipedia.org/wiki/1.96
    return 1.959964 * std_error;
  }

  double CalcMedian(std::vector<double>& data) {
    assert(data.size() > 0);
    std::sort(data.begin(), data.end());

    size_t mid = data.size() / 2;
    if (data.size() % 2 == 1) {
      // Odd number of entries
      return data[mid];
    } else {
      // Even number of entries
      return (data[mid] + data[mid - 1]) / 2;
    }
  }

  double CalcStdDev(std::vector<double>& data, double average) {
    assert(data.size() > 1);
    double squared_sum = 0.0;
    for (double x : data) {
      squared_sum += std::pow(x - average, 2);
    }

    // using samples count - 1 following Bessel's correction
    // see https://en.wikipedia.org/wiki/Bessel%27s_correction
    return std::sqrt(squared_sum / (data.size() - 1));
  }

  std::vector<double> throughput_ops_;
  std::vector<double> throughput_mbs_;
};

class TimestampEmulator {
 private:
  std::atomic<uint64_t> timestamp_;

 public:
  TimestampEmulator() : timestamp_(0) {}
  uint64_t Get() const { return timestamp_.load(); }
  void Inc() { timestamp_++; }
  Slice Allocate(char* scratch) {
    // TODO: support larger timestamp sizes
    assert(FLAGS_user_timestamp_size == 8);
    assert(scratch);
    uint64_t ts = timestamp_.fetch_add(1);
    EncodeFixed64(scratch, ts);
    return Slice(scratch, FLAGS_user_timestamp_size);
  }
  Slice GetTimestampForRead(Random64& rand, char* scratch) {
    assert(FLAGS_user_timestamp_size == 8);
    assert(scratch);
    if (FLAGS_read_with_latest_user_timestamp) {
      return Allocate(scratch);
    }
    // Choose a random timestamp from the past.
    uint64_t ts = rand.Next() % Get();
    EncodeFixed64(scratch, ts);
    return Slice(scratch, FLAGS_user_timestamp_size);
  }
};

// State shared by all concurrent executions of the same benchmark.
struct SharedState {
  port::Mutex mu;
  port::CondVar cv;
  int total;
  int perf_level;
  std::shared_ptr<RateLimiter> write_rate_limiter;
  std::shared_ptr<RateLimiter> read_rate_limiter;

  // Each thread goes through the following states:
  //    (1) initializing
  //    (2) waiting for others to be initialized
  //    (3) running
  //    (4) done

  long num_initialized;
  long num_done;
  bool start;

  SharedState() : cv(&mu), perf_level(FLAGS_perf_level) { }
};

// Per-thread state for concurrent executions of the same benchmark.
struct ThreadState {
  int tid;             // 0..n-1 when running in n threads
  Random64 rand;         // Has different seeds for different threads
  Stats stats;
  SharedState* shared;

  explicit ThreadState(int index, int my_seed)
      : tid(index), rand(seed_base + my_seed) {}
};

class Duration {
 public:
  Duration(uint64_t max_seconds, int64_t max_ops, int64_t ops_per_stage = 0) {
    max_seconds_ = max_seconds;
    max_ops_= max_ops;
    ops_per_stage_ = (ops_per_stage > 0) ? ops_per_stage : max_ops;
    ops_ = 0;
    start_at_ = FLAGS_env->NowMicros();
  }

  int64_t GetStage() { return std::min(ops_, max_ops_ - 1) / ops_per_stage_; }

  bool Done(int64_t increment) {
    if (increment <= 0) increment = 1;    // avoid Done(0) and infinite loops
    ops_ += increment;

    if (max_seconds_) {
      // Recheck every appx 1000 ops (exact iff increment is factor of 1000)
      auto granularity = FLAGS_ops_between_duration_checks;
      if ((ops_ / granularity) != ((ops_ - increment) / granularity)) {
        uint64_t now = FLAGS_env->NowMicros();
        return ((now - start_at_) / 1000000) >= max_seconds_;
      } else {
        return false;
      }
    } else {
      return ops_ > max_ops_;
    }
  }

 private:
  uint64_t max_seconds_;
  int64_t max_ops_;
  int64_t ops_per_stage_;
  int64_t ops_;
  uint64_t start_at_;
};

class Benchmark {
 private:
  std::shared_ptr<Cache> cache_;
  std::shared_ptr<Cache> compressed_cache_;
  std::shared_ptr<const SliceTransform> prefix_extractor_;
  DBWithColumnFamilies db_;
  std::vector<DBWithColumnFamilies> multi_dbs_;
  int64_t num_;
  int key_size_;
  int user_timestamp_size_;
  int prefix_size_;
  int total_thread_count_;
  int64_t keys_per_prefix_;
  int64_t entries_per_batch_;
  int64_t writes_before_delete_range_;
  int64_t writes_per_range_tombstone_;
  int64_t range_tombstone_width_;
  int64_t max_num_range_tombstones_;
  ReadOptions read_options_;
  WriteOptions write_options_;
  Options open_options_;  // keep options around to properly destroy db later
#ifndef ROCKSDB_LITE
  TraceOptions trace_options_;
  TraceOptions block_cache_trace_options_;
#endif
  int64_t reads_;
  int64_t deletes_;
  double read_random_exp_range_;
  int64_t writes_;
  int64_t readwrites_;
  int64_t merge_keys_;
  bool report_file_operations_;
  bool use_blob_db_;  // Stacked BlobDB
  bool read_operands_;  // read via GetMergeOperands()
  std::vector<std::string> keys_;

  class ErrorHandlerListener : public EventListener {
   public:
#ifndef ROCKSDB_LITE
    ErrorHandlerListener()
        : mutex_(),
          cv_(&mutex_),
          no_auto_recovery_(false),
          recovery_complete_(false) {}

    ~ErrorHandlerListener() override {}

    const char* Name() const override { return kClassName(); }
    static const char* kClassName() { return "ErrorHandlerListener"; }

    void OnErrorRecoveryBegin(BackgroundErrorReason /*reason*/,
                              Status /*bg_error*/,
                              bool* auto_recovery) override {
      if (*auto_recovery && no_auto_recovery_) {
        *auto_recovery = false;
      }
    }

    void OnErrorRecoveryCompleted(Status /*old_bg_error*/) override {
      InstrumentedMutexLock l(&mutex_);
      recovery_complete_ = true;
      cv_.SignalAll();
    }

    bool WaitForRecovery(uint64_t abs_time_us) {
      InstrumentedMutexLock l(&mutex_);
      if (!recovery_complete_) {
        cv_.TimedWait(abs_time_us);
      }
      if (recovery_complete_) {
        recovery_complete_ = false;
        return true;
      }
      return false;
    }

    void EnableAutoRecovery(bool enable = true) { no_auto_recovery_ = !enable; }

   private:
    InstrumentedMutex mutex_;
    InstrumentedCondVar cv_;
    bool no_auto_recovery_;
    bool recovery_complete_;
#else   // ROCKSDB_LITE
    bool WaitForRecovery(uint64_t /*abs_time_us*/) { return true; }
    void EnableAutoRecovery(bool /*enable*/) {}
#endif  // ROCKSDB_LITE
  };

  std::shared_ptr<ErrorHandlerListener> listener_;

  std::unique_ptr<TimestampEmulator> mock_app_clock_;

  bool SanityCheck() {
    if (FLAGS_compression_ratio > 1) {
      fprintf(stderr, "compression_ratio should be between 0 and 1\n");
      return false;
    }
    return true;
  }

  inline bool CompressSlice(const CompressionInfo& compression_info,
                            const Slice& input, std::string* compressed) {
    constexpr uint32_t compress_format_version = 2;

    return CompressData(input, compression_info, compress_format_version,
                        compressed);
  }

  void PrintHeader() {
    PrintEnvironment();
    fprintf(stdout,
            "Keys:       %d bytes each (+ %d bytes user-defined timestamp)\n",
            FLAGS_key_size, FLAGS_user_timestamp_size);
    auto avg_value_size = FLAGS_value_size;
    if (FLAGS_value_size_distribution_type_e == kFixed) {
      fprintf(stdout, "Values:     %d bytes each (%d bytes after compression)\n",
              avg_value_size,
              static_cast<int>(avg_value_size * FLAGS_compression_ratio + 0.5));
    } else {
      avg_value_size = (FLAGS_value_size_min + FLAGS_value_size_max) / 2;
      fprintf(stdout, "Values:     %d avg bytes each (%d bytes after compression)\n",
              avg_value_size,
              static_cast<int>(avg_value_size * FLAGS_compression_ratio + 0.5));
      fprintf(stdout, "Values Distribution: %s (min: %d, max: %d)\n",
              FLAGS_value_size_distribution_type.c_str(),
              FLAGS_value_size_min, FLAGS_value_size_max);
    }
    fprintf(stdout, "Entries:    %" PRIu64 "\n", num_);
    fprintf(stdout, "Prefix:    %d bytes\n", FLAGS_prefix_size);
    fprintf(stdout, "Keys per prefix:    %" PRIu64 "\n", keys_per_prefix_);
    fprintf(stdout, "RawSize:    %.1f MB (estimated)\n",
            ((static_cast<int64_t>(FLAGS_key_size + avg_value_size) * num_)
             / 1048576.0));
    fprintf(stdout, "FileSize:   %.1f MB (estimated)\n",
            (((FLAGS_key_size + avg_value_size * FLAGS_compression_ratio)
              * num_)
             / 1048576.0));
    fprintf(stdout, "Write rate: %" PRIu64 " bytes/second\n",
            FLAGS_benchmark_write_rate_limit);
    fprintf(stdout, "Read rate: %" PRIu64 " ops/second\n",
            FLAGS_benchmark_read_rate_limit);
    if (FLAGS_enable_numa) {
      fprintf(stderr, "Running in NUMA enabled mode.\n");
#ifndef NUMA
      fprintf(stderr, "NUMA is not defined in the system.\n");
      exit(1);
#else
      if (numa_available() == -1) {
        fprintf(stderr, "NUMA is not supported by the system.\n");
        exit(1);
      }
#endif
    }

    auto compression = CompressionTypeToString(FLAGS_compression_type_e);
    fprintf(stdout, "Compression: %s\n", compression.c_str());
    fprintf(stdout, "Compression sampling rate: %" PRId64 "\n",
            FLAGS_sample_for_compression);

    fprintf(stdout, "Memtablerep: %s\n", FLAGS_memtablerep.c_str());
    fprintf(stdout, "Perf Level: %d\n", FLAGS_perf_level);

    PrintWarnings(compression.c_str());
    fprintf(stdout, "------------------------------------------------\n");
  }

  void PrintWarnings(const char* compression) {
#if defined(__GNUC__) && !defined(__OPTIMIZE__)
    fprintf(stdout,
            "WARNING: Optimization is disabled: benchmarks unnecessarily slow\n"
            );
#endif
#ifndef NDEBUG
    fprintf(stdout,
            "WARNING: Assertions are enabled; benchmarks unnecessarily slow\n");
#endif
    if (FLAGS_compression_type_e != ROCKSDB_NAMESPACE::kNoCompression) {
      // The test string should not be too small.
      const int len = FLAGS_block_size;
      std::string input_str(len, 'y');
      std::string compressed;
      CompressionOptions opts;
      CompressionContext context(FLAGS_compression_type_e);
      CompressionInfo info(opts, context, CompressionDict::GetEmptyDict(),
                           FLAGS_compression_type_e,
                           FLAGS_sample_for_compression);
      bool result = CompressSlice(info, Slice(input_str), &compressed);

      if (!result) {
        fprintf(stdout, "WARNING: %s compression is not enabled\n",
                compression);
      } else if (compressed.size() >= input_str.size()) {
        fprintf(stdout, "WARNING: %s compression is not effective\n",
                compression);
      }
    }
  }

// Current the following isn't equivalent to OS_LINUX.
#if defined(__linux)
  static Slice TrimSpace(Slice s) {
    unsigned int start = 0;
    while (start < s.size() && isspace(s[start])) {
      start++;
    }
    unsigned int limit = static_cast<unsigned int>(s.size());
    while (limit > start && isspace(s[limit-1])) {
      limit--;
    }
    return Slice(s.data() + start, limit - start);
  }
#endif

  void PrintEnvironment() {
<<<<<<< HEAD
    fprintf(stderr, "Speedb:     version %s\n",
            GetSpeedbVersionAsString(false).c_str());
=======
    fprintf(stderr, "RocksDB:    version %s\n",
            GetRocksVersionAsString(true).c_str());
>>>>>>> 7b491e42

#if defined(__linux) || defined(__APPLE__) || defined(__FreeBSD__)
    time_t now = time(nullptr);
    char buf[52];
    // Lint complains about ctime() usage, so replace it with ctime_r(). The
    // requirement is to provide a buffer which is at least 26 bytes.
    fprintf(stderr, "Date:       %s",
            ctime_r(&now, buf));  // ctime_r() adds newline

#if defined(__linux)
    FILE* cpuinfo = fopen("/proc/cpuinfo", "r");
    if (cpuinfo != nullptr) {
      char line[1000];
      int num_cpus = 0;
      std::string cpu_type;
      std::string cache_size;
      while (fgets(line, sizeof(line), cpuinfo) != nullptr) {
        const char* sep = strchr(line, ':');
        if (sep == nullptr) {
          continue;
        }
        Slice key = TrimSpace(Slice(line, sep - 1 - line));
        Slice val = TrimSpace(Slice(sep + 1));
        if (key == "model name") {
          ++num_cpus;
          cpu_type = val.ToString();
        } else if (key == "cache size") {
          cache_size = val.ToString();
        }
      }
      fclose(cpuinfo);
      fprintf(stderr, "CPU:        %d * %s\n", num_cpus, cpu_type.c_str());
      fprintf(stderr, "CPUCache:   %s\n", cache_size.c_str());
    }
#elif defined(__APPLE__)
    struct host_basic_info h;
    size_t hlen = HOST_BASIC_INFO_COUNT;
    if (host_info(mach_host_self(), HOST_BASIC_INFO, (host_info_t)&h,
                  (uint32_t*)&hlen) == KERN_SUCCESS) {
      std::string cpu_type;
      std::string cache_size;
      size_t hcache_size;
      hlen = sizeof(hcache_size);
      if (sysctlbyname("hw.cachelinesize", &hcache_size, &hlen, NULL, 0) == 0) {
        cache_size = std::to_string(hcache_size);
      }
      switch (h.cpu_type) {
        case CPU_TYPE_X86_64:
          cpu_type = "x86_64";
          break;
        case CPU_TYPE_ARM64:
          cpu_type = "arm64";
          break;
        default:
          break;
      }
      fprintf(stderr, "CPU:        %d * %s\n", h.max_cpus, cpu_type.c_str());
      fprintf(stderr, "CPUCache:   %s\n", cache_size.c_str());
    }
#elif defined(__FreeBSD__)
    int ncpus;
    size_t len = sizeof(ncpus);
    int mib[2] = {CTL_HW, HW_NCPU};
    if (sysctl(mib, 2, &ncpus, &len, nullptr, 0) == 0) {
      char cpu_type[16];
      len = sizeof(cpu_type) - 1;
      mib[1] = HW_MACHINE;
      if (sysctl(mib, 2, cpu_type, &len, nullptr, 0) == 0) cpu_type[len] = 0;

      fprintf(stderr, "CPU:        %d * %s\n", ncpus, cpu_type);
      // no programmatic way to get the cache line size except on PPC
    }
#endif
#endif
  }

  static bool KeyExpired(const TimestampEmulator* timestamp_emulator,
                         const Slice& key) {
    const char* pos = key.data();
    pos += 8;
    uint64_t timestamp = 0;
    if (port::kLittleEndian) {
      int bytes_to_fill = 8;
      for (int i = 0; i < bytes_to_fill; ++i) {
        timestamp |= (static_cast<uint64_t>(static_cast<unsigned char>(pos[i]))
                      << ((bytes_to_fill - i - 1) << 3));
      }
    } else {
      memcpy(&timestamp, pos, sizeof(timestamp));
    }
    return timestamp_emulator->Get() - timestamp > FLAGS_time_range;
  }

  class ExpiredTimeFilter : public CompactionFilter {
   public:
    explicit ExpiredTimeFilter(
        const std::shared_ptr<TimestampEmulator>& timestamp_emulator)
        : timestamp_emulator_(timestamp_emulator) {}
    bool Filter(int /*level*/, const Slice& key,
                const Slice& /*existing_value*/, std::string* /*new_value*/,
                bool* /*value_changed*/) const override {
      return KeyExpired(timestamp_emulator_.get(), key);
    }
    const char* Name() const override { return "ExpiredTimeFilter"; }

   private:
    std::shared_ptr<TimestampEmulator> timestamp_emulator_;
  };

  class KeepFilter : public CompactionFilter {
   public:
    bool Filter(int /*level*/, const Slice& /*key*/, const Slice& /*value*/,
                std::string* /*new_value*/,
                bool* /*value_changed*/) const override {
      return false;
    }

    const char* Name() const override { return "KeepFilter"; }
  };

  static std::shared_ptr<MemoryAllocator> GetCacheAllocator() {
    std::shared_ptr<MemoryAllocator> allocator;

    if (FLAGS_use_cache_jemalloc_no_dump_allocator) {
      JemallocAllocatorOptions jemalloc_options;
      if (!NewJemallocNodumpAllocator(jemalloc_options, &allocator).ok()) {
        fprintf(stderr, "JemallocNodumpAllocator not supported.\n");
        exit(1);
      }
    } else if (FLAGS_use_cache_memkind_kmem_allocator) {
#ifdef MEMKIND
      allocator = std::make_shared<MemkindKmemAllocator>();
#else
      fprintf(stderr, "Memkind library is not linked with the binary.\n");
      exit(1);
#endif
    }

    return allocator;
  }

  static std::shared_ptr<Cache> NewCache(int64_t capacity) {
    if (capacity <= 0) {
      return nullptr;
    }
    if (FLAGS_cache_type == "clock_cache") {
      fprintf(stderr, "Old clock cache implementation has been removed.\n");
      exit(1);
    } else if (FLAGS_cache_type == "hyper_clock_cache") {
      return HyperClockCacheOptions(static_cast<size_t>(capacity),
                                    FLAGS_block_size /*estimated_entry_charge*/,
                                    FLAGS_cache_numshardbits)
          .MakeSharedCache();
    } else if (FLAGS_cache_type == "fast_lru_cache") {
      return NewFastLRUCache(static_cast<size_t>(capacity), FLAGS_block_size,
                             FLAGS_cache_numshardbits,
                             false /*strict_capacity_limit*/,
                             kDefaultCacheMetadataChargePolicy);
    } else if (FLAGS_cache_type == "lru_cache") {
      LRUCacheOptions opts(
          static_cast<size_t>(capacity), FLAGS_cache_numshardbits,
          false /*strict_capacity_limit*/, FLAGS_cache_high_pri_pool_ratio,
          GetCacheAllocator(), kDefaultToAdaptiveMutex,
          kDefaultCacheMetadataChargePolicy, FLAGS_cache_low_pri_pool_ratio);

#ifndef ROCKSDB_LITE
      if (!FLAGS_secondary_cache_uri.empty()) {
        Status s = SecondaryCache::CreateFromString(
            ConfigOptions(), FLAGS_secondary_cache_uri, &secondary_cache);
        if (secondary_cache == nullptr) {
          fprintf(
              stderr,
              "No secondary cache registered matching string: %s status=%s\n",
              FLAGS_secondary_cache_uri.c_str(), s.ToString().c_str());
          exit(1);
        }
        opts.secondary_cache = secondary_cache;
      }
#endif  // ROCKSDB_LITE

      if (FLAGS_use_compressed_secondary_cache) {
        CompressedSecondaryCacheOptions secondary_cache_opts;
        secondary_cache_opts.capacity = FLAGS_compressed_secondary_cache_size;
        secondary_cache_opts.num_shard_bits =
            FLAGS_compressed_secondary_cache_numshardbits;
        secondary_cache_opts.high_pri_pool_ratio =
            FLAGS_compressed_secondary_cache_high_pri_pool_ratio;
        secondary_cache_opts.low_pri_pool_ratio =
            FLAGS_compressed_secondary_cache_low_pri_pool_ratio;
        secondary_cache_opts.compression_type =
            FLAGS_compressed_secondary_cache_compression_type_e;
        secondary_cache_opts.compress_format_version =
            FLAGS_compressed_secondary_cache_compress_format_version;
        opts.secondary_cache =
            NewCompressedSecondaryCache(secondary_cache_opts);
      }

      return NewLRUCache(opts);
    } else {
      fprintf(stderr, "Cache type not supported.");
      exit(1);
    }
  }

 public:
  Benchmark()
      : cache_(NewCache(FLAGS_cache_size)),
        compressed_cache_(NewCache(FLAGS_compressed_cache_size)),
        prefix_extractor_(FLAGS_prefix_size != 0
                              ? NewFixedPrefixTransform(FLAGS_prefix_size)
                              : nullptr),
        num_(FLAGS_num),
        key_size_(FLAGS_key_size),
        user_timestamp_size_(FLAGS_user_timestamp_size),
        prefix_size_(FLAGS_prefix_size),
        total_thread_count_(0),
        keys_per_prefix_(FLAGS_keys_per_prefix),
        entries_per_batch_(1),
        reads_(FLAGS_reads < 0 ? FLAGS_num : FLAGS_reads),
        read_random_exp_range_(0.0),
        writes_(FLAGS_writes < 0 ? FLAGS_num : FLAGS_writes),
        readwrites_(
            (FLAGS_writes < 0 && FLAGS_reads < 0)
                ? FLAGS_num
                : ((FLAGS_writes > FLAGS_reads) ? FLAGS_writes : FLAGS_reads)),
        merge_keys_(FLAGS_merge_keys < 0 ? FLAGS_num : FLAGS_merge_keys),
        report_file_operations_(FLAGS_report_file_operations),
#ifndef ROCKSDB_LITE
        use_blob_db_(FLAGS_use_blob_db),  // Stacked BlobDB
#else
        use_blob_db_(false),  // Stacked BlobDB
#endif  // !ROCKSDB_LITE
        read_operands_(false) {
    // use simcache instead of cache
    if (FLAGS_simcache_size >= 0) {
      if (FLAGS_cache_numshardbits >= 1) {
        cache_ =
            NewSimCache(cache_, FLAGS_simcache_size, FLAGS_cache_numshardbits);
      } else {
        cache_ = NewSimCache(cache_, FLAGS_simcache_size, 0);
      }
    }

    if (report_file_operations_) {
      FLAGS_env = new CompositeEnvWrapper(
          FLAGS_env,
          std::make_shared<CountedFileSystem>(FLAGS_env->GetFileSystem()));
    }

    if (FLAGS_prefix_size > FLAGS_key_size) {
      fprintf(stderr, "prefix size is larger than key size");
      exit(1);
    }

    std::vector<std::string> files;
    FLAGS_env->GetChildren(FLAGS_db, &files);
    for (size_t i = 0; i < files.size(); i++) {
      if (Slice(files[i]).starts_with("heap-")) {
        FLAGS_env->DeleteFile(FLAGS_db + "/" + files[i]);
      }
    }
    if (!FLAGS_use_existing_db) {
      Options options;
      options.env = FLAGS_env;
      if (!FLAGS_wal_dir.empty()) {
        options.wal_dir = FLAGS_wal_dir;
      }
#ifndef ROCKSDB_LITE
      if (use_blob_db_) {
        // Stacked BlobDB
        blob_db::DestroyBlobDB(FLAGS_db, options, blob_db::BlobDBOptions());
      }
#endif  // !ROCKSDB_LITE
      DestroyDB(FLAGS_db, options);
      if (!FLAGS_wal_dir.empty()) {
        FLAGS_env->DeleteDir(FLAGS_wal_dir);
      }

      if (FLAGS_num_multi_db > 1) {
        FLAGS_env->CreateDir(FLAGS_db);
        if (!FLAGS_wal_dir.empty()) {
          FLAGS_env->CreateDir(FLAGS_wal_dir);
        }
      }
    }

    listener_.reset(new ErrorHandlerListener());
    if (user_timestamp_size_ > 0) {
      mock_app_clock_.reset(new TimestampEmulator());
    }
  }

  void DeleteDBs() {
    if (db_.db != nullptr) {
      db_.DeleteDBs();
    }
    for (const DBWithColumnFamilies& dbwcf : multi_dbs_) {
      delete dbwcf.db;
    }
  }

  ~Benchmark() {
    DeleteDBs();
    if (cache_.get() != nullptr) {
      // Clear cache reference first
      open_options_.write_buffer_manager.reset();
      // this will leak, but we're shutting down so nobody cares
      cache_->DisownData();
    }
  }

  Slice AllocateKey(std::unique_ptr<const char[]>* key_guard) {
    char* data = new char[key_size_];
    const char* const_data = data;
    key_guard->reset(const_data);
    return Slice(key_guard->get(), key_size_);
  }

  // Generate key according to the given specification and random number.
  // The resulting key will have the following format:
  //   - If keys_per_prefix_ is positive, extra trailing bytes are either cut
  //     off or padded with '0'.
  //     The prefix value is derived from key value.
  //     ----------------------------
  //     | prefix 00000 | key 00000 |
  //     ----------------------------
  //
  //   - If keys_per_prefix_ is 0, the key is simply a binary representation of
  //     random number followed by trailing '0's
  //     ----------------------------
  //     |        key 00000         |
  //     ----------------------------
  void GenerateKeyFromInt(uint64_t v, int64_t num_keys, Slice* key) {
    if (!keys_.empty()) {
      assert(FLAGS_use_existing_keys);
      assert(keys_.size() == static_cast<size_t>(num_keys));
      assert(v < static_cast<uint64_t>(num_keys));
      *key = keys_[v];
      return;
    }
    char* start = const_cast<char*>(key->data());
    char* pos = start;
    if (keys_per_prefix_ > 0) {
      int64_t num_prefix = num_keys / keys_per_prefix_;
      int64_t prefix = v % num_prefix;
      int bytes_to_fill = std::min(prefix_size_, 8);
      if (port::kLittleEndian) {
        for (int i = 0; i < bytes_to_fill; ++i) {
          pos[i] = (prefix >> ((bytes_to_fill - i - 1) << 3)) & 0xFF;
        }
      } else {
        memcpy(pos, static_cast<void*>(&prefix), bytes_to_fill);
      }
      if (prefix_size_ > 8) {
        // fill the rest with 0s
        memset(pos + 8, '0', prefix_size_ - 8);
      }
      pos += prefix_size_;
    }

    int bytes_to_fill = std::min(key_size_ - static_cast<int>(pos - start), 8);
    if (port::kLittleEndian) {
      for (int i = 0; i < bytes_to_fill; ++i) {
        pos[i] = (v >> ((bytes_to_fill - i - 1) << 3)) & 0xFF;
      }
    } else {
      memcpy(pos, static_cast<void*>(&v), bytes_to_fill);
    }
    pos += bytes_to_fill;
    if (key_size_ > pos - start) {
      memset(pos, '0', key_size_ - (pos - start));
    }
  }

  void GenerateKeyFromIntForSeek(uint64_t v, int64_t num_keys, Slice* key) {
    GenerateKeyFromInt(v, num_keys, key);
    if (FLAGS_seek_missing_prefix) {
      assert(prefix_size_ > 8);
      char* key_ptr = const_cast<char*>(key->data());
      // This rely on GenerateKeyFromInt filling paddings with '0's.
      // Putting a '1' will create a non-existing prefix.
      key_ptr[8] = '1';
    }
  }

  std::string GetPathForMultiple(std::string base_name, size_t id) {
    if (!base_name.empty()) {
#ifndef OS_WIN
      if (base_name.back() != '/') {
        base_name += '/';
      }
#else
      if (base_name.back() != '\\') {
        base_name += '\\';
      }
#endif
    }
    return base_name + std::to_string(id);
  }

  void VerifyDBFromDB(std::string& truth_db_name) {
    DBWithColumnFamilies truth_db;
    auto s = DB::OpenForReadOnly(open_options_, truth_db_name, &truth_db.db);
    if (!s.ok()) {
      fprintf(stderr, "open error: %s\n", s.ToString().c_str());
      exit(1);
    }
    ReadOptions ro;
    ro.total_order_seek = true;
    std::unique_ptr<Iterator> truth_iter(truth_db.db->NewIterator(ro));
    std::unique_ptr<Iterator> db_iter(db_.db->NewIterator(ro));
    // Verify that all the key/values in truth_db are retrivable in db with
    // ::Get
    fprintf(stderr, "Verifying db >= truth_db with ::Get...\n");
    for (truth_iter->SeekToFirst(); truth_iter->Valid(); truth_iter->Next()) {
      std::string value;
      s = db_.db->Get(ro, truth_iter->key(), &value);
      assert(s.ok());
      // TODO(myabandeh): provide debugging hints
      assert(Slice(value) == truth_iter->value());
    }
    // Verify that the db iterator does not give any extra key/value
    fprintf(stderr, "Verifying db == truth_db...\n");
    for (db_iter->SeekToFirst(), truth_iter->SeekToFirst(); db_iter->Valid();
         db_iter->Next(), truth_iter->Next()) {
      assert(truth_iter->Valid());
      assert(truth_iter->value() == db_iter->value());
    }
    // No more key should be left unchecked in truth_db
    assert(!truth_iter->Valid());
    fprintf(stderr, "...Verified\n");
  }

  void ErrorExit() {
    DeleteDBs();
    exit(1);
  }

  void Run() {
    if (!SanityCheck()) {
      ErrorExit();
    }
    Open(&open_options_);
    PrintHeader();
    std::stringstream benchmark_stream(FLAGS_benchmarks);
    std::string name;
    std::unique_ptr<ExpiredTimeFilter> filter;
    while (std::getline(benchmark_stream, name, ',')) {
      // Sanitize parameters
      num_ = FLAGS_num;
      reads_ = (FLAGS_reads < 0 ? FLAGS_num : FLAGS_reads);
      writes_ = (FLAGS_writes < 0 ? FLAGS_num : FLAGS_writes);
      deletes_ = (FLAGS_deletes < 0 ? FLAGS_num : FLAGS_deletes);
      value_size = FLAGS_value_size;
      key_size_ = FLAGS_key_size;
      entries_per_batch_ = FLAGS_batch_size;
      writes_before_delete_range_ = FLAGS_writes_before_delete_range;
      writes_per_range_tombstone_ = FLAGS_writes_per_range_tombstone;
      range_tombstone_width_ = FLAGS_range_tombstone_width;
      max_num_range_tombstones_ = FLAGS_max_num_range_tombstones;
      write_options_ = WriteOptions();
      read_random_exp_range_ = FLAGS_read_random_exp_range;
      if (FLAGS_sync) {
        write_options_.sync = true;
      }
      write_options_.disableWAL = FLAGS_disable_wal;
      write_options_.rate_limiter_priority =
          FLAGS_rate_limit_auto_wal_flush ? Env::IO_USER : Env::IO_TOTAL;
      read_options_ = ReadOptions(FLAGS_verify_checksum, true);
      read_options_.total_order_seek = FLAGS_total_order_seek;
      read_options_.prefix_same_as_start = FLAGS_prefix_same_as_start;
      read_options_.rate_limiter_priority =
          FLAGS_rate_limit_user_ops ? Env::IO_USER : Env::IO_TOTAL;
      read_options_.tailing = FLAGS_use_tailing_iterator;
      read_options_.readahead_size = FLAGS_readahead_size;
      read_options_.adaptive_readahead = FLAGS_adaptive_readahead;
      read_options_.async_io = FLAGS_async_io;
      read_options_.optimize_multiget_for_io = FLAGS_optimize_multiget_for_io;

      void (Benchmark::*method)(ThreadState*) = nullptr;
      void (Benchmark::*post_process_method)() = nullptr;

      bool fresh_db = false;
      int num_threads = FLAGS_threads;

      int num_repeat = 1;
      int num_warmup = 0;
      if (!name.empty() && *name.rbegin() == ']') {
        auto it = name.find('[');
        if (it == std::string::npos) {
          fprintf(stderr, "unknown benchmark arguments '%s'\n", name.c_str());
          ErrorExit();
        }
        std::string args = name.substr(it + 1);
        args.resize(args.size() - 1);
        name.resize(it);

        std::string bench_arg;
        std::stringstream args_stream(args);
        while (std::getline(args_stream, bench_arg, '-')) {
          if (bench_arg.empty()) {
            continue;
          }
          if (bench_arg[0] == 'X') {
            // Repeat the benchmark n times
            std::string num_str = bench_arg.substr(1);
            num_repeat = std::stoi(num_str);
          } else if (bench_arg[0] == 'W') {
            // Warm up the benchmark for n times
            std::string num_str = bench_arg.substr(1);
            num_warmup = std::stoi(num_str);
          }
        }
      }

      // Both fillseqdeterministic and filluniquerandomdeterministic
      // fill the levels except the max level with UNIQUE_RANDOM
      // and fill the max level with fillseq and filluniquerandom, respectively
      if (name == "fillseqdeterministic" ||
          name == "filluniquerandomdeterministic") {
        if (!FLAGS_disable_auto_compactions) {
          fprintf(stderr,
                  "Please disable_auto_compactions in FillDeterministic "
                  "benchmark\n");
          ErrorExit();
        }
        if (num_threads > 1) {
          fprintf(stderr,
                  "filldeterministic multithreaded not supported"
                  ", use 1 thread\n");
          num_threads = 1;
        }
        fresh_db = true;
        if (name == "fillseqdeterministic") {
          method = &Benchmark::WriteSeqDeterministic;
        } else {
          method = &Benchmark::WriteUniqueRandomDeterministic;
        }
      } else if (name == "fillseq") {
        fresh_db = true;
        method = &Benchmark::WriteSeq;
      } else if (name == "fillbatch") {
        fresh_db = true;
        entries_per_batch_ = 1000;
        method = &Benchmark::WriteSeq;
      } else if (name == "fillrandom") {
        fresh_db = true;
        method = &Benchmark::WriteRandom;
      } else if (name == "filluniquerandom" ||
                 name == "fillanddeleteuniquerandom") {
        fresh_db = true;
        if (num_threads > 1) {
          fprintf(stderr,
                  "filluniquerandom and fillanddeleteuniquerandom "
                  "multithreaded not supported, use 1 thread");
          num_threads = 1;
        }
        method = &Benchmark::WriteUniqueRandom;
      } else if (name == "overwrite") {
        method = &Benchmark::WriteRandom;
      } else if (name == "fillsync") {
        fresh_db = true;
        num_ /= 1000;
        write_options_.sync = true;
        method = &Benchmark::WriteRandom;
      } else if (name == "fill100K") {
        fresh_db = true;
        num_ /= 1000;
        value_size = 100 * 1000;
        method = &Benchmark::WriteRandom;
      } else if (name == "readseq") {
        method = &Benchmark::ReadSequential;
      } else if (name == "readtorowcache") {
        if (!FLAGS_use_existing_keys || !FLAGS_row_cache_size) {
          fprintf(stderr,
                  "Please set use_existing_keys to true and specify a "
                  "row cache size in readtorowcache benchmark\n");
          ErrorExit();
        }
        method = &Benchmark::ReadToRowCache;
      } else if (name == "readtocache") {
        method = &Benchmark::ReadSequential;
        num_threads = 1;
        reads_ = num_;
      } else if (name == "readreverse") {
        method = &Benchmark::ReadReverse;
      } else if (name == "readrandom") {
        if (FLAGS_multiread_stride) {
          fprintf(stderr, "entries_per_batch = %" PRIi64 "\n",
                  entries_per_batch_);
        }
        method = &Benchmark::ReadRandom;
      } else if (name == "readrandomfast") {
        method = &Benchmark::ReadRandomFast;
      } else if (name == "multireadrandom") {
        fprintf(stderr, "entries_per_batch = %" PRIi64 "\n",
                entries_per_batch_);
        method = &Benchmark::MultiReadRandom;
      } else if (name == "approximatesizerandom") {
        fprintf(stderr, "entries_per_batch = %" PRIi64 "\n",
                entries_per_batch_);
        method = &Benchmark::ApproximateSizeRandom;
      } else if (name == "mixgraph") {
        method = &Benchmark::MixGraph;
      } else if (name == "readmissing") {
        ++key_size_;
        method = &Benchmark::ReadRandom;
      } else if (name == "newiterator") {
        method = &Benchmark::IteratorCreation;
      } else if (name == "newiteratorwhilewriting") {
        num_threads++;  // Add extra thread for writing
        method = &Benchmark::IteratorCreationWhileWriting;
      } else if (name == "seekrandom") {
        method = &Benchmark::SeekRandom;
      } else if (name == "seekrandomwriterandom") {
        method = &Benchmark::SeekRandomWriteRandom;
      } else if (name == "seekrandomwhilewriting") {
        num_threads++;  // Add extra thread for writing
        method = &Benchmark::SeekRandomWhileWriting;
      } else if (name == "seekrandomwhilemerging") {
        num_threads++;  // Add extra thread for merging
        method = &Benchmark::SeekRandomWhileMerging;
      } else if (name == "readrandomsmall") {
        reads_ /= 1000;
        method = &Benchmark::ReadRandom;
      } else if (name == "deleteseq") {
        method = &Benchmark::DeleteSeq;
      } else if (name == "deleterandom") {
        method = &Benchmark::DeleteRandom;
      } else if (name == "readwhilewriting") {
        num_threads++;  // Add extra thread for writing
        method = &Benchmark::ReadWhileWriting;
      } else if (name == "readwhilemerging") {
        num_threads++;  // Add extra thread for writing
        method = &Benchmark::ReadWhileMerging;
      } else if (name == "readwhilescanning") {
        num_threads++;  // Add extra thread for scaning
        method = &Benchmark::ReadWhileScanning;
      } else if (name == "readrandomwriterandom") {
        method = &Benchmark::ReadRandomWriteRandom;
      } else if (name == "readrandommergerandom") {
        if (FLAGS_merge_operator.empty()) {
          fprintf(stdout, "%-12s : skipped (--merge_operator is unknown)\n",
                  name.c_str());
          ErrorExit();
        }
        method = &Benchmark::ReadRandomMergeRandom;
      } else if (name == "updaterandom") {
        method = &Benchmark::UpdateRandom;
      } else if (name == "xorupdaterandom") {
        method = &Benchmark::XORUpdateRandom;
      } else if (name == "appendrandom") {
        method = &Benchmark::AppendRandom;
      } else if (name == "mergerandom") {
        if (FLAGS_merge_operator.empty()) {
          fprintf(stdout, "%-12s : skipped (--merge_operator is unknown)\n",
                  name.c_str());
          exit(1);
        }
        method = &Benchmark::MergeRandom;
      } else if (name == "randomwithverify") {
        method = &Benchmark::RandomWithVerify;
      } else if (name == "fillseekseq") {
        method = &Benchmark::WriteSeqSeekSeq;
      } else if (name == "compact") {
        method = &Benchmark::Compact;
      } else if (name == "compactall") {
        CompactAll();
#ifndef ROCKSDB_LITE
      } else if (name == "compact0") {
        CompactLevel(0);
      } else if (name == "compact1") {
        CompactLevel(1);
      } else if (name == "waitforcompaction") {
        WaitForCompaction();
#endif
      } else if (name == "flush") {
        Flush();
      } else if (name == "crc32c") {
        method = &Benchmark::Crc32c;
      } else if (name == "xxhash") {
        method = &Benchmark::xxHash;
      } else if (name == "xxhash64") {
        method = &Benchmark::xxHash64;
      } else if (name == "xxh3") {
        method = &Benchmark::xxh3;
      } else if (name == "acquireload") {
        method = &Benchmark::AcquireLoad;
      } else if (name == "compress") {
        method = &Benchmark::Compress;
      } else if (name == "uncompress") {
        method = &Benchmark::Uncompress;
#ifndef ROCKSDB_LITE
      } else if (name == "randomtransaction") {
        method = &Benchmark::RandomTransaction;
        post_process_method = &Benchmark::RandomTransactionVerify;
#endif  // ROCKSDB_LITE
      } else if (name == "randomreplacekeys") {
        fresh_db = true;
        method = &Benchmark::RandomReplaceKeys;
      } else if (name == "timeseries") {
        timestamp_emulator_.reset(new TimestampEmulator());
        if (FLAGS_expire_style == "compaction_filter") {
          filter.reset(new ExpiredTimeFilter(timestamp_emulator_));
          fprintf(stdout, "Compaction filter is used to remove expired data");
          open_options_.compaction_filter = filter.get();
        }
        fresh_db = true;
        method = &Benchmark::TimeSeries;
      } else if (name == "block_cache_entry_stats") {
        // DB::Properties::kBlockCacheEntryStats
        PrintStats("rocksdb.block-cache-entry-stats");
      } else if (name == "stats") {
        PrintStats("rocksdb.stats");
      } else if (name == "resetstats") {
        ResetStats();
      } else if (name == "verify") {
        VerifyDBFromDB(FLAGS_truth_db);
      } else if (name == "levelstats") {
        PrintStats("rocksdb.levelstats");
      } else if (name == "memstats") {
        std::vector<std::string> keys{"rocksdb.num-immutable-mem-table",
                                      "rocksdb.cur-size-active-mem-table",
                                      "rocksdb.cur-size-all-mem-tables",
                                      "rocksdb.size-all-mem-tables",
                                      "rocksdb.num-entries-active-mem-table",
                                      "rocksdb.num-entries-imm-mem-tables"};
        PrintStats(keys);
      } else if (name == "sstables") {
        PrintStats("rocksdb.sstables");
      } else if (name == "stats_history") {
        PrintStatsHistory();
#ifndef ROCKSDB_LITE
      } else if (name == "replay") {
        if (num_threads > 1) {
          fprintf(stderr, "Multi-threaded replay is not yet supported\n");
          ErrorExit();
        }
        if (FLAGS_trace_file == "") {
          fprintf(stderr, "Please set --trace_file to be replayed from\n");
          ErrorExit();
        }
        method = &Benchmark::Replay;
#endif  // ROCKSDB_LITE
      } else if (name == "getmergeoperands") {
        method = &Benchmark::GetMergeOperands;
#ifndef ROCKSDB_LITE
      } else if (name == "verifychecksum") {
        method = &Benchmark::VerifyChecksum;
      } else if (name == "verifyfilechecksums") {
        method = &Benchmark::VerifyFileChecksums;
#endif                             // ROCKSDB_LITE
      } else if (name == "readrandomoperands") {
        read_operands_ = true;
        method = &Benchmark::ReadRandom;
#ifndef ROCKSDB_LITE
      } else if (name == "backup") {
        method = &Benchmark::Backup;
      } else if (name == "restore") {
        method = &Benchmark::Restore;
#endif
      } else if (!name.empty()) {  // No error message for empty name
        fprintf(stderr, "unknown benchmark '%s'\n", name.c_str());
        ErrorExit();
      }

      if (fresh_db) {
        if (FLAGS_use_existing_db) {
          fprintf(stdout, "%-12s : skipped (--use_existing_db is true)\n",
                  name.c_str());
          method = nullptr;
        } else {
          if (db_.db != nullptr) {
            db_.DeleteDBs();
            DestroyDB(FLAGS_db, open_options_);
          }
          Options options = open_options_;
          for (size_t i = 0; i < multi_dbs_.size(); i++) {
            multi_dbs_[i].DeleteDBs();
            if (!open_options_.wal_dir.empty()) {
              options.wal_dir = GetPathForMultiple(open_options_.wal_dir, i);
            }
            DestroyDB(GetPathForMultiple(FLAGS_db, i), options);
          }
          multi_dbs_.clear();
        }
        Open(&open_options_);  // use open_options for the last accessed
      }

      if (method != nullptr) {
        fprintf(stdout, "DB path: [%s]\n", FLAGS_db.c_str());

#ifndef ROCKSDB_LITE
        if (name == "backup") {
          std::cout << "Backup path: [" << FLAGS_backup_dir << "]" << std::endl;
        } else if (name == "restore") {
          std::cout << "Backup path: [" << FLAGS_backup_dir << "]" << std::endl;
          std::cout << "Restore path: [" << FLAGS_restore_dir << "]"
                    << std::endl;
        }
        // A trace_file option can be provided both for trace and replay
        // operations. But db_bench does not support tracing and replaying at
        // the same time, for now. So, start tracing only when it is not a
        // replay.
        if (FLAGS_trace_file != "" && name != "replay") {
          std::unique_ptr<TraceWriter> trace_writer;
          Status s = NewFileTraceWriter(FLAGS_env, EnvOptions(),
                                        FLAGS_trace_file, &trace_writer);
          if (!s.ok()) {
            fprintf(stderr, "Encountered an error starting a trace, %s\n",
                    s.ToString().c_str());
            ErrorExit();
          }
          s = db_.db->StartTrace(trace_options_, std::move(trace_writer));
          if (!s.ok()) {
            fprintf(stderr, "Encountered an error starting a trace, %s\n",
                    s.ToString().c_str());
            ErrorExit();
          }
          fprintf(stdout, "Tracing the workload to: [%s]\n",
                  FLAGS_trace_file.c_str());
        }
        // Start block cache tracing.
        if (!FLAGS_block_cache_trace_file.empty()) {
          // Sanity checks.
          if (FLAGS_block_cache_trace_sampling_frequency <= 0) {
            fprintf(stderr,
                    "Block cache trace sampling frequency must be higher than "
                    "0.\n");
            ErrorExit();
          }
          if (FLAGS_block_cache_trace_max_trace_file_size_in_bytes <= 0) {
            fprintf(stderr,
                    "The maximum file size for block cache tracing must be "
                    "higher than 0.\n");
            ErrorExit();
          }
          block_cache_trace_options_.max_trace_file_size =
              FLAGS_block_cache_trace_max_trace_file_size_in_bytes;
          block_cache_trace_options_.sampling_frequency =
              FLAGS_block_cache_trace_sampling_frequency;
          std::unique_ptr<TraceWriter> block_cache_trace_writer;
          Status s = NewFileTraceWriter(FLAGS_env, EnvOptions(),
                                        FLAGS_block_cache_trace_file,
                                        &block_cache_trace_writer);
          if (!s.ok()) {
            fprintf(stderr,
                    "Encountered an error when creating trace writer, %s\n",
                    s.ToString().c_str());
            ErrorExit();
          }
          s = db_.db->StartBlockCacheTrace(block_cache_trace_options_,
                                           std::move(block_cache_trace_writer));
          if (!s.ok()) {
            fprintf(
                stderr,
                "Encountered an error when starting block cache tracing, %s\n",
                s.ToString().c_str());
            ErrorExit();
          }
          fprintf(stdout, "Tracing block cache accesses to: [%s]\n",
                  FLAGS_block_cache_trace_file.c_str());
        }
#endif  // ROCKSDB_LITE

        if (num_warmup > 0) {
          printf("Warming up benchmark by running %d times\n", num_warmup);
        }

        for (int i = 0; i < num_warmup; i++) {
          RunBenchmark(num_threads, name, method);
        }

        if (num_repeat > 1) {
          printf("Running benchmark for %d times\n", num_repeat);
        }

        CombinedStats combined_stats;
        for (int i = 0; i < num_repeat; i++) {
          Stats stats = RunBenchmark(num_threads, name, method);
          combined_stats.AddStats(stats);
          if (FLAGS_confidence_interval_only) {
            combined_stats.ReportWithConfidenceIntervals(name);
          } else {
            combined_stats.Report(name);
          }
        }
        if (num_repeat > 1) {
          combined_stats.ReportFinal(name);
        }
      }
      if (post_process_method != nullptr) {
        (this->*post_process_method)();
      }
    }

    if (secondary_update_thread_) {
      secondary_update_stopped_.store(1, std::memory_order_relaxed);
      secondary_update_thread_->join();
      secondary_update_thread_.reset();
    }

#ifndef ROCKSDB_LITE
    if (name != "replay" && FLAGS_trace_file != "") {
      Status s = db_.db->EndTrace();
      if (!s.ok()) {
        fprintf(stderr, "Encountered an error ending the trace, %s\n",
                s.ToString().c_str());
      }
    }
    if (!FLAGS_block_cache_trace_file.empty()) {
      Status s = db_.db->EndBlockCacheTrace();
      if (!s.ok()) {
        fprintf(stderr,
                "Encountered an error ending the block cache tracing, %s\n",
                s.ToString().c_str());
      }
    }
#endif  // ROCKSDB_LITE

    if (FLAGS_statistics) {
      fprintf(stdout, "STATISTICS:\n%s\n", dbstats->ToString().c_str());
    }
    if (FLAGS_simcache_size >= 0) {
      fprintf(
          stdout, "SIMULATOR CACHE STATISTICS:\n%s\n",
          static_cast_with_check<SimCache>(cache_.get())->ToString().c_str());
    }

#ifndef ROCKSDB_LITE
    if (FLAGS_use_secondary_db) {
      fprintf(stdout, "Secondary instance updated  %" PRIu64 " times.\n",
              secondary_db_updates_);
    }
#endif  // ROCKSDB_LITE
  }

 private:
  std::shared_ptr<TimestampEmulator> timestamp_emulator_;
  std::unique_ptr<port::Thread> secondary_update_thread_;
  std::atomic<int> secondary_update_stopped_{0};
#ifndef ROCKSDB_LITE
  uint64_t secondary_db_updates_ = 0;
#endif  // ROCKSDB_LITE
  struct ThreadArg {
    Benchmark* bm;
    SharedState* shared;
    ThreadState* thread;
    void (Benchmark::*method)(ThreadState*);
  };

  static void ThreadBody(void* v) {
    ThreadArg* arg = reinterpret_cast<ThreadArg*>(v);
    SharedState* shared = arg->shared;
    ThreadState* thread = arg->thread;
    {
      MutexLock l(&shared->mu);
      shared->num_initialized++;
      if (shared->num_initialized >= shared->total) {
        shared->cv.SignalAll();
      }
      while (!shared->start) {
        shared->cv.Wait();
      }
    }

    SetPerfLevel(static_cast<PerfLevel> (shared->perf_level));
    perf_context.EnablePerLevelPerfContext();
    thread->stats.Start(thread->tid);
    (arg->bm->*(arg->method))(thread);
    if (FLAGS_perf_level > ROCKSDB_NAMESPACE::PerfLevel::kDisable) {
      thread->stats.AddMessage(std::string("PERF_CONTEXT:\n") +
                               get_perf_context()->ToString());
    }
    thread->stats.Stop();

    {
      MutexLock l(&shared->mu);
      shared->num_done++;
      if (shared->num_done >= shared->total) {
        shared->cv.SignalAll();
      }
    }
  }

  Stats RunBenchmark(int n, Slice name,
                     void (Benchmark::*method)(ThreadState*)) {
    SharedState shared;
    shared.total = n;
    shared.num_initialized = 0;
    shared.num_done = 0;
    shared.start = false;
    if (FLAGS_benchmark_write_rate_limit > 0) {
      shared.write_rate_limiter.reset(
          NewGenericRateLimiter(FLAGS_benchmark_write_rate_limit));
    }
    if (FLAGS_benchmark_read_rate_limit > 0) {
      shared.read_rate_limiter.reset(NewGenericRateLimiter(
          FLAGS_benchmark_read_rate_limit, 100000 /* refill_period_us */,
          10 /* fairness */, RateLimiter::Mode::kReadsOnly));
    }

    std::unique_ptr<ReporterAgent> reporter_agent;
    if (FLAGS_report_interval_seconds > 0) {
      reporter_agent.reset(new ReporterAgent(FLAGS_env, FLAGS_report_file,
                                             FLAGS_report_interval_seconds));
    }

    ThreadArg* arg = new ThreadArg[n];

    for (int i = 0; i < n; i++) {
#ifdef NUMA
      if (FLAGS_enable_numa) {
        // Performs a local allocation of memory to threads in numa node.
        int n_nodes = numa_num_task_nodes();  // Number of nodes in NUMA.
        numa_exit_on_error = 1;
        int numa_node = i % n_nodes;
        bitmask* nodes = numa_allocate_nodemask();
        numa_bitmask_clearall(nodes);
        numa_bitmask_setbit(nodes, numa_node);
        // numa_bind() call binds the process to the node and these
        // properties are passed on to the thread that is created in
        // StartThread method called later in the loop.
        numa_bind(nodes);
        numa_set_strict(1);
        numa_free_nodemask(nodes);
      }
#endif
      arg[i].bm = this;
      arg[i].method = method;
      arg[i].shared = &shared;
      total_thread_count_++;
      arg[i].thread = new ThreadState(i, total_thread_count_);
      arg[i].thread->stats.SetReporterAgent(reporter_agent.get());
      arg[i].thread->shared = &shared;
      FLAGS_env->StartThread(ThreadBody, &arg[i]);
    }

    shared.mu.Lock();
    while (shared.num_initialized < n) {
      shared.cv.Wait();
    }

    shared.start = true;
    shared.cv.SignalAll();
    while (shared.num_done < n) {
      shared.cv.Wait();
    }
    shared.mu.Unlock();

    // Stats for some threads can be excluded.
    Stats merge_stats;
    for (int i = 0; i < n; i++) {
      merge_stats.Merge(arg[i].thread->stats);
    }
    merge_stats.Report(name);

    for (int i = 0; i < n; i++) {
      delete arg[i].thread;
    }
    delete[] arg;

    return merge_stats;
  }

  template <OperationType kOpType, typename FnType, typename... Args>
  static inline void ChecksumBenchmark(FnType fn, ThreadState* thread,
                                       Args... args) {
    const int size = FLAGS_block_size; // use --block_size option for db_bench
    std::string labels = "(" + std::to_string(FLAGS_block_size) + " per op)";
    const char* label = labels.c_str();

    std::string data(size, 'x');
    uint64_t bytes = 0;
    uint32_t val = 0;
    while (bytes < 5000U * uint64_t{1048576}) {  // ~5GB
      val += static_cast<uint32_t>(fn(data.data(), size, args...));
      thread->stats.FinishedOps(nullptr, nullptr, 1, kOpType);
      bytes += size;
    }
    // Print so result is not dead
    fprintf(stderr, "... val=0x%x\r", static_cast<unsigned int>(val));

    thread->stats.AddBytes(bytes);
    thread->stats.AddMessage(label);
  }

  void Crc32c(ThreadState* thread) {
    ChecksumBenchmark<kCrc>(crc32c::Value, thread);
  }

  void xxHash(ThreadState* thread) {
    ChecksumBenchmark<kHash>(XXH32, thread, /*seed*/ 0);
  }

  void xxHash64(ThreadState* thread) {
    ChecksumBenchmark<kHash>(XXH64, thread, /*seed*/ 0);
  }

  void xxh3(ThreadState* thread) {
    ChecksumBenchmark<kHash>(XXH3_64bits, thread);
  }

  void AcquireLoad(ThreadState* thread) {
    int dummy;
    std::atomic<void*> ap(&dummy);
    int count = 0;
    void *ptr = nullptr;
    thread->stats.AddMessage("(each op is 1000 loads)");
    while (count < 100000) {
      for (int i = 0; i < 1000; i++) {
        ptr = ap.load(std::memory_order_acquire);
      }
      count++;
      thread->stats.FinishedOps(nullptr, nullptr, 1, kOthers);
    }
    if (ptr == nullptr) exit(1);  // Disable unused variable warning.
  }

  void Compress(ThreadState *thread) {
    RandomGenerator gen;
    Slice input = gen.Generate(FLAGS_block_size);
    int64_t bytes = 0;
    int64_t produced = 0;
    bool ok = true;
    std::string compressed;
    CompressionOptions opts;
    CompressionContext context(FLAGS_compression_type_e);
    CompressionInfo info(opts, context, CompressionDict::GetEmptyDict(),
                         FLAGS_compression_type_e,
                         FLAGS_sample_for_compression);
    // Compress 1G
    while (ok && bytes < int64_t(1) << 30) {
      compressed.clear();
      ok = CompressSlice(info, input, &compressed);
      produced += compressed.size();
      bytes += input.size();
      thread->stats.FinishedOps(nullptr, nullptr, 1, kCompress);
    }

    if (!ok) {
      thread->stats.AddMessage("(compression failure)");
    } else {
      char buf[340];
      snprintf(buf, sizeof(buf), "(output: %.1f%%)",
               (produced * 100.0) / bytes);
      thread->stats.AddMessage(buf);
      thread->stats.AddBytes(bytes);
    }
  }

  void Uncompress(ThreadState *thread) {
    RandomGenerator gen;
    Slice input = gen.Generate(FLAGS_block_size);
    std::string compressed;

    CompressionContext compression_ctx(FLAGS_compression_type_e);
    CompressionOptions compression_opts;
    CompressionInfo compression_info(
        compression_opts, compression_ctx, CompressionDict::GetEmptyDict(),
        FLAGS_compression_type_e, FLAGS_sample_for_compression);
    UncompressionContext uncompression_ctx(FLAGS_compression_type_e);
    UncompressionInfo uncompression_info(uncompression_ctx,
                                         UncompressionDict::GetEmptyDict(),
                                         FLAGS_compression_type_e);

    bool ok = CompressSlice(compression_info, input, &compressed);
    int64_t bytes = 0;
    size_t uncompressed_size = 0;
    while (ok && bytes < 1024 * 1048576) {
      constexpr uint32_t compress_format_version = 2;

      CacheAllocationPtr uncompressed = UncompressData(
          uncompression_info, compressed.data(), compressed.size(),
          &uncompressed_size, compress_format_version);

      ok = uncompressed.get() != nullptr;
      bytes += input.size();
      thread->stats.FinishedOps(nullptr, nullptr, 1, kUncompress);
    }

    if (!ok) {
      thread->stats.AddMessage("(compression failure)");
    } else {
      thread->stats.AddBytes(bytes);
    }
  }

  // Returns true if the options is initialized from the specified
  // options file.
  bool InitializeOptionsFromFile(Options* opts) {
#ifndef ROCKSDB_LITE
    printf("Initializing database Options from the specified file\n");
    DBOptions db_opts;
    std::vector<ColumnFamilyDescriptor> cf_descs;
    if (FLAGS_options_file != "") {
      auto s = LoadOptionsFromFile(FLAGS_options_file, FLAGS_env, &db_opts,
                                   &cf_descs);
      db_opts.env = FLAGS_env;
      if (s.ok()) {
        *opts = Options(db_opts, cf_descs[0].options);
        return true;
      }
      fprintf(stderr, "Unable to load options file %s --- %s\n",
              FLAGS_options_file.c_str(), s.ToString().c_str());
      exit(1);
    }
#else
    (void)opts;
#endif
    return false;
  }

  void InitializeOptionsFromFlags(Options* opts) {
    printf("Initializing database Options from command-line flags\n");
    Options& options = *opts;
    ConfigOptions config_options(options);
    config_options.ignore_unsupported_options = false;

    assert(db_.db == nullptr);

    options.env = FLAGS_env;
    options.wal_dir = FLAGS_wal_dir;
    options.dump_malloc_stats = FLAGS_dump_malloc_stats;
    options.stats_dump_period_sec =
        static_cast<unsigned int>(FLAGS_stats_dump_period_sec);
    options.stats_persist_period_sec =
        static_cast<unsigned int>(FLAGS_stats_persist_period_sec);
    options.persist_stats_to_disk = FLAGS_persist_stats_to_disk;
    options.stats_history_buffer_size =
        static_cast<size_t>(FLAGS_stats_history_buffer_size);
    options.avoid_flush_during_recovery = FLAGS_avoid_flush_during_recovery;

    options.compression_opts.level = FLAGS_compression_level;
    options.compression_opts.max_dict_bytes = FLAGS_compression_max_dict_bytes;
    options.compression_opts.zstd_max_train_bytes =
        FLAGS_compression_zstd_max_train_bytes;
    options.compression_opts.parallel_threads =
        FLAGS_compression_parallel_threads;
    options.compression_opts.max_dict_buffer_bytes =
        FLAGS_compression_max_dict_buffer_bytes;
    options.compression_opts.use_zstd_dict_trainer =
        FLAGS_compression_use_zstd_dict_trainer;

    options.max_open_files = FLAGS_open_files;
    if (FLAGS_cost_write_buffer_to_cache || FLAGS_db_write_buffer_size != 0) {
      options.write_buffer_manager.reset(
          new WriteBufferManager(FLAGS_db_write_buffer_size, cache_));
    }
    options.arena_block_size = FLAGS_arena_block_size;
    options.write_buffer_size = FLAGS_write_buffer_size;
    options.max_write_buffer_number = FLAGS_max_write_buffer_number;
    options.min_write_buffer_number_to_merge =
      FLAGS_min_write_buffer_number_to_merge;
    options.max_write_buffer_number_to_maintain =
        FLAGS_max_write_buffer_number_to_maintain;
    options.max_write_buffer_size_to_maintain =
        FLAGS_max_write_buffer_size_to_maintain;
    options.max_background_jobs = FLAGS_max_background_jobs;
    options.max_background_compactions = FLAGS_max_background_compactions;
    options.max_subcompactions = static_cast<uint32_t>(FLAGS_subcompactions);
    options.max_background_flushes = FLAGS_max_background_flushes;
    options.compaction_style = FLAGS_compaction_style_e;
    options.compaction_pri = FLAGS_compaction_pri_e;
    options.allow_mmap_reads = FLAGS_mmap_read;
    options.allow_mmap_writes = FLAGS_mmap_write;
    options.use_direct_reads = FLAGS_use_direct_reads;
    options.use_direct_io_for_flush_and_compaction =
        FLAGS_use_direct_io_for_flush_and_compaction;
    options.manual_wal_flush = FLAGS_manual_wal_flush;
    options.wal_compression = FLAGS_wal_compression_e;
#ifndef ROCKSDB_LITE
    options.ttl = FLAGS_fifo_compaction_ttl;
    options.compaction_options_fifo = CompactionOptionsFIFO(
        FLAGS_fifo_compaction_max_table_files_size_mb * 1024 * 1024,
        FLAGS_fifo_compaction_allow_compaction);
    options.compaction_options_fifo.age_for_warm = FLAGS_fifo_age_for_warm;
#endif  // ROCKSDB_LITE
    options.prefix_extractor = prefix_extractor_;
    if (FLAGS_use_uint64_comparator) {
      options.comparator = test::Uint64Comparator();
      if (FLAGS_key_size != 8) {
        fprintf(stderr, "Using Uint64 comparator but key size is not 8.\n");
        exit(1);
      }
    }
    if (FLAGS_use_stderr_info_logger) {
      options.info_log.reset(new StderrLogger());
    }
    options.memtable_huge_page_size = FLAGS_memtable_use_huge_page ? 2048 : 0;
    options.memtable_prefix_bloom_size_ratio = FLAGS_memtable_bloom_size_ratio;
    options.memtable_whole_key_filtering = FLAGS_memtable_whole_key_filtering;
    if (FLAGS_memtable_insert_with_hint_prefix_size > 0) {
      options.memtable_insert_with_hint_prefix_extractor.reset(
          NewCappedPrefixTransform(
              FLAGS_memtable_insert_with_hint_prefix_size));
    }
    options.bloom_locality = FLAGS_bloom_locality;
    options.max_file_opening_threads = FLAGS_file_opening_threads;
    options.compaction_readahead_size = FLAGS_compaction_readahead_size;
    options.log_readahead_size = FLAGS_log_readahead_size;
    options.random_access_max_buffer_size = FLAGS_random_access_max_buffer_size;
    options.writable_file_max_buffer_size = FLAGS_writable_file_max_buffer_size;
    options.use_fsync = FLAGS_use_fsync;
    options.num_levels = FLAGS_num_levels;
    options.target_file_size_base = FLAGS_target_file_size_base;
    options.target_file_size_multiplier = FLAGS_target_file_size_multiplier;
    options.max_bytes_for_level_base = FLAGS_max_bytes_for_level_base;
    options.level_compaction_dynamic_level_bytes =
        FLAGS_level_compaction_dynamic_level_bytes;
    options.max_bytes_for_level_multiplier =
        FLAGS_max_bytes_for_level_multiplier;
    Status s =
        CreateMemTableRepFactory(config_options, &options.memtable_factory);
    if (!s.ok()) {
      fprintf(stderr, "Could not create memtable factory: %s\n",
              s.ToString().c_str());
      exit(1);
    } else if ((FLAGS_prefix_size == 0) &&
               (options.memtable_factory->IsInstanceOf("prefix_hash") ||
                options.memtable_factory->IsInstanceOf("hash_linkedlist"))) {
      fprintf(stderr, "prefix_size should be non-zero if PrefixHash or "
                      "HashLinkedList memtablerep is used\n");
      exit(1);
    }

    if (FLAGS_use_plain_table) {
#ifndef ROCKSDB_LITE
      if (!options.memtable_factory->IsInstanceOf("prefix_hash") &&
          !options.memtable_factory->IsInstanceOf("hash_linkedlist")) {
        fprintf(stderr, "Warning: plain table is used with %s\n",
                FLAGS_memtablerep.c_str());
      }

      int bloom_bits_per_key = FLAGS_bloom_bits;
      if (bloom_bits_per_key < 0) {
        bloom_bits_per_key = PlainTableOptions().bloom_bits_per_key;
      }

      PlainTableOptions plain_table_options;
      plain_table_options.user_key_len = FLAGS_key_size;
      plain_table_options.bloom_bits_per_key = bloom_bits_per_key;
      plain_table_options.hash_table_ratio = 0.75;
      options.table_factory = std::shared_ptr<TableFactory>(
          NewPlainTableFactory(plain_table_options));
#else
      fprintf(stderr, "Plain table is not supported in lite mode\n");
      exit(1);
#endif  // ROCKSDB_LITE
    } else if (FLAGS_use_cuckoo_table) {
#ifndef ROCKSDB_LITE
      if (FLAGS_cuckoo_hash_ratio > 1 || FLAGS_cuckoo_hash_ratio < 0) {
        fprintf(stderr, "Invalid cuckoo_hash_ratio\n");
        exit(1);
      }

      if (!FLAGS_mmap_read) {
        fprintf(stderr, "cuckoo table format requires mmap read to operate\n");
        exit(1);
      }

      ROCKSDB_NAMESPACE::CuckooTableOptions table_options;
      table_options.hash_table_ratio = FLAGS_cuckoo_hash_ratio;
      table_options.identity_as_first_hash = FLAGS_identity_as_first_hash;
      options.table_factory = std::shared_ptr<TableFactory>(
          NewCuckooTableFactory(table_options));
#else
      fprintf(stderr, "Cuckoo table is not supported in lite mode\n");
      exit(1);
#endif  // ROCKSDB_LITE
    } else {
      BlockBasedTableOptions block_based_options;
      block_based_options.checksum =
          static_cast<ChecksumType>(FLAGS_checksum_type);
      if (FLAGS_use_hash_search) {
        if (FLAGS_prefix_size == 0) {
          fprintf(stderr,
              "prefix_size not assigned when enable use_hash_search \n");
          exit(1);
        }
        block_based_options.index_type = BlockBasedTableOptions::kHashSearch;
      } else {
        block_based_options.index_type = BlockBasedTableOptions::kBinarySearch;
      }
      if (FLAGS_partition_index_and_filters || FLAGS_partition_index) {
        if (FLAGS_index_with_first_key) {
          fprintf(stderr,
                  "--index_with_first_key is not compatible with"
                  " partition index.");
        }
        if (FLAGS_use_hash_search) {
          fprintf(stderr,
                  "use_hash_search is incompatible with "
                  "partition index and is ignored");
        }
        block_based_options.index_type =
            BlockBasedTableOptions::kTwoLevelIndexSearch;
        block_based_options.metadata_block_size = FLAGS_metadata_block_size;
        if (FLAGS_partition_index_and_filters) {
          block_based_options.partition_filters = true;
        }
      } else if (FLAGS_index_with_first_key) {
        block_based_options.index_type =
            BlockBasedTableOptions::kBinarySearchWithFirstKey;
      }
      BlockBasedTableOptions::IndexShorteningMode index_shortening =
          block_based_options.index_shortening;
      switch (FLAGS_index_shortening_mode) {
        case 0:
          index_shortening =
              BlockBasedTableOptions::IndexShorteningMode::kNoShortening;
          break;
        case 1:
          index_shortening =
              BlockBasedTableOptions::IndexShorteningMode::kShortenSeparators;
          break;
        case 2:
          index_shortening = BlockBasedTableOptions::IndexShorteningMode::
              kShortenSeparatorsAndSuccessor;
          break;
        default:
          fprintf(stderr, "Unknown key shortening mode\n");
      }
      block_based_options.optimize_filters_for_memory =
          FLAGS_optimize_filters_for_memory;
      block_based_options.index_shortening = index_shortening;
      if (cache_ == nullptr) {
        block_based_options.no_block_cache = true;
      }
      block_based_options.cache_index_and_filter_blocks =
          FLAGS_cache_index_and_filter_blocks;
      block_based_options.pin_l0_filter_and_index_blocks_in_cache =
          FLAGS_pin_l0_filter_and_index_blocks_in_cache;
      block_based_options.pin_top_level_index_and_filter =
          FLAGS_pin_top_level_index_and_filter;
      if (FLAGS_cache_high_pri_pool_ratio > 1e-6) {  // > 0.0 + eps
        block_based_options.cache_index_and_filter_blocks_with_high_priority =
            true;
      }
<<<<<<< HEAD

      // Metadata Cache Options
      block_based_options.metadata_cache_options.top_level_index_pinning =
          FLAGS_top_level_index_pinning ? PinningTier::kAll
                                        : PinningTier::kFallback;
      block_based_options.metadata_cache_options.partition_pinning =
          FLAGS_partition_pinning ? PinningTier::kAll : PinningTier::kFallback;
      block_based_options.metadata_cache_options.unpartitioned_pinning =
          FLAGS_unpartitioned_pinning ? PinningTier::kAll
                                      : PinningTier::kFallback;

=======
      if (FLAGS_cache_high_pri_pool_ratio + FLAGS_cache_low_pri_pool_ratio >
          1.0) {
        fprintf(stderr,
                "Sum of high_pri_pool_ratio and low_pri_pool_ratio "
                "cannot exceed 1.0.\n");
      }
>>>>>>> 7b491e42
      block_based_options.block_cache = cache_;
      block_based_options.cache_usage_options.options_overrides.insert(
          {CacheEntryRole::kCompressionDictionaryBuildingBuffer,
           {/*.charged = */ FLAGS_charge_compression_dictionary_building_buffer
                ? CacheEntryRoleOptions::Decision::kEnabled
                : CacheEntryRoleOptions::Decision::kDisabled}});
      block_based_options.cache_usage_options.options_overrides.insert(
          {CacheEntryRole::kFilterConstruction,
           {/*.charged = */ FLAGS_charge_filter_construction
                ? CacheEntryRoleOptions::Decision::kEnabled
                : CacheEntryRoleOptions::Decision::kDisabled}});
      block_based_options.cache_usage_options.options_overrides.insert(
          {CacheEntryRole::kBlockBasedTableReader,
           {/*.charged = */ FLAGS_charge_table_reader
                ? CacheEntryRoleOptions::Decision::kEnabled
                : CacheEntryRoleOptions::Decision::kDisabled}});
      block_based_options.cache_usage_options.options_overrides.insert(
          {CacheEntryRole::kFileMetadata,
           {/*.charged = */ FLAGS_charge_file_metadata
                ? CacheEntryRoleOptions::Decision::kEnabled
                : CacheEntryRoleOptions::Decision::kDisabled}});
      block_based_options.cache_usage_options.options_overrides.insert(
          {CacheEntryRole::kBlobCache,
           {/*.charged = */ FLAGS_charge_blob_cache
                ? CacheEntryRoleOptions::Decision::kEnabled
                : CacheEntryRoleOptions::Decision::kDisabled}});
      block_based_options.block_cache_compressed = compressed_cache_;
      block_based_options.block_size = FLAGS_block_size;
      block_based_options.block_restart_interval = FLAGS_block_restart_interval;
      block_based_options.index_block_restart_interval =
          FLAGS_index_block_restart_interval;
      block_based_options.format_version =
          static_cast<uint32_t>(FLAGS_format_version);
      block_based_options.read_amp_bytes_per_bit = FLAGS_read_amp_bytes_per_bit;
      block_based_options.enable_index_compression =
          FLAGS_enable_index_compression;
      block_based_options.block_align = FLAGS_block_align;
      block_based_options.whole_key_filtering = FLAGS_whole_key_filtering;
      block_based_options.max_auto_readahead_size =
          FLAGS_max_auto_readahead_size;
      block_based_options.initial_auto_readahead_size =
          FLAGS_initial_auto_readahead_size;
      block_based_options.num_file_reads_for_auto_readahead =
          FLAGS_num_file_reads_for_auto_readahead;
      BlockBasedTableOptions::PrepopulateBlockCache prepopulate_block_cache =
          block_based_options.prepopulate_block_cache;
      switch (FLAGS_prepopulate_block_cache) {
        case 0:
          prepopulate_block_cache =
              BlockBasedTableOptions::PrepopulateBlockCache::kDisable;
          break;
        case 1:
          prepopulate_block_cache =
              BlockBasedTableOptions::PrepopulateBlockCache::kFlushOnly;
          break;
        default:
          fprintf(stderr, "Unknown prepopulate block cache mode\n");
      }
      block_based_options.prepopulate_block_cache = prepopulate_block_cache;
      if (FLAGS_use_data_block_hash_index) {
        block_based_options.data_block_index_type =
            ROCKSDB_NAMESPACE::BlockBasedTableOptions::kDataBlockBinaryAndHash;
      } else {
        block_based_options.data_block_index_type =
            ROCKSDB_NAMESPACE::BlockBasedTableOptions::kDataBlockBinarySearch;
      }
      block_based_options.data_block_hash_table_util_ratio =
          FLAGS_data_block_hash_table_util_ratio;
      if (FLAGS_read_cache_path != "") {
#ifndef ROCKSDB_LITE
        Status rc_status;

        // Read cache need to be provided with a the Logger, we will put all
        // reac cache logs in the read cache path in a file named rc_LOG
        rc_status = FLAGS_env->CreateDirIfMissing(FLAGS_read_cache_path);
        std::shared_ptr<Logger> read_cache_logger;
        if (rc_status.ok()) {
          rc_status = FLAGS_env->NewLogger(FLAGS_read_cache_path + "/rc_LOG",
                                           &read_cache_logger);
        }

        if (rc_status.ok()) {
          PersistentCacheConfig rc_cfg(FLAGS_env, FLAGS_read_cache_path,
                                       FLAGS_read_cache_size,
                                       read_cache_logger);

          rc_cfg.enable_direct_reads = FLAGS_read_cache_direct_read;
          rc_cfg.enable_direct_writes = FLAGS_read_cache_direct_write;
          rc_cfg.writer_qdepth = 4;
          rc_cfg.writer_dispatch_size = 4 * 1024;

          auto pcache = std::make_shared<BlockCacheTier>(rc_cfg);
          block_based_options.persistent_cache = pcache;
          rc_status = pcache->Open();
        }

        if (!rc_status.ok()) {
          fprintf(stderr, "Error initializing read cache, %s\n",
                  rc_status.ToString().c_str());
          exit(1);
        }
#else
        fprintf(stderr, "Read cache is not supported in LITE\n");
        exit(1);

#endif
      }

      if (FLAGS_use_blob_cache) {
        if (FLAGS_use_shared_block_and_blob_cache) {
          options.blob_cache = cache_;
        } else {
          if (FLAGS_blob_cache_size > 0) {
            LRUCacheOptions co;
            co.capacity = FLAGS_blob_cache_size;
            co.num_shard_bits = FLAGS_blob_cache_numshardbits;
            co.memory_allocator = GetCacheAllocator();

            options.blob_cache = NewLRUCache(co);
          } else {
            fprintf(
                stderr,
                "Unable to create a standalone blob cache if blob_cache_size "
                "<= 0.\n");
            exit(1);
          }
        }
        switch (FLAGS_prepopulate_blob_cache) {
          case 0:
            options.prepopulate_blob_cache = PrepopulateBlobCache::kDisable;
            break;
          case 1:
            options.prepopulate_blob_cache = PrepopulateBlobCache::kFlushOnly;
            break;
          default:
            fprintf(stderr, "Unknown prepopulate blob cache mode\n");
            exit(1);
        }

        fprintf(stdout,
                "Integrated BlobDB: blob cache enabled"
                ", block and blob caches shared: %d",
                FLAGS_use_shared_block_and_blob_cache);
        if (!FLAGS_use_shared_block_and_blob_cache) {
          fprintf(stdout,
                  ", blob cache size %" PRIu64
                  ", blob cache num shard bits: %d",
                  FLAGS_blob_cache_size, FLAGS_blob_cache_numshardbits);
        }
        fprintf(stdout, ", blob cache prepopulated: %d\n",
                FLAGS_prepopulate_blob_cache);
      } else {
        fprintf(stdout, "Integrated BlobDB: blob cache disabled\n");
      }

      options.table_factory.reset(
          NewBlockBasedTableFactory(block_based_options));
    }
    if (FLAGS_max_bytes_for_level_multiplier_additional_v.size() > 0) {
      if (FLAGS_max_bytes_for_level_multiplier_additional_v.size() !=
          static_cast<unsigned int>(FLAGS_num_levels)) {
        fprintf(stderr, "Insufficient number of fanouts specified %d\n",
                static_cast<int>(
                    FLAGS_max_bytes_for_level_multiplier_additional_v.size()));
        exit(1);
      }
      options.max_bytes_for_level_multiplier_additional =
        FLAGS_max_bytes_for_level_multiplier_additional_v;
    }
    options.level0_stop_writes_trigger = FLAGS_level0_stop_writes_trigger;
    options.level0_file_num_compaction_trigger =
        FLAGS_level0_file_num_compaction_trigger;
    options.level0_slowdown_writes_trigger =
      FLAGS_level0_slowdown_writes_trigger;
    options.compression = FLAGS_compression_type_e;
    if (FLAGS_simulate_hybrid_fs_file != "") {
      options.bottommost_temperature = Temperature::kWarm;
    }
    options.preclude_last_level_data_seconds =
        FLAGS_preclude_last_level_data_seconds;
    options.sample_for_compression = FLAGS_sample_for_compression;
    options.WAL_ttl_seconds = FLAGS_wal_ttl_seconds;
    options.WAL_size_limit_MB = FLAGS_wal_size_limit_MB;
    options.max_total_wal_size = FLAGS_max_total_wal_size;

    if (FLAGS_min_level_to_compress >= 0) {
      assert(FLAGS_min_level_to_compress <= FLAGS_num_levels);
      options.compression_per_level.resize(FLAGS_num_levels);
      for (int i = 0; i < FLAGS_min_level_to_compress; i++) {
        options.compression_per_level[i] = kNoCompression;
      }
      for (int i = FLAGS_min_level_to_compress;
           i < FLAGS_num_levels; i++) {
        options.compression_per_level[i] = FLAGS_compression_type_e;
      }
    }
    options.soft_pending_compaction_bytes_limit =
        FLAGS_soft_pending_compaction_bytes_limit;
    options.hard_pending_compaction_bytes_limit =
        FLAGS_hard_pending_compaction_bytes_limit;
    options.delayed_write_rate = FLAGS_delayed_write_rate;
    options.allow_concurrent_memtable_write =
        FLAGS_allow_concurrent_memtable_write;
    options.experimental_mempurge_threshold =
        FLAGS_experimental_mempurge_threshold;
    options.inplace_update_support = FLAGS_inplace_update_support;
    options.inplace_update_num_locks = FLAGS_inplace_update_num_locks;
    options.enable_write_thread_adaptive_yield =
        FLAGS_enable_write_thread_adaptive_yield;
    options.enable_pipelined_write = FLAGS_enable_pipelined_write;
    options.unordered_write = FLAGS_unordered_write;
    options.write_thread_max_yield_usec = FLAGS_write_thread_max_yield_usec;
    options.write_thread_slow_yield_usec = FLAGS_write_thread_slow_yield_usec;
    options.table_cache_numshardbits = FLAGS_table_cache_numshardbits;
    options.max_compaction_bytes = FLAGS_max_compaction_bytes;
    options.disable_auto_compactions = FLAGS_disable_auto_compactions;
    options.optimize_filters_for_hits = FLAGS_optimize_filters_for_hits;
    options.paranoid_checks = FLAGS_paranoid_checks;
    options.force_consistency_checks = FLAGS_force_consistency_checks;
    options.check_flush_compaction_key_order =
        FLAGS_check_flush_compaction_key_order;
    options.periodic_compaction_seconds = FLAGS_periodic_compaction_seconds;
    options.ttl = FLAGS_ttl_seconds;
    // fill storage options
    options.advise_random_on_open = FLAGS_advise_random_on_open;
    options.access_hint_on_compaction_start = FLAGS_compaction_fadvice_e;
    options.use_adaptive_mutex = FLAGS_use_adaptive_mutex;
    options.bytes_per_sync = FLAGS_bytes_per_sync;
    options.wal_bytes_per_sync = FLAGS_wal_bytes_per_sync;

    // merge operator options
    if (!FLAGS_merge_operator.empty()) {
      s = MergeOperator::CreateFromString(config_options, FLAGS_merge_operator,
                                          &options.merge_operator);
      if (!s.ok()) {
        fprintf(stderr, "invalid merge operator[%s]: %s\n",
                FLAGS_merge_operator.c_str(), s.ToString().c_str());
        exit(1);
      }
    }
    options.max_successive_merges = FLAGS_max_successive_merges;
    options.report_bg_io_stats = FLAGS_report_bg_io_stats;

    // set universal style compaction configurations, if applicable
    if (FLAGS_universal_size_ratio != 0) {
      options.compaction_options_universal.size_ratio =
        FLAGS_universal_size_ratio;
    }
    if (FLAGS_universal_min_merge_width != 0) {
      options.compaction_options_universal.min_merge_width =
        FLAGS_universal_min_merge_width;
    }
    if (FLAGS_universal_max_merge_width != 0) {
      options.compaction_options_universal.max_merge_width =
        FLAGS_universal_max_merge_width;
    }
    if (FLAGS_universal_max_size_amplification_percent != 0) {
      options.compaction_options_universal.max_size_amplification_percent =
        FLAGS_universal_max_size_amplification_percent;
    }
    if (FLAGS_universal_compression_size_percent != -1) {
      options.compaction_options_universal.compression_size_percent =
        FLAGS_universal_compression_size_percent;
    }
    options.compaction_options_universal.allow_trivial_move =
        FLAGS_universal_allow_trivial_move;
    options.compaction_options_universal.incremental =
        FLAGS_universal_incremental;
    if (FLAGS_thread_status_per_interval > 0) {
      options.enable_thread_tracking = true;
    }

    if (FLAGS_user_timestamp_size > 0) {
      if (FLAGS_user_timestamp_size != 8) {
        fprintf(stderr, "Only 64 bits timestamps are supported.\n");
        exit(1);
      }
      options.comparator = test::BytewiseComparatorWithU64TsWrapper();
    }

<<<<<<< HEAD
=======
    options.allow_data_in_errors = FLAGS_allow_data_in_errors;
>>>>>>> 7b491e42
    options.track_and_verify_wals_in_manifest =
        FLAGS_track_and_verify_wals_in_manifest;

    // Integrated BlobDB
    options.enable_blob_files = FLAGS_enable_blob_files;
    options.min_blob_size = FLAGS_min_blob_size;
    options.blob_file_size = FLAGS_blob_file_size;
    options.blob_compression_type =
        StringToCompressionType(FLAGS_blob_compression_type.c_str());
    options.enable_blob_garbage_collection =
        FLAGS_enable_blob_garbage_collection;
    options.blob_garbage_collection_age_cutoff =
        FLAGS_blob_garbage_collection_age_cutoff;
    options.blob_garbage_collection_force_threshold =
        FLAGS_blob_garbage_collection_force_threshold;
    options.blob_compaction_readahead_size =
        FLAGS_blob_compaction_readahead_size;
    options.blob_file_starting_level = FLAGS_blob_file_starting_level;

#ifndef ROCKSDB_LITE
    if (FLAGS_readonly && FLAGS_transaction_db) {
      fprintf(stderr, "Cannot use readonly flag with transaction_db\n");
      exit(1);
    }
    if (FLAGS_use_secondary_db &&
        (FLAGS_transaction_db || FLAGS_optimistic_transaction_db)) {
      fprintf(stderr, "Cannot use use_secondary_db flag with transaction_db\n");
      exit(1);
    }
#endif  // ROCKSDB_LITE
    options.memtable_protection_bytes_per_key =
        FLAGS_memtable_protection_bytes_per_key;
  }

  void InitializeOptionsGeneral(Options* opts) {
    // Be careful about what is set here to avoid accidentally overwriting
    // settings already configured by OPTIONS file. Only configure settings that
    // are needed for the benchmark to run, settings for shared objects that
    // were not configured already, settings that require dynamically invoking
    // APIs, and settings for the benchmark itself.
    Options& options = *opts;

    // Always set these since they are harmless when not needed and prevent
    // a guaranteed failure when they are needed.
    options.create_missing_column_families = true;
    options.create_if_missing = true;

    if (options.statistics == nullptr) {
      options.statistics = dbstats;
    }

    auto table_options =
        options.table_factory->GetOptions<BlockBasedTableOptions>();
    if (table_options != nullptr) {
      if (FLAGS_cache_size > 0) {
        // This violates this function's rules on when to set options. But we
        // have to do it because the case of unconfigured block cache in OPTIONS
        // file is indistinguishable (it is sanitized to 8MB by this point, not
        // nullptr), and our regression tests assume this will be the shared
        // block cache, even with OPTIONS file provided.
        table_options->block_cache = cache_;
      }
<<<<<<< HEAD
      std::string bits_str;
      if (FLAGS_bloom_bits > 0) {
        bits_str = ":" + std::to_string(FLAGS_bloom_bits);
        fprintf(stderr, "note: appending --bloom-bits (%f) to --filter-uri\n",
                FLAGS_bloom_bits);
      }
      if (!FLAGS_filter_uri.empty()) {
        ConfigOptions config_options;
        config_options.ignore_unsupported_options = false;
        Status s = FilterPolicy::CreateFromString(
            config_options, FLAGS_filter_uri + bits_str,
            &table_options->filter_policy);
        if (!s.ok()) {
          fprintf(stderr, "failure creating filter policy[%s%s]: %s\n",
                  FLAGS_filter_uri.c_str(), bits_str.c_str(),
                  s.ToString().c_str());
          exit(1);
=======
      if (table_options->filter_policy == nullptr) {
        if (FLAGS_bloom_bits < 0) {
          table_options->filter_policy = BlockBasedTableOptions().filter_policy;
        } else if (FLAGS_bloom_bits == 0) {
          table_options->filter_policy.reset();
        } else {
          table_options->filter_policy.reset(
              FLAGS_use_ribbon_filter ? NewRibbonFilterPolicy(FLAGS_bloom_bits)
                                      : NewBloomFilterPolicy(FLAGS_bloom_bits));
>>>>>>> 7b491e42
        }
      } else if (FLAGS_bloom_bits < 0) {
        table_options->filter_policy = BlockBasedTableOptions().filter_policy;
      } else if (FLAGS_bloom_bits == 0) {
        table_options->filter_policy.reset();
      } else if (FLAGS_use_block_based_filter) {
        // Use back-door way of enabling obsolete block-based Bloom
        Status s = FilterPolicy::CreateFromString(
            ConfigOptions(),
            "rocksdb.internal.DeprecatedBlockBasedBloomFilter:" +
                std::to_string(FLAGS_bloom_bits),
            &table_options->filter_policy);
        if (!s.ok()) {
          fprintf(stderr, "failure creating obsolete block-based filter: %s\n",
                  s.ToString().c_str());
          exit(1);
        }
      } else if (FLAGS_use_ribbon_filter) {
        table_options->filter_policy.reset(
            NewRibbonFilterPolicy(FLAGS_bloom_bits));
      } else {
        table_options->filter_policy.reset(
            NewBloomFilterPolicy(FLAGS_bloom_bits));
      }
    }

    if (options.row_cache == nullptr) {
      if (FLAGS_row_cache_size) {
        if (FLAGS_cache_numshardbits >= 1) {
          options.row_cache =
              NewLRUCache(FLAGS_row_cache_size, FLAGS_cache_numshardbits);
        } else {
          options.row_cache = NewLRUCache(FLAGS_row_cache_size);
        }
      }
    }

    if (options.env == Env::Default()) {
      options.env = FLAGS_env;
    }
    if (FLAGS_enable_io_prio) {
      options.env->LowerThreadPoolIOPriority(Env::LOW);
      options.env->LowerThreadPoolIOPriority(Env::HIGH);
    }
    if (FLAGS_enable_cpu_prio) {
      options.env->LowerThreadPoolCPUPriority(Env::LOW);
      options.env->LowerThreadPoolCPUPriority(Env::HIGH);
    }

    if (FLAGS_sine_write_rate) {
      FLAGS_benchmark_write_rate_limit = static_cast<uint64_t>(SineRate(0));
    }

    if (options.rate_limiter == nullptr) {
      if (FLAGS_rate_limiter_bytes_per_sec > 0) {
        options.rate_limiter.reset(NewGenericRateLimiter(
            FLAGS_rate_limiter_bytes_per_sec,
            FLAGS_rate_limiter_refill_period_us, 10 /* fairness */,
            // TODO: replace this with a more general FLAG for deciding
            // RateLimiter::Mode as now we also rate-limit foreground reads e.g,
            // Get()/MultiGet()
            FLAGS_rate_limit_bg_reads ? RateLimiter::Mode::kReadsOnly
                                      : RateLimiter::Mode::kWritesOnly,
            FLAGS_rate_limiter_auto_tuned));
      }
    }

    options.listeners.emplace_back(listener_);

    if (options.file_checksum_gen_factory == nullptr) {
      if (FLAGS_file_checksum) {
        options.file_checksum_gen_factory.reset(
            new FileChecksumGenCrc32cFactory());
      }
    }

    if (FLAGS_num_multi_db <= 1) {
      OpenDb(options, FLAGS_db, &db_);
    } else {
      multi_dbs_.clear();
      multi_dbs_.resize(FLAGS_num_multi_db);
      auto wal_dir = options.wal_dir;
      for (int i = 0; i < FLAGS_num_multi_db; i++) {
        if (!wal_dir.empty()) {
          options.wal_dir = GetPathForMultiple(wal_dir, i);
        }
        OpenDb(options, GetPathForMultiple(FLAGS_db, i), &multi_dbs_[i]);
      }
      options.wal_dir = wal_dir;
    }

    // KeepFilter is a noop filter, this can be used to test compaction filter
    if (options.compaction_filter == nullptr) {
      if (FLAGS_use_keep_filter) {
        options.compaction_filter = new KeepFilter();
        fprintf(stdout, "A noop compaction filter is used\n");
      }
    }

    if (FLAGS_use_existing_keys) {
      // Only work on single database
      assert(db_.db != nullptr);
      ReadOptions read_opts;  // before read_options_ initialized
      read_opts.total_order_seek = true;
      Iterator* iter = db_.db->NewIterator(read_opts);
      for (iter->SeekToFirst(); iter->Valid(); iter->Next()) {
        keys_.emplace_back(iter->key().ToString());
      }
      delete iter;
      FLAGS_num = keys_.size();
    }
  }

  void Open(Options* opts) {
    if (!InitializeOptionsFromFile(opts)) {
      InitializeOptionsFromFlags(opts);
    }

    InitializeOptionsGeneral(opts);
  }

  void OpenDb(Options options, const std::string& db_name,
      DBWithColumnFamilies* db) {
    uint64_t open_start = FLAGS_report_open_timing ? FLAGS_env->NowNanos() : 0;
    Status s;
    // Open with column families if necessary.
    if (FLAGS_num_column_families > 1) {
      size_t num_hot = FLAGS_num_column_families;
      if (FLAGS_num_hot_column_families > 0 &&
          FLAGS_num_hot_column_families < FLAGS_num_column_families) {
        num_hot = FLAGS_num_hot_column_families;
      } else {
        FLAGS_num_hot_column_families = FLAGS_num_column_families;
      }
      std::vector<ColumnFamilyDescriptor> column_families;
      for (size_t i = 0; i < num_hot; i++) {
        column_families.push_back(ColumnFamilyDescriptor(
              ColumnFamilyName(i), ColumnFamilyOptions(options)));
      }
      std::vector<int> cfh_idx_to_prob;
      if (!FLAGS_column_family_distribution.empty()) {
        std::stringstream cf_prob_stream(FLAGS_column_family_distribution);
        std::string cf_prob;
        int sum = 0;
        while (std::getline(cf_prob_stream, cf_prob, ',')) {
          cfh_idx_to_prob.push_back(std::stoi(cf_prob));
          sum += cfh_idx_to_prob.back();
        }
        if (sum != 100) {
          fprintf(stderr, "column_family_distribution items must sum to 100\n");
          exit(1);
        }
        if (cfh_idx_to_prob.size() != num_hot) {
          fprintf(stderr,
                  "got %" ROCKSDB_PRIszt
                  " column_family_distribution items; expected "
                  "%" ROCKSDB_PRIszt "\n",
                  cfh_idx_to_prob.size(), num_hot);
          exit(1);
        }
      }
#ifndef ROCKSDB_LITE
      if (FLAGS_readonly) {
        s = DB::OpenForReadOnly(options, db_name, column_families,
            &db->cfh, &db->db);
      } else if (FLAGS_optimistic_transaction_db) {
        s = OptimisticTransactionDB::Open(options, db_name, column_families,
                                          &db->cfh, &db->opt_txn_db);
        if (s.ok()) {
          db->db = db->opt_txn_db->GetBaseDB();
        }
      } else if (FLAGS_transaction_db) {
        TransactionDB* ptr;
        TransactionDBOptions txn_db_options;
        if (options.unordered_write) {
          options.two_write_queues = true;
          txn_db_options.skip_concurrency_control = true;
          txn_db_options.write_policy = WRITE_PREPARED;
        }
        s = TransactionDB::Open(options, txn_db_options, db_name,
                                column_families, &db->cfh, &ptr);
        if (s.ok()) {
          db->db = ptr;
        }
      } else {
        s = DB::Open(options, db_name, column_families, &db->cfh, &db->db);
      }
#else
      s = DB::Open(options, db_name, column_families, &db->cfh, &db->db);
#endif  // ROCKSDB_LITE
      db->cfh.resize(FLAGS_num_column_families);
      db->num_created = num_hot;
      db->num_hot = num_hot;
      db->cfh_idx_to_prob = std::move(cfh_idx_to_prob);
#ifndef ROCKSDB_LITE
    } else if (FLAGS_readonly) {
      s = DB::OpenForReadOnly(options, db_name, &db->db);
    } else if (FLAGS_optimistic_transaction_db) {
      s = OptimisticTransactionDB::Open(options, db_name, &db->opt_txn_db);
      if (s.ok()) {
        db->db = db->opt_txn_db->GetBaseDB();
      }
    } else if (FLAGS_transaction_db) {
      TransactionDB* ptr = nullptr;
      TransactionDBOptions txn_db_options;
      if (options.unordered_write) {
        options.two_write_queues = true;
        txn_db_options.skip_concurrency_control = true;
        txn_db_options.write_policy = WRITE_PREPARED;
      }
      s = CreateLoggerFromOptions(db_name, options, &options.info_log);
      if (s.ok()) {
        s = TransactionDB::Open(options, txn_db_options, db_name, &ptr);
      }
      if (s.ok()) {
        db->db = ptr;
      }
    } else if (FLAGS_use_blob_db) {
      // Stacked BlobDB
      blob_db::BlobDBOptions blob_db_options;
      blob_db_options.enable_garbage_collection = FLAGS_blob_db_enable_gc;
      blob_db_options.garbage_collection_cutoff = FLAGS_blob_db_gc_cutoff;
      blob_db_options.is_fifo = FLAGS_blob_db_is_fifo;
      blob_db_options.max_db_size = FLAGS_blob_db_max_db_size;
      blob_db_options.ttl_range_secs = FLAGS_blob_db_ttl_range_secs;
      blob_db_options.min_blob_size = FLAGS_blob_db_min_blob_size;
      blob_db_options.bytes_per_sync = FLAGS_blob_db_bytes_per_sync;
      blob_db_options.blob_file_size = FLAGS_blob_db_file_size;
      blob_db_options.compression = FLAGS_blob_db_compression_type_e;
      blob_db::BlobDB* ptr = nullptr;
      s = blob_db::BlobDB::Open(options, blob_db_options, db_name, &ptr);
      if (s.ok()) {
        db->db = ptr;
      }
    } else if (FLAGS_use_secondary_db) {
      if (FLAGS_secondary_path.empty()) {
        std::string default_secondary_path;
        FLAGS_env->GetTestDirectory(&default_secondary_path);
        default_secondary_path += "/dbbench_secondary";
        FLAGS_secondary_path = default_secondary_path;
      }
      s = DB::OpenAsSecondary(options, db_name, FLAGS_secondary_path, &db->db);
      if (s.ok() && FLAGS_secondary_update_interval > 0) {
        secondary_update_thread_.reset(new port::Thread(
            [this](int interval, DBWithColumnFamilies* _db) {
              while (0 == secondary_update_stopped_.load(
                              std::memory_order_relaxed)) {
                Status secondary_update_status =
                    _db->db->TryCatchUpWithPrimary();
                if (!secondary_update_status.ok()) {
                  fprintf(stderr, "Failed to catch up with primary: %s\n",
                          secondary_update_status.ToString().c_str());
                  break;
                }
                ++secondary_db_updates_;
                FLAGS_env->SleepForMicroseconds(interval * 1000000);
              }
            },
            FLAGS_secondary_update_interval, db));
      }
#endif  // ROCKSDB_LITE
    } else {
      std::vector<ColumnFamilyDescriptor> column_families;
      column_families.push_back(ColumnFamilyDescriptor(
          kDefaultColumnFamilyName, ColumnFamilyOptions(options)));
      s = DB::Open(options, db_name, column_families, &db->cfh, &db->db);
      db->cfh.resize(1);
      db->num_created = 1;
      db->num_hot = 1;
    }
    if (FLAGS_report_open_timing) {
      std::cout << "OpenDb:     "
                << (FLAGS_env->NowNanos() - open_start) / 1000000.0
                << " milliseconds\n";
    }
    if (!s.ok()) {
      fprintf(stderr, "open error: %s\n", s.ToString().c_str());
      exit(1);
    }
  }

  enum WriteMode {
    RANDOM, SEQUENTIAL, UNIQUE_RANDOM
  };

  void WriteSeqDeterministic(ThreadState* thread) {
    DoDeterministicCompact(thread, open_options_.compaction_style, SEQUENTIAL);
  }

  void WriteUniqueRandomDeterministic(ThreadState* thread) {
    DoDeterministicCompact(thread, open_options_.compaction_style,
                           UNIQUE_RANDOM);
  }

  void WriteSeq(ThreadState* thread) {
    DoWrite(thread, SEQUENTIAL);
  }

  void WriteRandom(ThreadState* thread) {
    DoWrite(thread, RANDOM);
  }

  void WriteUniqueRandom(ThreadState* thread) {
    DoWrite(thread, UNIQUE_RANDOM);
  }

  class KeyGenerator {
   public:
    KeyGenerator(Random64* rand, WriteMode mode, uint64_t num,
                 uint64_t /*num_per_set*/ = 64 * 1024)
        : rand_(rand), mode_(mode), num_(num), next_(0) {
      if (mode_ == UNIQUE_RANDOM) {
        // NOTE: if memory consumption of this approach becomes a concern,
        // we can either break it into pieces and only random shuffle a section
        // each time. Alternatively, use a bit map implementation
        // (https://reviews.facebook.net/differential/diff/54627/)
        values_.resize(num_);
        for (uint64_t i = 0; i < num_; ++i) {
          values_[i] = i;
        }
        RandomShuffle(values_.begin(), values_.end(),
                      static_cast<uint32_t>(seed_base));
      }
    }

    uint64_t Next() {
      switch (mode_) {
        case SEQUENTIAL:
          return next_++;
        case RANDOM:
          return rand_->Next() % num_;
        case UNIQUE_RANDOM:
          assert(next_ < num_);
          return values_[next_++];
      }
      assert(false);
      return std::numeric_limits<uint64_t>::max();
    }

    // Only available for UNIQUE_RANDOM mode.
    uint64_t Fetch(uint64_t index) {
      assert(mode_ == UNIQUE_RANDOM);
      assert(index < values_.size());
      return values_[index];
    }

   private:
    Random64* rand_;
    WriteMode mode_;
    const uint64_t num_;
    uint64_t next_;
    std::vector<uint64_t> values_;
  };

  DB* SelectDB(ThreadState* thread) {
    return SelectDBWithCfh(thread)->db;
  }

  DBWithColumnFamilies* SelectDBWithCfh(ThreadState* thread) {
    return SelectDBWithCfh(thread->rand.Next());
  }

  DBWithColumnFamilies* SelectDBWithCfh(uint64_t rand_int) {
    if (db_.db != nullptr) {
      return &db_;
    } else  {
      return &multi_dbs_[rand_int % multi_dbs_.size()];
    }
  }

  double SineRate(double x) {
    return FLAGS_sine_a*sin((FLAGS_sine_b*x) + FLAGS_sine_c) + FLAGS_sine_d;
  }

  void DoWrite(ThreadState* thread, WriteMode write_mode) {
    const int test_duration = write_mode == RANDOM ? FLAGS_duration : 0;
    const int64_t num_ops = writes_ == 0 ? num_ : writes_;

    size_t num_key_gens = 1;
    if (db_.db == nullptr) {
      num_key_gens = multi_dbs_.size();
    }
    std::vector<std::unique_ptr<KeyGenerator>> key_gens(num_key_gens);
    int64_t max_ops = num_ops * num_key_gens;
    int64_t ops_per_stage = max_ops;
    if (FLAGS_num_column_families > 1 && FLAGS_num_hot_column_families > 0) {
      ops_per_stage = (max_ops - 1) / (FLAGS_num_column_families /
                                       FLAGS_num_hot_column_families) +
                      1;
    }

    Duration duration(test_duration, max_ops, ops_per_stage);
    const uint64_t num_per_key_gen = num_ + max_num_range_tombstones_;
    for (size_t i = 0; i < num_key_gens; i++) {
      key_gens[i].reset(new KeyGenerator(&(thread->rand), write_mode,
                                         num_per_key_gen, ops_per_stage));
    }

    if (num_ != FLAGS_num) {
      char msg[100];
      snprintf(msg, sizeof(msg), "(%" PRIu64 " ops)", num_);
      thread->stats.AddMessage(msg);
    }

    RandomGenerator gen;
    WriteBatch batch(/*reserved_bytes=*/0, /*max_bytes=*/0,
                     FLAGS_write_batch_protection_bytes_per_key,
                     user_timestamp_size_);
    Status s;
    int64_t bytes = 0;

    std::unique_ptr<const char[]> key_guard;
    Slice key = AllocateKey(&key_guard);
    std::unique_ptr<const char[]> begin_key_guard;
    Slice begin_key = AllocateKey(&begin_key_guard);
    std::unique_ptr<const char[]> end_key_guard;
    Slice end_key = AllocateKey(&end_key_guard);
    double p = 0.0;
    uint64_t num_overwrites = 0, num_unique_keys = 0, num_selective_deletes = 0;
    // If user set overwrite_probability flag,
    // check if value is in [0.0,1.0].
    if (FLAGS_overwrite_probability > 0.0) {
      p = FLAGS_overwrite_probability > 1.0 ? 1.0 : FLAGS_overwrite_probability;
      // If overwrite set by user, and UNIQUE_RANDOM mode on,
      // the overwrite_window_size must be > 0.
      if (write_mode == UNIQUE_RANDOM && FLAGS_overwrite_window_size == 0) {
        fprintf(stderr,
                "Overwrite_window_size must be  strictly greater than 0.\n");
        ErrorExit();
      }
    }

    // Default_random_engine provides slightly
    // improved throughput over mt19937.
    std::default_random_engine overwrite_gen{
        static_cast<unsigned int>(seed_base)};
    std::bernoulli_distribution overwrite_decider(p);

    // Inserted key window is filled with the last N
    // keys previously inserted into the DB (with
    // N=FLAGS_overwrite_window_size).
    // We use a deque struct because:
    // - random access is O(1)
    // - insertion/removal at beginning/end is also O(1).
    std::deque<int64_t> inserted_key_window;
    Random64 reservoir_id_gen(seed_base);

    // --- Variables used in disposable/persistent keys simulation:
    // The following variables are used when
    // disposable_entries_batch_size is >0. We simualte a workload
    // where the following sequence is repeated multiple times:
    // "A set of keys S1 is inserted ('disposable entries'), then after
    // some delay another set of keys S2 is inserted ('persistent entries')
    // and the first set of keys S1 is deleted. S2 artificially represents
    // the insertion of hypothetical results from some undefined computation
    // done on the first set of keys S1. The next sequence can start as soon
    // as the last disposable entry in the set S1 of this sequence is
    // inserted, if the delay is non negligible"
    bool skip_for_loop = false, is_disposable_entry = true;
    std::vector<uint64_t> disposable_entries_index(num_key_gens, 0);
    std::vector<uint64_t> persistent_ent_and_del_index(num_key_gens, 0);
    const uint64_t kNumDispAndPersEntries =
        FLAGS_disposable_entries_batch_size +
        FLAGS_persistent_entries_batch_size;
    if (kNumDispAndPersEntries > 0) {
      if ((write_mode != UNIQUE_RANDOM) || (writes_per_range_tombstone_ > 0) ||
          (p > 0.0)) {
        fprintf(
            stderr,
            "Disposable/persistent deletes are not compatible with overwrites "
            "and DeleteRanges; and are only supported in filluniquerandom.\n");
        ErrorExit();
      }
      if (FLAGS_disposable_entries_value_size < 0 ||
          FLAGS_persistent_entries_value_size < 0) {
        fprintf(
            stderr,
            "disposable_entries_value_size and persistent_entries_value_size"
            "have to be positive.\n");
        ErrorExit();
      }
    }
    Random rnd_disposable_entry(static_cast<uint32_t>(seed_base));
    std::string random_value;
    // Queue that stores scheduled timestamp of disposable entries deletes,
    // along with starting index of disposable entry keys to delete.
    std::vector<std::queue<std::pair<uint64_t, uint64_t>>> disposable_entries_q(
        num_key_gens);
    // --- End of variables used in disposable/persistent keys simulation.

    std::vector<std::unique_ptr<const char[]>> expanded_key_guards;
    std::vector<Slice> expanded_keys;
    if (FLAGS_expand_range_tombstones) {
      expanded_key_guards.resize(range_tombstone_width_);
      for (auto& expanded_key_guard : expanded_key_guards) {
        expanded_keys.emplace_back(AllocateKey(&expanded_key_guard));
      }
    }

    std::unique_ptr<char[]> ts_guard;
    if (user_timestamp_size_ > 0) {
      ts_guard.reset(new char[user_timestamp_size_]);
    }

    int64_t stage = 0;
    int64_t num_written = 0;
    int64_t next_seq_db_at = num_ops;
    size_t id = 0;
    int64_t num_range_deletions = 0;

    while ((num_per_key_gen != 0) && !duration.Done(entries_per_batch_)) {
      if (duration.GetStage() != stage) {
        stage = duration.GetStage();
        if (db_.db != nullptr) {
          db_.CreateNewCf(open_options_, stage);
        } else {
          for (auto& db : multi_dbs_) {
            db.CreateNewCf(open_options_, stage);
          }
        }
      }

      if (write_mode != SEQUENTIAL) {
        id = thread->rand.Next() % num_key_gens;
      } else {
        // When doing a sequential load with multiple databases, load them in
        // order rather than all at the same time to avoid:
        // 1) long delays between flushing memtables
        // 2) flushing memtables for all of them at the same point in time
        // 3) not putting the same number of keys in each database
        if (num_written >= next_seq_db_at) {
          next_seq_db_at += num_ops;
          id++;
          if (id >= num_key_gens) {
            fprintf(stderr, "Logic error. Filled all databases\n");
            ErrorExit();
          }
        }
      }
      DBWithColumnFamilies* db_with_cfh = SelectDBWithCfh(id);

      batch.Clear();
      int64_t batch_bytes = 0;

      for (int64_t j = 0; j < entries_per_batch_; j++) {
        int64_t rand_num = 0;
        if ((write_mode == UNIQUE_RANDOM) && (p > 0.0)) {
          if ((inserted_key_window.size() > 0) &&
              overwrite_decider(overwrite_gen)) {
            num_overwrites++;
            rand_num = inserted_key_window[reservoir_id_gen.Next() %
                                           inserted_key_window.size()];
          } else {
            num_unique_keys++;
            rand_num = key_gens[id]->Next();
            if (inserted_key_window.size() < FLAGS_overwrite_window_size) {
              inserted_key_window.push_back(rand_num);
            } else {
              inserted_key_window.pop_front();
              inserted_key_window.push_back(rand_num);
            }
          }
        } else if (kNumDispAndPersEntries > 0) {
          // Check if queue is non-empty and if we need to insert
          // 'persistent' KV entries (KV entries that are never deleted)
          // and delete disposable entries previously inserted.
          if (!disposable_entries_q[id].empty() &&
              (disposable_entries_q[id].front().first <
               FLAGS_env->NowMicros())) {
            // If we need to perform a "merge op" pattern,
            // we first write all the persistent KV entries not targeted
            // by deletes, and then we write the disposable entries deletes.
            if (persistent_ent_and_del_index[id] <
                FLAGS_persistent_entries_batch_size) {
              // Generate key to insert.
              rand_num =
                  key_gens[id]->Fetch(disposable_entries_q[id].front().second +
                                      FLAGS_disposable_entries_batch_size +
                                      persistent_ent_and_del_index[id]);
              persistent_ent_and_del_index[id]++;
              is_disposable_entry = false;
              skip_for_loop = false;
            } else if (persistent_ent_and_del_index[id] <
                       kNumDispAndPersEntries) {
              // Find key of the entry to delete.
              rand_num =
                  key_gens[id]->Fetch(disposable_entries_q[id].front().second +
                                      (persistent_ent_and_del_index[id] -
                                       FLAGS_persistent_entries_batch_size));
              persistent_ent_and_del_index[id]++;
              GenerateKeyFromInt(rand_num, FLAGS_num, &key);
              // For the delete operation, everything happens here and we
              // skip the rest of the for-loop, which is designed for
              // inserts.
              if (FLAGS_num_column_families <= 1) {
                batch.Delete(key);
              } else {
                // We use same rand_num as seed for key and column family so
                // that we can deterministically find the cfh corresponding to a
                // particular key while reading the key.
                batch.Delete(db_with_cfh->GetCfh(rand_num), key);
              }
              // A delete only includes Key+Timestamp (no value).
              batch_bytes += key_size_ + user_timestamp_size_;
              bytes += key_size_ + user_timestamp_size_;
              num_selective_deletes++;
              // Skip rest of the for-loop (j=0, j<entries_per_batch_,j++).
              skip_for_loop = true;
            } else {
              assert(false);  // should never reach this point.
            }
            // If disposable_entries_q needs to be updated (ie: when a selective
            // insert+delete was successfully completed, pop the job out of the
            // queue).
            if (!disposable_entries_q[id].empty() &&
                (disposable_entries_q[id].front().first <
                 FLAGS_env->NowMicros()) &&
                persistent_ent_and_del_index[id] == kNumDispAndPersEntries) {
              disposable_entries_q[id].pop();
              persistent_ent_and_del_index[id] = 0;
            }

            // If we are deleting disposable entries, skip the rest of the
            // for-loop since there is no key-value inserts at this moment in
            // time.
            if (skip_for_loop) {
              continue;
            }

          }
          // If no job is in the queue, then we keep inserting disposable KV
          // entries that will be deleted later by a series of deletes.
          else {
            rand_num = key_gens[id]->Fetch(disposable_entries_index[id]);
            disposable_entries_index[id]++;
            is_disposable_entry = true;
            if ((disposable_entries_index[id] %
                 FLAGS_disposable_entries_batch_size) == 0) {
              // Skip the persistent KV entries inserts for now
              disposable_entries_index[id] +=
                  FLAGS_persistent_entries_batch_size;
            }
          }
        } else {
          rand_num = key_gens[id]->Next();
        }
        GenerateKeyFromInt(rand_num, FLAGS_num, &key);
        Slice val;
        if (kNumDispAndPersEntries > 0) {
          random_value = rnd_disposable_entry.RandomString(
              is_disposable_entry ? FLAGS_disposable_entries_value_size
                                  : FLAGS_persistent_entries_value_size);
          val = Slice(random_value);
          num_unique_keys++;
        } else {
          val = gen.Generate();
        }
        if (use_blob_db_) {
#ifndef ROCKSDB_LITE
          // Stacked BlobDB
          blob_db::BlobDB* blobdb =
              static_cast<blob_db::BlobDB*>(db_with_cfh->db);
          if (FLAGS_blob_db_max_ttl_range > 0) {
            int ttl = rand() % FLAGS_blob_db_max_ttl_range;
            s = blobdb->PutWithTTL(write_options_, key, val, ttl);
          } else {
            s = blobdb->Put(write_options_, key, val);
          }
#endif  //  ROCKSDB_LITE
        } else if (FLAGS_num_column_families <= 1) {
          batch.Put(key, val);
        } else {
          // We use same rand_num as seed for key and column family so that we
          // can deterministically find the cfh corresponding to a particular
          // key while reading the key.
          batch.Put(db_with_cfh->GetCfh(rand_num), key,
                    val);
        }
        batch_bytes += val.size() + key_size_ + user_timestamp_size_;
        bytes += val.size() + key_size_ + user_timestamp_size_;
        ++num_written;

        // If all disposable entries have been inserted, then we need to
        // add in the job queue a call for 'persistent entry insertions +
        // disposable entry deletions'.
        if (kNumDispAndPersEntries > 0 && is_disposable_entry &&
            ((disposable_entries_index[id] % kNumDispAndPersEntries) == 0)) {
          // Queue contains [timestamp, starting_idx],
          // timestamp = current_time + delay (minimum aboslute time when to
          // start inserting the selective deletes) starting_idx = index in the
          // keygen of the rand_num to generate the key of the first KV entry to
          // delete (= key of the first selective delete).
          disposable_entries_q[id].push(std::make_pair(
              FLAGS_env->NowMicros() +
                  FLAGS_disposable_entries_delete_delay /* timestamp */,
              disposable_entries_index[id] - kNumDispAndPersEntries
              /*starting idx*/));
        }
        if (writes_per_range_tombstone_ > 0 &&
            num_written > writes_before_delete_range_ &&
            (num_written - writes_before_delete_range_) /
                    writes_per_range_tombstone_ <=
                max_num_range_tombstones_ &&
            (num_written - writes_before_delete_range_) %
                    writes_per_range_tombstone_ ==
                0) {
          num_range_deletions++;
          int64_t begin_num = key_gens[id]->Next();
          if (FLAGS_expand_range_tombstones) {
            for (int64_t offset = 0; offset < range_tombstone_width_;
                 ++offset) {
              GenerateKeyFromInt(begin_num + offset, FLAGS_num,
                                 &expanded_keys[offset]);
              if (use_blob_db_) {
#ifndef ROCKSDB_LITE
                // Stacked BlobDB
                s = db_with_cfh->db->Delete(write_options_,
                                            expanded_keys[offset]);
#endif  //  ROCKSDB_LITE
              } else if (FLAGS_num_column_families <= 1) {
                batch.Delete(expanded_keys[offset]);
              } else {
                batch.Delete(db_with_cfh->GetCfh(rand_num),
                             expanded_keys[offset]);
              }
            }
          } else {
            GenerateKeyFromInt(begin_num, FLAGS_num, &begin_key);
            GenerateKeyFromInt(begin_num + range_tombstone_width_, FLAGS_num,
                               &end_key);
            if (use_blob_db_) {
#ifndef ROCKSDB_LITE
              // Stacked BlobDB
              s = db_with_cfh->db->DeleteRange(
                  write_options_, db_with_cfh->db->DefaultColumnFamily(),
                  begin_key, end_key);
#endif  //  ROCKSDB_LITE
            } else if (FLAGS_num_column_families <= 1) {
              batch.DeleteRange(begin_key, end_key);
            } else {
              batch.DeleteRange(db_with_cfh->GetCfh(rand_num), begin_key,
                                end_key);
            }
          }
        }
      }
      if (thread->shared->write_rate_limiter.get() != nullptr) {
        thread->shared->write_rate_limiter->Request(
            batch_bytes, Env::IO_HIGH,
            nullptr /* stats */, RateLimiter::OpType::kWrite);
        // Set time at which last op finished to Now() to hide latency and
        // sleep from rate limiter. Also, do the check once per batch, not
        // once per write.
        thread->stats.ResetLastOpTime();
      }
      if (user_timestamp_size_ > 0) {
        Slice user_ts = mock_app_clock_->Allocate(ts_guard.get());
        s = batch.UpdateTimestamps(
            user_ts, [this](uint32_t) { return user_timestamp_size_; });
        if (!s.ok()) {
          fprintf(stderr, "assign timestamp to write batch: %s\n",
                  s.ToString().c_str());
          ErrorExit();
        }
      }
      if (!use_blob_db_) {
        // Not stacked BlobDB
        s = db_with_cfh->db->Write(write_options_, &batch);
      }
      thread->stats.FinishedOps(db_with_cfh, db_with_cfh->db,
                                entries_per_batch_, kWrite);
      if (FLAGS_sine_write_rate) {
        uint64_t now = FLAGS_env->NowMicros();

        uint64_t usecs_since_last;
        if (now > thread->stats.GetSineInterval()) {
          usecs_since_last = now - thread->stats.GetSineInterval();
        } else {
          usecs_since_last = 0;
        }

        if (usecs_since_last >
            (FLAGS_sine_write_rate_interval_milliseconds * uint64_t{1000})) {
          double usecs_since_start =
                  static_cast<double>(now - thread->stats.GetStart());
          thread->stats.ResetSineInterval();
          uint64_t write_rate =
                  static_cast<uint64_t>(SineRate(usecs_since_start / 1000000.0));
          thread->shared->write_rate_limiter.reset(
                  NewGenericRateLimiter(write_rate));
        }
      }
      if (!s.ok()) {
        s = listener_->WaitForRecovery(600000000) ? Status::OK() : s;
      }

      if (!s.ok()) {
        fprintf(stderr, "put error: %s\n", s.ToString().c_str());
        ErrorExit();
      }
    }
    if ((write_mode == UNIQUE_RANDOM) && (p > 0.0)) {
      fprintf(stdout,
              "Number of unique keys inserted: %" PRIu64
              ".\nNumber of overwrites: %" PRIu64 "\n",
              num_unique_keys, num_overwrites);
    } else if (kNumDispAndPersEntries > 0) {
      fprintf(stdout,
              "Number of unique keys inserted (disposable+persistent): %" PRIu64
              ".\nNumber of 'disposable entry delete': %" PRIu64 "\n",
              num_written, num_selective_deletes);
    }
    if (num_range_deletions > 0) {
      std::cout << "Number of range deletions: " << num_range_deletions
                << std::endl;
    }
    thread->stats.AddBytes(bytes);
  }

  Status DoDeterministicCompact(ThreadState* thread,
                                CompactionStyle compaction_style,
                                WriteMode write_mode) {
#ifndef ROCKSDB_LITE
    ColumnFamilyMetaData meta;
    std::vector<DB*> db_list;
    if (db_.db != nullptr) {
      db_list.push_back(db_.db);
    } else {
      for (auto& db : multi_dbs_) {
        db_list.push_back(db.db);
      }
    }
    std::vector<Options> options_list;
    for (auto db : db_list) {
      options_list.push_back(db->GetOptions());
      if (compaction_style != kCompactionStyleFIFO) {
        db->SetOptions({{"disable_auto_compactions", "1"},
                        {"level0_slowdown_writes_trigger", "400000000"},
                        {"level0_stop_writes_trigger", "400000000"}});
      } else {
        db->SetOptions({{"disable_auto_compactions", "1"}});
      }
    }

    assert(!db_list.empty());
    auto num_db = db_list.size();
    size_t num_levels = static_cast<size_t>(open_options_.num_levels);
    size_t output_level = open_options_.num_levels - 1;
    std::vector<std::vector<std::vector<SstFileMetaData>>> sorted_runs(num_db);
    std::vector<size_t> num_files_at_level0(num_db, 0);
    if (compaction_style == kCompactionStyleLevel) {
      if (num_levels == 0) {
        return Status::InvalidArgument("num_levels should be larger than 1");
      }
      bool should_stop = false;
      while (!should_stop) {
        if (sorted_runs[0].empty()) {
          DoWrite(thread, write_mode);
        } else {
          DoWrite(thread, UNIQUE_RANDOM);
        }
        for (size_t i = 0; i < num_db; i++) {
          auto db = db_list[i];
          db->Flush(FlushOptions());
          db->GetColumnFamilyMetaData(&meta);
          if (num_files_at_level0[i] == meta.levels[0].files.size() ||
              writes_ == 0) {
            should_stop = true;
            continue;
          }
          sorted_runs[i].emplace_back(
              meta.levels[0].files.begin(),
              meta.levels[0].files.end() - num_files_at_level0[i]);
          num_files_at_level0[i] = meta.levels[0].files.size();
          if (sorted_runs[i].back().size() == 1) {
            should_stop = true;
            continue;
          }
          if (sorted_runs[i].size() == output_level) {
            auto& L1 = sorted_runs[i].back();
            L1.erase(L1.begin(), L1.begin() + L1.size() / 3);
            should_stop = true;
            continue;
          }
        }
        writes_ /= static_cast<int64_t>(open_options_.max_bytes_for_level_multiplier);
      }
      for (size_t i = 0; i < num_db; i++) {
        if (sorted_runs[i].size() < num_levels - 1) {
          fprintf(stderr, "n is too small to fill %" ROCKSDB_PRIszt " levels\n", num_levels);
          exit(1);
        }
      }
      for (size_t i = 0; i < num_db; i++) {
        auto db = db_list[i];
        auto compactionOptions = CompactionOptions();
        compactionOptions.compression = FLAGS_compression_type_e;
        auto options = db->GetOptions();
        MutableCFOptions mutable_cf_options(options);
        for (size_t j = 0; j < sorted_runs[i].size(); j++) {
          compactionOptions.output_file_size_limit =
              MaxFileSizeForLevel(mutable_cf_options,
                  static_cast<int>(output_level), compaction_style);
          std::cout << sorted_runs[i][j].size() << std::endl;
          db->CompactFiles(compactionOptions, {sorted_runs[i][j].back().name,
                                               sorted_runs[i][j].front().name},
                           static_cast<int>(output_level - j) /*level*/);
        }
      }
    } else if (compaction_style == kCompactionStyleUniversal) {
      auto ratio = open_options_.compaction_options_universal.size_ratio;
      bool should_stop = false;
      while (!should_stop) {
        if (sorted_runs[0].empty()) {
          DoWrite(thread, write_mode);
        } else {
          DoWrite(thread, UNIQUE_RANDOM);
        }
        for (size_t i = 0; i < num_db; i++) {
          auto db = db_list[i];
          db->Flush(FlushOptions());
          db->GetColumnFamilyMetaData(&meta);
          if (num_files_at_level0[i] == meta.levels[0].files.size() ||
              writes_ == 0) {
            should_stop = true;
            continue;
          }
          sorted_runs[i].emplace_back(
              meta.levels[0].files.begin(),
              meta.levels[0].files.end() - num_files_at_level0[i]);
          num_files_at_level0[i] = meta.levels[0].files.size();
          if (sorted_runs[i].back().size() == 1) {
            should_stop = true;
            continue;
          }
          num_files_at_level0[i] = meta.levels[0].files.size();
        }
        writes_ =  static_cast<int64_t>(writes_* static_cast<double>(100) / (ratio + 200));
      }
      for (size_t i = 0; i < num_db; i++) {
        if (sorted_runs[i].size() < num_levels) {
          fprintf(stderr, "n is too small to fill %" ROCKSDB_PRIszt  " levels\n", num_levels);
          exit(1);
        }
      }
      for (size_t i = 0; i < num_db; i++) {
        auto db = db_list[i];
        auto compactionOptions = CompactionOptions();
        compactionOptions.compression = FLAGS_compression_type_e;
        auto options = db->GetOptions();
        MutableCFOptions mutable_cf_options(options);
        for (size_t j = 0; j < sorted_runs[i].size(); j++) {
          compactionOptions.output_file_size_limit =
              MaxFileSizeForLevel(mutable_cf_options,
                  static_cast<int>(output_level), compaction_style);
          db->CompactFiles(
              compactionOptions,
              {sorted_runs[i][j].back().name, sorted_runs[i][j].front().name},
              (output_level > j ? static_cast<int>(output_level - j)
                                : 0) /*level*/);
        }
      }
    } else if (compaction_style == kCompactionStyleFIFO) {
      if (num_levels != 1) {
        return Status::InvalidArgument(
          "num_levels should be 1 for FIFO compaction");
      }
      if (FLAGS_num_multi_db != 0) {
        return Status::InvalidArgument("Doesn't support multiDB");
      }
      auto db = db_list[0];
      std::vector<std::string> file_names;
      while (true) {
        if (sorted_runs[0].empty()) {
          DoWrite(thread, write_mode);
        } else {
          DoWrite(thread, UNIQUE_RANDOM);
        }
        db->Flush(FlushOptions());
        db->GetColumnFamilyMetaData(&meta);
        auto total_size = meta.levels[0].size;
        if (total_size >=
          db->GetOptions().compaction_options_fifo.max_table_files_size) {
          for (auto file_meta : meta.levels[0].files) {
            file_names.emplace_back(file_meta.name);
          }
          break;
        }
      }
      // TODO(shuzhang1989): Investigate why CompactFiles not working
      // auto compactionOptions = CompactionOptions();
      // db->CompactFiles(compactionOptions, file_names, 0);
      auto compactionOptions = CompactRangeOptions();
      db->CompactRange(compactionOptions, nullptr, nullptr);
    } else {
      fprintf(stdout,
              "%-12s : skipped (-compaction_stype=kCompactionStyleNone)\n",
              "filldeterministic");
      return Status::InvalidArgument("None compaction is not supported");
    }

// Verify seqno and key range
// Note: the seqno get changed at the max level by implementation
// optimization, so skip the check of the max level.
#ifndef NDEBUG
    for (size_t k = 0; k < num_db; k++) {
      auto db = db_list[k];
      db->GetColumnFamilyMetaData(&meta);
      // verify the number of sorted runs
      if (compaction_style == kCompactionStyleLevel) {
        assert(num_levels - 1 == sorted_runs[k].size());
      } else if (compaction_style == kCompactionStyleUniversal) {
        assert(meta.levels[0].files.size() + num_levels - 1 ==
               sorted_runs[k].size());
      } else if (compaction_style == kCompactionStyleFIFO) {
        // TODO(gzh): FIFO compaction
        db->GetColumnFamilyMetaData(&meta);
        auto total_size = meta.levels[0].size;
        assert(total_size <=
          db->GetOptions().compaction_options_fifo.max_table_files_size);
          break;
      }

      // verify smallest/largest seqno and key range of each sorted run
      auto max_level = num_levels - 1;
      int level;
      for (size_t i = 0; i < sorted_runs[k].size(); i++) {
        level = static_cast<int>(max_level - i);
        SequenceNumber sorted_run_smallest_seqno = kMaxSequenceNumber;
        SequenceNumber sorted_run_largest_seqno = 0;
        std::string sorted_run_smallest_key, sorted_run_largest_key;
        bool first_key = true;
        for (auto fileMeta : sorted_runs[k][i]) {
          sorted_run_smallest_seqno =
              std::min(sorted_run_smallest_seqno, fileMeta.smallest_seqno);
          sorted_run_largest_seqno =
              std::max(sorted_run_largest_seqno, fileMeta.largest_seqno);
          if (first_key ||
              db->DefaultColumnFamily()->GetComparator()->Compare(
                  fileMeta.smallestkey, sorted_run_smallest_key) < 0) {
            sorted_run_smallest_key = fileMeta.smallestkey;
          }
          if (first_key ||
              db->DefaultColumnFamily()->GetComparator()->Compare(
                  fileMeta.largestkey, sorted_run_largest_key) > 0) {
            sorted_run_largest_key = fileMeta.largestkey;
          }
          first_key = false;
        }
        if (compaction_style == kCompactionStyleLevel ||
            (compaction_style == kCompactionStyleUniversal && level > 0)) {
          SequenceNumber level_smallest_seqno = kMaxSequenceNumber;
          SequenceNumber level_largest_seqno = 0;
          for (auto fileMeta : meta.levels[level].files) {
            level_smallest_seqno =
                std::min(level_smallest_seqno, fileMeta.smallest_seqno);
            level_largest_seqno =
                std::max(level_largest_seqno, fileMeta.largest_seqno);
          }
          assert(sorted_run_smallest_key ==
                 meta.levels[level].files.front().smallestkey);
          assert(sorted_run_largest_key ==
                 meta.levels[level].files.back().largestkey);
          if (level != static_cast<int>(max_level)) {
            // compaction at max_level would change sequence number
            assert(sorted_run_smallest_seqno == level_smallest_seqno);
            assert(sorted_run_largest_seqno == level_largest_seqno);
          }
        } else if (compaction_style == kCompactionStyleUniversal) {
          // level <= 0 means sorted runs on level 0
          auto level0_file =
              meta.levels[0].files[sorted_runs[k].size() - 1 - i];
          assert(sorted_run_smallest_key == level0_file.smallestkey);
          assert(sorted_run_largest_key == level0_file.largestkey);
          if (level != static_cast<int>(max_level)) {
            assert(sorted_run_smallest_seqno == level0_file.smallest_seqno);
            assert(sorted_run_largest_seqno == level0_file.largest_seqno);
          }
        }
      }
    }
#endif
    // print the size of each sorted_run
    for (size_t k = 0; k < num_db; k++) {
      auto db = db_list[k];
      fprintf(stdout,
              "---------------------- DB %" ROCKSDB_PRIszt " LSM ---------------------\n", k);
      db->GetColumnFamilyMetaData(&meta);
      for (auto& levelMeta : meta.levels) {
        if (levelMeta.files.empty()) {
          continue;
        }
        if (levelMeta.level == 0) {
          for (auto& fileMeta : levelMeta.files) {
            fprintf(stdout, "Level[%d]: %s(size: %" PRIi64 " bytes)\n",
                    levelMeta.level, fileMeta.name.c_str(), fileMeta.size);
          }
        } else {
          fprintf(stdout, "Level[%d]: %s - %s(total size: %" PRIi64 " bytes)\n",
                  levelMeta.level, levelMeta.files.front().name.c_str(),
                  levelMeta.files.back().name.c_str(), levelMeta.size);
        }
      }
    }
    for (size_t i = 0; i < num_db; i++) {
      db_list[i]->SetOptions(
          {{"disable_auto_compactions",
            std::to_string(options_list[i].disable_auto_compactions)},
           {"level0_slowdown_writes_trigger",
            std::to_string(options_list[i].level0_slowdown_writes_trigger)},
           {"level0_stop_writes_trigger",
            std::to_string(options_list[i].level0_stop_writes_trigger)}});
    }
    return Status::OK();
#else
    (void)thread;
    (void)compaction_style;
    (void)write_mode;
    fprintf(stderr, "Rocksdb Lite doesn't support filldeterministic\n");
    return Status::NotSupported(
        "Rocksdb Lite doesn't support filldeterministic");
#endif  // ROCKSDB_LITE
  }

  void ReadSequential(ThreadState* thread) {
    if (db_.db != nullptr) {
      ReadSequential(thread, db_.db);
    } else {
      for (const auto& db_with_cfh : multi_dbs_) {
        ReadSequential(thread, db_with_cfh.db);
      }
    }
  }

  void ReadSequential(ThreadState* thread, DB* db) {
    ReadOptions options = read_options_;
    std::unique_ptr<char[]> ts_guard;
    Slice ts;
    if (user_timestamp_size_ > 0) {
      ts_guard.reset(new char[user_timestamp_size_]);
      ts = mock_app_clock_->GetTimestampForRead(thread->rand, ts_guard.get());
      options.timestamp = &ts;
    }

    options.adaptive_readahead = FLAGS_adaptive_readahead;
    options.async_io = FLAGS_async_io;

    Iterator* iter = db->NewIterator(options);
    int64_t i = 0;
    int64_t bytes = 0;
    for (iter->SeekToFirst(); i < reads_ && iter->Valid(); iter->Next()) {
      bytes += iter->key().size() + iter->value().size();
      thread->stats.FinishedOps(nullptr, db, 1, kRead);
      ++i;

      if (thread->shared->read_rate_limiter.get() != nullptr &&
          i % 1024 == 1023) {
        thread->shared->read_rate_limiter->Request(1024, Env::IO_HIGH,
                                                   nullptr /* stats */,
                                                   RateLimiter::OpType::kRead);
        // Set time at which last op finished to Now() to hide latency and
        // sleep from rate limiter. Also, do the check once per batch, not
        // once per write.
        thread->stats.ResetLastOpTime();
      }
    }

    delete iter;
    thread->stats.AddBytes(bytes);
  }

  void ReadToRowCache(ThreadState* thread) {
    int64_t read = 0;
    int64_t found = 0;
    int64_t bytes = 0;
    int64_t key_rand = 0;
    std::unique_ptr<const char[]> key_guard;
    Slice key = AllocateKey(&key_guard);
    PinnableSlice pinnable_val;

    while (key_rand < FLAGS_num) {
      DBWithColumnFamilies* db_with_cfh = SelectDBWithCfh(thread);
      // We use same key_rand as seed for key and column family so that we can
      // deterministically find the cfh corresponding to a particular key, as it
      // is done in DoWrite method.
      GenerateKeyFromInt(key_rand, FLAGS_num, &key);
      key_rand++;
      read++;
      Status s;
      if (FLAGS_num_column_families > 1) {
        s = db_with_cfh->db->Get(read_options_, db_with_cfh->GetCfh(key_rand),
                                 key, &pinnable_val);
      } else {
        pinnable_val.Reset();
        s = db_with_cfh->db->Get(read_options_,
                                 db_with_cfh->db->DefaultColumnFamily(), key,
                                 &pinnable_val);
      }

      if (s.ok()) {
        found++;
        bytes += key.size() + pinnable_val.size();
      } else if (!s.IsNotFound()) {
        fprintf(stderr, "Get returned an error: %s\n", s.ToString().c_str());
        abort();
      }

      if (thread->shared->read_rate_limiter.get() != nullptr &&
          read % 256 == 255) {
        thread->shared->read_rate_limiter->Request(
            256, Env::IO_HIGH, nullptr /* stats */, RateLimiter::OpType::kRead);
        // Set time at which last op finished to Now() to hide latency and
        // sleep from rate limiter. Also, do the check once per batch, not
        // once per write.
        thread->stats.ResetLastOpTime();
      }

      thread->stats.FinishedOps(db_with_cfh, db_with_cfh->db, 1, kRead);
    }

    char msg[100];
    snprintf(msg, sizeof(msg), "(%" PRIu64 " of %" PRIu64 " found)\n", found,
             read);

    thread->stats.AddBytes(bytes);
    thread->stats.AddMessage(msg);
  }

  void ReadReverse(ThreadState* thread) {
    if (db_.db != nullptr) {
      ReadReverse(thread, db_.db);
    } else {
      for (const auto& db_with_cfh : multi_dbs_) {
        ReadReverse(thread, db_with_cfh.db);
      }
    }
  }

  void ReadReverse(ThreadState* thread, DB* db) {
    Iterator* iter = db->NewIterator(read_options_);
    int64_t i = 0;
    int64_t bytes = 0;
    for (iter->SeekToLast(); i < reads_ && iter->Valid(); iter->Prev()) {
      bytes += iter->key().size() + iter->value().size();
      thread->stats.FinishedOps(nullptr, db, 1, kRead);
      ++i;
      if (thread->shared->read_rate_limiter.get() != nullptr &&
          i % 1024 == 1023) {
        thread->shared->read_rate_limiter->Request(1024, Env::IO_HIGH,
                                                   nullptr /* stats */,
                                                   RateLimiter::OpType::kRead);
        // Set time at which last op finished to Now() to hide latency and
        // sleep from rate limiter. Also, do the check once per batch, not
        // once per write.
        thread->stats.ResetLastOpTime();
      }
    }
    delete iter;
    thread->stats.AddBytes(bytes);
  }

  void ReadRandomFast(ThreadState* thread) {
    int64_t read = 0;
    int64_t found = 0;
    int64_t nonexist = 0;
    ReadOptions options = read_options_;
    std::unique_ptr<const char[]> key_guard;
    Slice key = AllocateKey(&key_guard);
    std::string value;
    Slice ts;
    std::unique_ptr<char[]> ts_guard;
    if (user_timestamp_size_ > 0) {
      ts_guard.reset(new char[user_timestamp_size_]);
    }
    DB* db = SelectDBWithCfh(thread)->db;

    int64_t pot = 1;
    while (pot < FLAGS_num) {
      pot <<= 1;
    }

    Duration duration(FLAGS_duration, reads_);
    do {
      for (int i = 0; i < 100; ++i) {
        int64_t key_rand = thread->rand.Next() & (pot - 1);
        GenerateKeyFromInt(key_rand, FLAGS_num, &key);
        ++read;
        std::string ts_ret;
        std::string* ts_ptr = nullptr;
        if (user_timestamp_size_ > 0) {
          ts = mock_app_clock_->GetTimestampForRead(thread->rand,
                                                    ts_guard.get());
          options.timestamp = &ts;
          ts_ptr = &ts_ret;
        }
        auto status = db->Get(options, key, &value, ts_ptr);
        if (status.ok()) {
          ++found;
        } else if (!status.IsNotFound()) {
          fprintf(stderr, "Get returned an error: %s\n",
                  status.ToString().c_str());
          abort();
        }
        if (key_rand >= FLAGS_num) {
          ++nonexist;
        }
      }
      if (thread->shared->read_rate_limiter.get() != nullptr) {
        thread->shared->read_rate_limiter->Request(
            100, Env::IO_HIGH, nullptr /* stats */, RateLimiter::OpType::kRead);
        // Set time at which last op finished to Now() to hide latency and
        // sleep from rate limiter. Also, do the check once per batch, not
        // once per write.
        thread->stats.ResetLastOpTime();
      }

      thread->stats.FinishedOps(nullptr, db, 100, kRead);
    } while (!duration.Done(100));

    char msg[100];
    snprintf(msg, sizeof(msg), "(%" PRIu64 " of %" PRIu64 " found, "
             "issued %" PRIu64 " non-exist keys)\n",
             found, read, nonexist);

    thread->stats.AddMessage(msg);
  }

  int64_t GetRandomKey(Random64* rand) {
    uint64_t rand_int = rand->Next();
    int64_t key_rand;
    if (read_random_exp_range_ == 0) {
      key_rand = rand_int % FLAGS_num;
    } else {
      const uint64_t kBigInt = static_cast<uint64_t>(1U) << 62;
      long double order = -static_cast<long double>(rand_int % kBigInt) /
                          static_cast<long double>(kBigInt) *
                          read_random_exp_range_;
      long double exp_ran = std::exp(order);
      uint64_t rand_num =
          static_cast<int64_t>(exp_ran * static_cast<long double>(FLAGS_num));
      // Map to a different number to avoid locality.
      const uint64_t kBigPrime = 0x5bd1e995;
      // Overflow is like %(2^64). Will have little impact of results.
      key_rand = static_cast<int64_t>((rand_num * kBigPrime) % FLAGS_num);
    }
    return key_rand;
  }

  void ReadRandom(ThreadState* thread) {
    int64_t read = 0;
    int64_t found = 0;
    int64_t bytes = 0;
    int num_keys = 0;
    int64_t key_rand = 0;
    ReadOptions options = read_options_;
    std::unique_ptr<const char[]> key_guard;
    Slice key = AllocateKey(&key_guard);
    PinnableSlice pinnable_val;
    std::vector<PinnableSlice> pinnable_vals;
    if (read_operands_) {
      // Start off with a small-ish value that'll be increased later if
      // `GetMergeOperands()` tells us it is not large enough.
      pinnable_vals.resize(8);
    }
    std::unique_ptr<char[]> ts_guard;
    Slice ts;
    if (user_timestamp_size_ > 0) {
      ts_guard.reset(new char[user_timestamp_size_]);
    }

    Duration duration(FLAGS_duration, reads_);
    while (!duration.Done(1)) {
      DBWithColumnFamilies* db_with_cfh = SelectDBWithCfh(thread);
      // We use same key_rand as seed for key and column family so that we can
      // deterministically find the cfh corresponding to a particular key, as it
      // is done in DoWrite method.
      if (entries_per_batch_ > 1 && FLAGS_multiread_stride) {
        if (++num_keys == entries_per_batch_) {
          num_keys = 0;
          key_rand = GetRandomKey(&thread->rand);
          if ((key_rand + (entries_per_batch_ - 1) * FLAGS_multiread_stride) >=
              FLAGS_num) {
            key_rand = FLAGS_num - entries_per_batch_ * FLAGS_multiread_stride;
          }
        } else {
          key_rand += FLAGS_multiread_stride;
        }
      } else {
        key_rand = GetRandomKey(&thread->rand);
      }
      GenerateKeyFromInt(key_rand, FLAGS_num, &key);
      read++;
      std::string ts_ret;
      std::string* ts_ptr = nullptr;
      if (user_timestamp_size_ > 0) {
        ts = mock_app_clock_->GetTimestampForRead(thread->rand, ts_guard.get());
        options.timestamp = &ts;
        ts_ptr = &ts_ret;
      }
      Status s;
      pinnable_val.Reset();
      for (size_t i = 0; i < pinnable_vals.size(); ++i) {
        pinnable_vals[i].Reset();
      }
      ColumnFamilyHandle* cfh;
      if (FLAGS_num_column_families > 1) {
        cfh = db_with_cfh->GetCfh(key_rand);
      } else {
        cfh = db_with_cfh->db->DefaultColumnFamily();
      }
      if (read_operands_) {
        GetMergeOperandsOptions get_merge_operands_options;
        get_merge_operands_options.expected_max_number_of_operands =
            static_cast<int>(pinnable_vals.size());
        int number_of_operands;
        s = db_with_cfh->db->GetMergeOperands(
            options, cfh, key, pinnable_vals.data(),
            &get_merge_operands_options, &number_of_operands);
        if (s.IsIncomplete()) {
          // Should only happen a few times when we encounter a key that had
          // more merge operands than any key seen so far. Production use case
          // would typically retry in such event to get all the operands so do
          // that here.
          pinnable_vals.resize(number_of_operands);
          get_merge_operands_options.expected_max_number_of_operands =
              static_cast<int>(pinnable_vals.size());
          s = db_with_cfh->db->GetMergeOperands(
              options, cfh, key, pinnable_vals.data(),
              &get_merge_operands_options, &number_of_operands);
        }
      } else {
        s = db_with_cfh->db->Get(options, cfh, key, &pinnable_val, ts_ptr);
      }

      if (s.ok()) {
        found++;
        bytes += key.size() + pinnable_val.size() + user_timestamp_size_;
        for (size_t i = 0; i < pinnable_vals.size(); ++i) {
          bytes += pinnable_vals[i].size();
          pinnable_vals[i].Reset();
        }
      } else if (!s.IsNotFound()) {
        fprintf(stderr, "Get returned an error: %s\n", s.ToString().c_str());
        abort();
      }

      if (thread->shared->read_rate_limiter.get() != nullptr &&
          read % 256 == 255) {
        thread->shared->read_rate_limiter->Request(
            256, Env::IO_HIGH, nullptr /* stats */, RateLimiter::OpType::kRead);
        // Set time at which last op finished to Now() to hide latency and
        // sleep from rate limiter. Also, do the check once per batch, not
        // once per write.
        thread->stats.ResetLastOpTime();
      }

      thread->stats.FinishedOps(db_with_cfh, db_with_cfh->db, 1, kRead);
    }

    char msg[100];
    snprintf(msg, sizeof(msg), "(%" PRIu64 " of %" PRIu64 " found)\n",
             found, read);

    thread->stats.AddBytes(bytes);
    thread->stats.AddMessage(msg);
  }

  // Calls MultiGet over a list of keys from a random distribution.
  // Returns the total number of keys found.
  void MultiReadRandom(ThreadState* thread) {
    int64_t read = 0;
    int64_t bytes = 0;
    int64_t num_multireads = 0;
    int64_t found = 0;
    ReadOptions options = read_options_;
    std::vector<Slice> keys;
    std::vector<std::unique_ptr<const char[]> > key_guards;
    std::vector<std::string> values(entries_per_batch_);
    PinnableSlice* pin_values = new PinnableSlice[entries_per_batch_];
    std::unique_ptr<PinnableSlice[]> pin_values_guard(pin_values);
    std::vector<Status> stat_list(entries_per_batch_);
    while (static_cast<int64_t>(keys.size()) < entries_per_batch_) {
      key_guards.push_back(std::unique_ptr<const char[]>());
      keys.push_back(AllocateKey(&key_guards.back()));
    }

    std::unique_ptr<char[]> ts_guard;
    if (user_timestamp_size_ > 0) {
      ts_guard.reset(new char[user_timestamp_size_]);
    }

    Duration duration(FLAGS_duration, reads_);
    while (!duration.Done(entries_per_batch_)) {
      DB* db = SelectDB(thread);
      if (FLAGS_multiread_stride) {
        int64_t key = GetRandomKey(&thread->rand);
        if ((key + (entries_per_batch_ - 1) * FLAGS_multiread_stride) >=
            static_cast<int64_t>(FLAGS_num)) {
          key = FLAGS_num - entries_per_batch_ * FLAGS_multiread_stride;
        }
        for (int64_t i = 0; i < entries_per_batch_; ++i) {
          GenerateKeyFromInt(key, FLAGS_num, &keys[i]);
          key += FLAGS_multiread_stride;
        }
      } else {
        for (int64_t i = 0; i < entries_per_batch_; ++i) {
          GenerateKeyFromInt(GetRandomKey(&thread->rand), FLAGS_num, &keys[i]);
        }
      }
      Slice ts;
      if (user_timestamp_size_ > 0) {
        ts = mock_app_clock_->GetTimestampForRead(thread->rand, ts_guard.get());
        options.timestamp = &ts;
      }
      if (!FLAGS_multiread_batched) {
        std::vector<Status> statuses = db->MultiGet(options, keys, &values);
        assert(static_cast<int64_t>(statuses.size()) == entries_per_batch_);

        read += entries_per_batch_;
        num_multireads++;
        for (int64_t i = 0; i < entries_per_batch_; ++i) {
          if (statuses[i].ok()) {
            bytes += keys[i].size() + values[i].size() + user_timestamp_size_;
            ++found;
          } else if (!statuses[i].IsNotFound()) {
            fprintf(stderr, "MultiGet returned an error: %s\n",
                    statuses[i].ToString().c_str());
            abort();
          }
        }
      } else {
        db->MultiGet(options, db->DefaultColumnFamily(), keys.size(),
                     keys.data(), pin_values, stat_list.data());

        read += entries_per_batch_;
        num_multireads++;
        for (int64_t i = 0; i < entries_per_batch_; ++i) {
          if (stat_list[i].ok()) {
            bytes +=
                keys[i].size() + pin_values[i].size() + user_timestamp_size_;
            ++found;
          } else if (!stat_list[i].IsNotFound()) {
            fprintf(stderr, "MultiGet returned an error: %s\n",
                    stat_list[i].ToString().c_str());
            abort();
          }
          stat_list[i] = Status::OK();
          pin_values[i].Reset();
        }
      }
      if (thread->shared->read_rate_limiter.get() != nullptr &&
          num_multireads % 256 == 255) {
        thread->shared->read_rate_limiter->Request(
            256 * entries_per_batch_, Env::IO_HIGH, nullptr /* stats */,
            RateLimiter::OpType::kRead);
        // Set time at which last op finished to Now() to hide latency and
        // sleep from rate limiter. Also, do the check once per batch, not
        // once per write.
        thread->stats.ResetLastOpTime();
      }
      thread->stats.FinishedOps(nullptr, db, entries_per_batch_, kRead);
    }

    char msg[100];
    snprintf(msg, sizeof(msg), "(%" PRIu64 " of %" PRIu64 " found)",
             found, read);
    thread->stats.AddBytes(bytes);
    thread->stats.AddMessage(msg);
  }

  // Calls ApproximateSize over random key ranges.
  void ApproximateSizeRandom(ThreadState* thread) {
    int64_t size_sum = 0;
    int64_t num_sizes = 0;
    const size_t batch_size = entries_per_batch_;
    std::vector<Range> ranges;
    std::vector<Slice> lkeys;
    std::vector<std::unique_ptr<const char[]>> lkey_guards;
    std::vector<Slice> rkeys;
    std::vector<std::unique_ptr<const char[]>> rkey_guards;
    std::vector<uint64_t> sizes;
    while (ranges.size() < batch_size) {
      // Ugly without C++17 return from emplace_back
      lkey_guards.emplace_back();
      rkey_guards.emplace_back();
      lkeys.emplace_back(AllocateKey(&lkey_guards.back()));
      rkeys.emplace_back(AllocateKey(&rkey_guards.back()));
      ranges.emplace_back(lkeys.back(), rkeys.back());
      sizes.push_back(0);
    }
    Duration duration(FLAGS_duration, reads_);
    while (!duration.Done(1)) {
      DB* db = SelectDB(thread);
      for (size_t i = 0; i < batch_size; ++i) {
        int64_t lkey = GetRandomKey(&thread->rand);
        int64_t rkey = GetRandomKey(&thread->rand);
        if (lkey > rkey) {
          std::swap(lkey, rkey);
        }
        GenerateKeyFromInt(lkey, FLAGS_num, &lkeys[i]);
        GenerateKeyFromInt(rkey, FLAGS_num, &rkeys[i]);
      }
      db->GetApproximateSizes(&ranges[0], static_cast<int>(entries_per_batch_),
                              &sizes[0]);
      num_sizes += entries_per_batch_;
      for (int64_t size : sizes) {
        size_sum += size;
      }
      thread->stats.FinishedOps(nullptr, db, entries_per_batch_, kOthers);
    }

    char msg[100];
    snprintf(msg, sizeof(msg), "(Avg approx size=%g)",
             static_cast<double>(size_sum) / static_cast<double>(num_sizes));
    thread->stats.AddMessage(msg);
  }

  // The inverse function of Pareto distribution
  int64_t ParetoCdfInversion(double u, double theta, double k, double sigma) {
    double ret;
    if (k == 0.0) {
      ret = theta - sigma * std::log(u);
    } else {
      ret = theta + sigma * (std::pow(u, -1 * k) - 1) / k;
    }
    return static_cast<int64_t>(ceil(ret));
  }
  // The inverse function of power distribution (y=ax^b)
  int64_t PowerCdfInversion(double u, double a, double b) {
    double ret;
    ret = std::pow((u / a), (1 / b));
    return static_cast<int64_t>(ceil(ret));
  }

  // Add the noice to the QPS
  double AddNoise(double origin, double noise_ratio) {
    if (noise_ratio < 0.0 || noise_ratio > 1.0) {
      return origin;
    }
    int band_int = static_cast<int>(FLAGS_sine_a);
    double delta = (rand() % band_int - band_int / 2) * noise_ratio;
    if (origin + delta < 0) {
      return origin;
    } else {
      return (origin + delta);
    }
  }

  // Decide the ratio of different query types
  // 0 Get, 1 Put, 2 Seek, 3 SeekForPrev, 4 Delete, 5 SingleDelete, 6 merge
  class QueryDecider {
   public:
    std::vector<int> type_;
    std::vector<double> ratio_;
    int range_;

    QueryDecider() {}
    ~QueryDecider() {}

    Status Initiate(std::vector<double> ratio_input) {
      int range_max = 1000;
      double sum = 0.0;
      for (auto& ratio : ratio_input) {
        sum += ratio;
      }
      range_ = 0;
      for (auto& ratio : ratio_input) {
        range_ += static_cast<int>(ceil(range_max * (ratio / sum)));
        type_.push_back(range_);
        ratio_.push_back(ratio / sum);
      }
      return Status::OK();
    }

    int GetType(int64_t rand_num) {
      if (rand_num < 0) {
        rand_num = rand_num * (-1);
      }
      assert(range_ != 0);
      int pos = static_cast<int>(rand_num % range_);
      for (int i = 0; i < static_cast<int>(type_.size()); i++) {
        if (pos < type_[i]) {
          return i;
        }
      }
      return 0;
    }
  };

  // KeyrangeUnit is the struct of a keyrange. It is used in a keyrange vector
  // to transfer a random value to one keyrange based on the hotness.
  struct KeyrangeUnit {
    int64_t keyrange_start;
    int64_t keyrange_access;
    int64_t keyrange_keys;
  };

  // From our observations, the prefix hotness (key-range hotness) follows
  // the two-term-exponential distribution: f(x) = a*exp(b*x) + c*exp(d*x).
  // However, we cannot directly use the inverse function to decide a
  // key-range from a random distribution. To achieve it, we create a list of
  // KeyrangeUnit, each KeyrangeUnit occupies a range of integers whose size is
  // decided based on the hotness of the key-range. When a random value is
  // generated based on uniform distribution, we map it to the KeyrangeUnit Vec
  // and one KeyrangeUnit is selected. The probability of a  KeyrangeUnit being
  // selected is the same as the hotness of this KeyrangeUnit. After that, the
  // key can be randomly allocated to the key-range of this KeyrangeUnit, or we
  // can based on the power distribution (y=ax^b) to generate the offset of
  // the key in the selected key-range. In this way, we generate the keyID
  // based on the hotness of the prefix and also the key hotness distribution.
  class GenerateTwoTermExpKeys {
   public:
    // Avoid uninitialized warning-as-error in some compilers
    int64_t keyrange_rand_max_ = 0;
    int64_t keyrange_size_ = 0;
    int64_t keyrange_num_ = 0;
    std::vector<KeyrangeUnit> keyrange_set_;

    // Initiate the KeyrangeUnit vector and calculate the size of each
    // KeyrangeUnit.
    Status InitiateExpDistribution(int64_t total_keys, double prefix_a,
                                   double prefix_b, double prefix_c,
                                   double prefix_d) {
      int64_t amplify = 0;
      int64_t keyrange_start = 0;
      if (FLAGS_keyrange_num <= 0) {
        keyrange_num_ = 1;
      } else {
        keyrange_num_ = FLAGS_keyrange_num;
      }
      keyrange_size_ = total_keys / keyrange_num_;

      // Calculate the key-range shares size based on the input parameters
      for (int64_t pfx = keyrange_num_; pfx >= 1; pfx--) {
        // Step 1. Calculate the probability that this key range will be
        // accessed in a query. It is based on the two-term expoential
        // distribution
        double keyrange_p = prefix_a * std::exp(prefix_b * pfx) +
                            prefix_c * std::exp(prefix_d * pfx);
        if (keyrange_p < std::pow(10.0, -16.0)) {
          keyrange_p = 0.0;
        }
        // Step 2. Calculate the amplify
        // In order to allocate a query to a key-range based on the random
        // number generated for this query, we need to extend the probability
        // of each key range from [0,1] to [0, amplify]. Amplify is calculated
        // by 1/(smallest key-range probability). In this way, we ensure that
        // all key-ranges are assigned with an Integer that  >=0
        if (amplify == 0 && keyrange_p > 0) {
          amplify = static_cast<int64_t>(std::floor(1 / keyrange_p)) + 1;
        }

        // Step 3. For each key-range, we calculate its position in the
        // [0, amplify] range, including the start, the size (keyrange_access)
        KeyrangeUnit p_unit;
        p_unit.keyrange_start = keyrange_start;
        if (0.0 >= keyrange_p) {
          p_unit.keyrange_access = 0;
        } else {
          p_unit.keyrange_access =
              static_cast<int64_t>(std::floor(amplify * keyrange_p));
        }
        p_unit.keyrange_keys = keyrange_size_;
        keyrange_set_.push_back(p_unit);
        keyrange_start += p_unit.keyrange_access;
      }
      keyrange_rand_max_ = keyrange_start;

      // Step 4. Shuffle the key-ranges randomly
      // Since the access probability is calculated from small to large,
      // If we do not re-allocate them, hot key-ranges are always at the end
      // and cold key-ranges are at the begin of the key space. Therefore, the
      // key-ranges are shuffled and the rand seed is only decide by the
      // key-range hotness distribution. With the same distribution parameters
      // the shuffle results are the same.
      Random64 rand_loca(keyrange_rand_max_);
      for (int64_t i = 0; i < FLAGS_keyrange_num; i++) {
        int64_t pos = rand_loca.Next() % FLAGS_keyrange_num;
        assert(i >= 0 && i < static_cast<int64_t>(keyrange_set_.size()) &&
               pos >= 0 && pos < static_cast<int64_t>(keyrange_set_.size()));
        std::swap(keyrange_set_[i], keyrange_set_[pos]);
      }

      // Step 5. Recalculate the prefix start postion after shuffling
      int64_t offset = 0;
      for (auto& p_unit : keyrange_set_) {
        p_unit.keyrange_start = offset;
        offset += p_unit.keyrange_access;
      }

      return Status::OK();
    }

    // Generate the Key ID according to the input ini_rand and key distribution
    int64_t DistGetKeyID(int64_t ini_rand, double key_dist_a,
                         double key_dist_b) {
      int64_t keyrange_rand = ini_rand % keyrange_rand_max_;

      // Calculate and select one key-range that contains the new key
      int64_t start = 0, end = static_cast<int64_t>(keyrange_set_.size());
      while (start + 1 < end) {
        int64_t mid = start + (end - start) / 2;
        assert(mid >= 0 && mid < static_cast<int64_t>(keyrange_set_.size()));
        if (keyrange_rand < keyrange_set_[mid].keyrange_start) {
          end = mid;
        } else {
          start = mid;
        }
      }
      int64_t keyrange_id = start;

      // Select one key in the key-range and compose the keyID
      int64_t key_offset = 0, key_seed;
      if (key_dist_a == 0.0 || key_dist_b == 0.0) {
        key_offset = ini_rand % keyrange_size_;
      } else {
        double u =
            static_cast<double>(ini_rand % keyrange_size_) / keyrange_size_;
        key_seed = static_cast<int64_t>(
            ceil(std::pow((u / key_dist_a), (1 / key_dist_b))));
        Random64 rand_key(key_seed);
        key_offset = rand_key.Next() % keyrange_size_;
      }
      return keyrange_size_ * keyrange_id + key_offset;
    }
  };

  // The social graph workload mixed with Get, Put, Iterator queries.
  // The value size and iterator length follow Pareto distribution.
  // The overall key access follow power distribution. If user models the
  // workload based on different key-ranges (or different prefixes), user
  // can use two-term-exponential distribution to fit the workload. User
  // needs to decide the ratio between Get, Put, Iterator queries before
  // starting the benchmark.
  void MixGraph(ThreadState* thread) {
    int64_t gets = 0;
    int64_t puts = 0;
    int64_t get_found = 0;
    int64_t seek = 0;
    int64_t seek_found = 0;
    int64_t bytes = 0;
    double total_scan_length = 0;
    double total_val_size = 0;
    const int64_t default_value_max = 1 * 1024 * 1024;
    int64_t value_max = default_value_max;
    int64_t scan_len_max = FLAGS_mix_max_scan_len;
    double write_rate = 1000000.0;
    double read_rate = 1000000.0;
    bool use_prefix_modeling = false;
    bool use_random_modeling = false;
    GenerateTwoTermExpKeys gen_exp;
    std::vector<double> ratio{FLAGS_mix_get_ratio, FLAGS_mix_put_ratio,
                              FLAGS_mix_seek_ratio};
    char value_buffer[default_value_max];
    QueryDecider query;
    RandomGenerator gen;
    Status s;
    if (value_max > FLAGS_mix_max_value_size) {
      value_max = FLAGS_mix_max_value_size;
    }

    std::unique_ptr<const char[]> key_guard;
    Slice key = AllocateKey(&key_guard);
    PinnableSlice pinnable_val;
    query.Initiate(ratio);

    // the limit of qps initiation
    if (FLAGS_sine_mix_rate) {
      thread->shared->read_rate_limiter.reset(
          NewGenericRateLimiter(static_cast<int64_t>(read_rate)));
      thread->shared->write_rate_limiter.reset(
          NewGenericRateLimiter(static_cast<int64_t>(write_rate)));
    }

    // Decide if user wants to use prefix based key generation
    if (FLAGS_keyrange_dist_a != 0.0 || FLAGS_keyrange_dist_b != 0.0 ||
        FLAGS_keyrange_dist_c != 0.0 || FLAGS_keyrange_dist_d != 0.0) {
      use_prefix_modeling = true;
      gen_exp.InitiateExpDistribution(
          FLAGS_num, FLAGS_keyrange_dist_a, FLAGS_keyrange_dist_b,
          FLAGS_keyrange_dist_c, FLAGS_keyrange_dist_d);
    }
    if (FLAGS_key_dist_a == 0 || FLAGS_key_dist_b == 0) {
      use_random_modeling = true;
    }

    Duration duration(FLAGS_duration, reads_);
    while (!duration.Done(1)) {
      DBWithColumnFamilies* db_with_cfh = SelectDBWithCfh(thread);
      int64_t ini_rand, rand_v, key_rand, key_seed;
      ini_rand = GetRandomKey(&thread->rand);
      rand_v = ini_rand % FLAGS_num;
      double u = static_cast<double>(rand_v) / FLAGS_num;

      // Generate the keyID based on the key hotness and prefix hotness
      if (use_random_modeling) {
        key_rand = ini_rand;
      } else if (use_prefix_modeling) {
        key_rand =
            gen_exp.DistGetKeyID(ini_rand, FLAGS_key_dist_a, FLAGS_key_dist_b);
      } else {
        key_seed = PowerCdfInversion(u, FLAGS_key_dist_a, FLAGS_key_dist_b);
        Random64 rand(key_seed);
        key_rand = static_cast<int64_t>(rand.Next()) % FLAGS_num;
      }
      GenerateKeyFromInt(key_rand, FLAGS_num, &key);
      int query_type = query.GetType(rand_v);

      // change the qps
      uint64_t now = FLAGS_env->NowMicros();
      uint64_t usecs_since_last;
      if (now > thread->stats.GetSineInterval()) {
        usecs_since_last = now - thread->stats.GetSineInterval();
      } else {
        usecs_since_last = 0;
      }

      if (FLAGS_sine_mix_rate &&
          usecs_since_last >
              (FLAGS_sine_mix_rate_interval_milliseconds * uint64_t{1000})) {
        double usecs_since_start =
            static_cast<double>(now - thread->stats.GetStart());
        thread->stats.ResetSineInterval();
        double mix_rate_with_noise = AddNoise(
            SineRate(usecs_since_start / 1000000.0), FLAGS_sine_mix_rate_noise);
        read_rate = mix_rate_with_noise * (query.ratio_[0] + query.ratio_[2]);
        write_rate = mix_rate_with_noise * query.ratio_[1];

        if (read_rate > 0) {
          thread->shared->read_rate_limiter->SetBytesPerSecond(
              static_cast<int64_t>(read_rate));
        }
        if (write_rate > 0) {
          thread->shared->write_rate_limiter->SetBytesPerSecond(
              static_cast<int64_t>(write_rate));
        }
      }
      // Start the query
      if (query_type == 0) {
        // the Get query
        gets++;
        if (FLAGS_num_column_families > 1) {
          s = db_with_cfh->db->Get(read_options_, db_with_cfh->GetCfh(key_rand),
                                   key, &pinnable_val);
        } else {
          pinnable_val.Reset();
          s = db_with_cfh->db->Get(read_options_,
                                   db_with_cfh->db->DefaultColumnFamily(), key,
                                   &pinnable_val);
        }

        if (s.ok()) {
          get_found++;
          bytes += key.size() + pinnable_val.size();
        } else if (!s.IsNotFound()) {
          fprintf(stderr, "Get returned an error: %s\n", s.ToString().c_str());
          abort();
        }

        if (thread->shared->read_rate_limiter && (gets + seek) % 100 == 0) {
          thread->shared->read_rate_limiter->Request(100, Env::IO_HIGH,
                                                     nullptr /*stats*/);
          // Set time at which last op finished to Now() to hide latency and
          // sleep from rate limiter. Also, do the check once per batch, not
          // once per write.
          thread->stats.ResetLastOpTime();
        }
        thread->stats.FinishedOps(db_with_cfh, db_with_cfh->db, 1, kRead);
      } else if (query_type == 1) {
        // the Put query
        puts++;
        int64_t val_size = ParetoCdfInversion(
            u, FLAGS_value_theta, FLAGS_value_k, FLAGS_value_sigma);
        if (val_size < 10) {
          val_size = 10;
        } else if (val_size > value_max) {
          val_size = val_size % value_max;
        }
        total_val_size += val_size;

        s = db_with_cfh->db->Put(
            write_options_, key,
            gen.Generate(static_cast<unsigned int>(val_size)));
        if (!s.ok()) {
          fprintf(stderr, "put error: %s\n", s.ToString().c_str());
          ErrorExit();
        }

        if (thread->shared->write_rate_limiter && puts % 100 == 0) {
          thread->shared->write_rate_limiter->Request(100, Env::IO_HIGH,
                                                      nullptr /*stats*/);
          // Set time at which last op finished to Now() to hide latency and
          // sleep from rate limiter. Also, do the check once per batch, not
          // once per write.
          thread->stats.ResetLastOpTime();
        }
        thread->stats.FinishedOps(db_with_cfh, db_with_cfh->db, 1, kWrite);
      } else if (query_type == 2) {
        // Seek query
        if (db_with_cfh->db != nullptr) {
          Iterator* single_iter = nullptr;
          single_iter = db_with_cfh->db->NewIterator(read_options_);
          if (single_iter != nullptr) {
            single_iter->Seek(key);
            seek++;
            if (single_iter->Valid() && single_iter->key().compare(key) == 0) {
              seek_found++;
            }
            int64_t scan_length =
                ParetoCdfInversion(u, FLAGS_iter_theta, FLAGS_iter_k,
                                   FLAGS_iter_sigma) %
                scan_len_max;
            for (int64_t j = 0; j < scan_length && single_iter->Valid(); j++) {
              Slice value = single_iter->value();
              memcpy(value_buffer, value.data(),
                     std::min(value.size(), sizeof(value_buffer)));
              bytes += single_iter->key().size() + single_iter->value().size();
              single_iter->Next();
              assert(single_iter->status().ok());
              total_scan_length++;
            }
          }
          delete single_iter;
        }
        thread->stats.FinishedOps(db_with_cfh, db_with_cfh->db, 1, kSeek);
      }
    }
    char msg[256];
    snprintf(msg, sizeof(msg),
             "( Gets:%" PRIu64 " Puts:%" PRIu64 " Seek:%" PRIu64
             ", reads %" PRIu64 " in %" PRIu64
             " found, "
             "avg size: %.1f value, %.1f scan)\n",
             gets, puts, seek, get_found + seek_found, gets + seek,
             total_val_size / puts, total_scan_length / seek);

    thread->stats.AddBytes(bytes);
    thread->stats.AddMessage(msg);
  }

  void IteratorCreation(ThreadState* thread) {
    Duration duration(FLAGS_duration, reads_);
    ReadOptions options = read_options_;
    std::unique_ptr<char[]> ts_guard;
    if (user_timestamp_size_ > 0) {
      ts_guard.reset(new char[user_timestamp_size_]);
    }
    while (!duration.Done(1)) {
      DB* db = SelectDB(thread);
      Slice ts;
      if (user_timestamp_size_ > 0) {
        ts = mock_app_clock_->GetTimestampForRead(thread->rand, ts_guard.get());
        options.timestamp = &ts;
      }
      Iterator* iter = db->NewIterator(options);
      delete iter;
      thread->stats.FinishedOps(nullptr, db, 1, kOthers);
    }
  }

  void IteratorCreationWhileWriting(ThreadState* thread) {
    if (thread->tid > 0) {
      IteratorCreation(thread);
    } else {
      BGWriter(thread, kWrite);
    }
  }

  void SeekRandom(ThreadState* thread) {
    int64_t read = 0;
    int64_t found = 0;
    int64_t bytes = 0;
    ReadOptions options = read_options_;
    int64_t key_rand = 0;
    std::unique_ptr<char[]> ts_guard;
    Slice ts;
    if (user_timestamp_size_ > 0) {
      ts_guard.reset(new char[user_timestamp_size_]);
      ts = mock_app_clock_->GetTimestampForRead(thread->rand, ts_guard.get());
      options.timestamp = &ts;
    }

    std::vector<Iterator*> tailing_iters;
    if (FLAGS_use_tailing_iterator) {
      if (db_.db != nullptr) {
        tailing_iters.push_back(db_.db->NewIterator(options));
      } else {
        for (const auto& db_with_cfh : multi_dbs_) {
          tailing_iters.push_back(db_with_cfh.db->NewIterator(options));
        }
      }
    }
    options.auto_prefix_mode = FLAGS_auto_prefix_mode;

    std::unique_ptr<const char[]> key_guard;
    Slice key = AllocateKey(&key_guard);

    std::unique_ptr<const char[]> upper_bound_key_guard;
    Slice upper_bound = AllocateKey(&upper_bound_key_guard);
    std::unique_ptr<const char[]> lower_bound_key_guard;
    Slice lower_bound = AllocateKey(&lower_bound_key_guard);

    Duration duration(FLAGS_duration, reads_);
    char value_buffer[256];
    while (!duration.Done(1)) {
      key_rand = GetRandomKey(&thread->rand);
      DBWithColumnFamilies* db_with_cfh = SelectDBWithCfh(key_rand);
      int64_t seek_pos = key_rand;
      GenerateKeyFromIntForSeek(static_cast<uint64_t>(seek_pos), FLAGS_num,
                                &key);
      if (FLAGS_max_scan_distance != 0) {
        if (FLAGS_reverse_iterator) {
          GenerateKeyFromInt(
              static_cast<uint64_t>(std::max(
                  static_cast<int64_t>(0), seek_pos - FLAGS_max_scan_distance)),
              FLAGS_num, &lower_bound);
          options.iterate_lower_bound = &lower_bound;
        } else {
          auto min_num =
              std::min(FLAGS_num, seek_pos + FLAGS_max_scan_distance);
          GenerateKeyFromInt(static_cast<uint64_t>(min_num), FLAGS_num,
                             &upper_bound);
          options.iterate_upper_bound = &upper_bound;
        }
      } else if (FLAGS_auto_prefix_mode && prefix_extractor_ &&
                 !FLAGS_reverse_iterator) {
        // Set upper bound to next prefix
        auto mutable_upper_bound = const_cast<char*>(upper_bound.data());
        std::memcpy(mutable_upper_bound, key.data(), prefix_size_);
        mutable_upper_bound[prefix_size_ - 1]++;
        upper_bound = Slice(upper_bound.data(), prefix_size_);
        options.iterate_upper_bound = &upper_bound;
      }

      // Pick a Iterator to use
      uint64_t db_idx_to_use =
          (db_.db == nullptr)
              ? (static_cast<uint64_t>(key_rand) % multi_dbs_.size())
              : 0;
      std::unique_ptr<Iterator> single_iter;
      Iterator* iter_to_use;
      if (FLAGS_use_tailing_iterator) {
        iter_to_use = tailing_iters[db_idx_to_use];
      } else {
        single_iter.reset(db_with_cfh->db->NewIterator(
            options, db_with_cfh->GetCfh(key_rand)));
        iter_to_use = single_iter.get();
      }

      iter_to_use->Seek(key);
      read++;
      if (iter_to_use->Valid() && iter_to_use->key().compare(key) == 0) {
        found++;
      }

      for (int j = 0; j < FLAGS_seek_nexts && iter_to_use->Valid(); ++j) {
        // Copy out iterator's value to make sure we read them.
        Slice value = iter_to_use->value();
        memcpy(value_buffer, value.data(),
               std::min(value.size(), sizeof(value_buffer)));
        bytes += iter_to_use->key().size() + iter_to_use->value().size();

        if (!FLAGS_reverse_iterator) {
          iter_to_use->Next();
        } else {
          iter_to_use->Prev();
        }
        assert(iter_to_use->status().ok());
      }

      if (thread->shared->read_rate_limiter.get() != nullptr &&
          read % 256 == 255) {
        thread->shared->read_rate_limiter->Request(
            256, Env::IO_HIGH, nullptr /* stats */, RateLimiter::OpType::kRead);
        // Set time at which last op finished to Now() to hide latency and
        // sleep from rate limiter. Also, do the check once per batch, not
        // once per write.
        thread->stats.ResetLastOpTime();
      }

      thread->stats.FinishedOps(&db_, db_.db, 1, kSeek);
    }
    for (auto iter : tailing_iters) {
      delete iter;
    }

    char msg[100];
    snprintf(msg, sizeof(msg), "(%" PRIu64 " of %" PRIu64 " found)\n",
             found, read);
    thread->stats.AddBytes(bytes);
    thread->stats.AddMessage(msg);
  }

  void SeekRandomWhileWriting(ThreadState* thread) {
    if (thread->tid > 0) {
      SeekRandom(thread);
    } else {
      BGWriter(thread, kWrite);
    }
  }

  void SeekRandomWhileMerging(ThreadState* thread) {
    if (thread->tid > 0) {
      SeekRandom(thread);
    } else {
      BGWriter(thread, kMerge);
    }
  }

  void DoDelete(ThreadState* thread, bool seq) {
    WriteBatch batch(/*reserved_bytes=*/0, /*max_bytes=*/0,
                     FLAGS_write_batch_protection_bytes_per_key,
                     user_timestamp_size_);
    Duration duration(seq ? 0 : FLAGS_duration, deletes_);
    int64_t i = 0;
    std::unique_ptr<const char[]> key_guard;
    Slice key = AllocateKey(&key_guard);
    std::unique_ptr<char[]> ts_guard;
    Slice ts;
    if (user_timestamp_size_ > 0) {
      ts_guard.reset(new char[user_timestamp_size_]);
    }

    while (!duration.Done(entries_per_batch_)) {
      DB* db = SelectDB(thread);
      batch.Clear();
      for (int64_t j = 0; j < entries_per_batch_; ++j) {
        const int64_t k = seq ? i + j : (thread->rand.Next() % FLAGS_num);
        GenerateKeyFromInt(k, FLAGS_num, &key);
        batch.Delete(key);
      }
      Status s;
      if (user_timestamp_size_ > 0) {
        ts = mock_app_clock_->Allocate(ts_guard.get());
        s = batch.UpdateTimestamps(
            ts, [this](uint32_t) { return user_timestamp_size_; });
        if (!s.ok()) {
          fprintf(stderr, "assign timestamp: %s\n", s.ToString().c_str());
          ErrorExit();
        }
      }
      s = db->Write(write_options_, &batch);
      thread->stats.FinishedOps(nullptr, db, entries_per_batch_, kDelete);
      if (!s.ok()) {
        fprintf(stderr, "del error: %s\n", s.ToString().c_str());
        exit(1);
      }
      i += entries_per_batch_;
    }
  }

  void DeleteSeq(ThreadState* thread) {
    DoDelete(thread, true);
  }

  void DeleteRandom(ThreadState* thread) {
    DoDelete(thread, false);
  }

  void ReadWhileWriting(ThreadState* thread) {
    if (thread->tid > 0) {
      ReadRandom(thread);
    } else {
      BGWriter(thread, kWrite);
    }
  }

  void ReadWhileMerging(ThreadState* thread) {
    if (thread->tid > 0) {
      ReadRandom(thread);
    } else {
      BGWriter(thread, kMerge);
    }
  }

  void BGWriter(ThreadState* thread, enum OperationType write_merge) {
    // Special thread that keeps writing until other threads are done.
    RandomGenerator gen;
    int64_t bytes = 0;

    std::unique_ptr<RateLimiter> write_rate_limiter;
    if (FLAGS_benchmark_write_rate_limit > 0) {
      write_rate_limiter.reset(
          NewGenericRateLimiter(FLAGS_benchmark_write_rate_limit));
    }

    // Don't merge stats from this thread with the readers.
    thread->stats.SetExcludeFromMerge();

    std::unique_ptr<const char[]> key_guard;
    Slice key = AllocateKey(&key_guard);
    std::unique_ptr<char[]> ts_guard;
    std::unique_ptr<const char[]> begin_key_guard;
    Slice begin_key = AllocateKey(&begin_key_guard);
    std::unique_ptr<const char[]> end_key_guard;
    Slice end_key = AllocateKey(&end_key_guard);
    uint64_t num_range_deletions = 0;
    std::vector<std::unique_ptr<const char[]>> expanded_key_guards;
    std::vector<Slice> expanded_keys;
    if (FLAGS_expand_range_tombstones) {
      expanded_key_guards.resize(range_tombstone_width_);
      for (auto& expanded_key_guard : expanded_key_guards) {
        expanded_keys.emplace_back(AllocateKey(&expanded_key_guard));
      }
    }
    if (user_timestamp_size_ > 0) {
      ts_guard.reset(new char[user_timestamp_size_]);
    }
    uint32_t written = 0;
    bool hint_printed = false;

    while (true) {
      DB* db = SelectDB(thread);
      {
        MutexLock l(&thread->shared->mu);
        if (FLAGS_finish_after_writes && written == writes_) {
          fprintf(stderr, "Exiting the writer after %u writes...\n", written);
          break;
        }
        if (thread->shared->num_done + 1 >= thread->shared->num_initialized) {
          // Other threads have finished
          if (FLAGS_finish_after_writes) {
            // Wait for the writes to be finished
            if (!hint_printed) {
              fprintf(stderr, "Reads are finished. Have %d more writes to do\n",
                      static_cast<int>(writes_) - written);
              hint_printed = true;
            }
          } else {
            // Finish the write immediately
            break;
          }
        }
      }

      GenerateKeyFromInt(thread->rand.Next() % FLAGS_num, FLAGS_num, &key);
      Status s;

      Slice val = gen.Generate();
      Slice ts;
      if (user_timestamp_size_ > 0) {
        ts = mock_app_clock_->Allocate(ts_guard.get());
      }
      if (write_merge == kWrite) {
        if (user_timestamp_size_ == 0) {
          s = db->Put(write_options_, key, val);
        } else {
          s = db->Put(write_options_, key, ts, val);
        }
      } else {
        s = db->Merge(write_options_, key, val);
      }
      // Restore write_options_
      written++;

      if (!s.ok()) {
        fprintf(stderr, "put or merge error: %s\n", s.ToString().c_str());
        exit(1);
      }
      bytes += key.size() + val.size() + user_timestamp_size_;
      thread->stats.FinishedOps(&db_, db_.db, 1, kWrite);

      if (FLAGS_benchmark_write_rate_limit > 0) {
        write_rate_limiter->Request(
            key.size() + val.size(), Env::IO_HIGH,
            nullptr /* stats */, RateLimiter::OpType::kWrite);
        // Set time at which last op finished to Now() to hide latency and
        // sleep from rate limiter. Also, do the check once per batch, not
        // once per write.
        thread->stats.ResetLastOpTime();
      }

      if (writes_per_range_tombstone_ > 0 &&
          written > writes_before_delete_range_ &&
          (written - writes_before_delete_range_) /
                  writes_per_range_tombstone_ <=
              max_num_range_tombstones_ &&
          (written - writes_before_delete_range_) %
                  writes_per_range_tombstone_ ==
              0) {
        num_range_deletions++;
        int64_t begin_num = thread->rand.Next() % FLAGS_num;
        if (FLAGS_expand_range_tombstones) {
          for (int64_t offset = 0; offset < range_tombstone_width_; ++offset) {
            GenerateKeyFromInt(begin_num + offset, FLAGS_num,
                               &expanded_keys[offset]);
            if (!db->Delete(write_options_, expanded_keys[offset]).ok()) {
              fprintf(stderr, "delete error: %s\n", s.ToString().c_str());
              exit(1);
            }
          }
        } else {
          GenerateKeyFromInt(begin_num, FLAGS_num, &begin_key);
          GenerateKeyFromInt(begin_num + range_tombstone_width_, FLAGS_num,
                             &end_key);
          if (!db->DeleteRange(write_options_, db->DefaultColumnFamily(),
                               begin_key, end_key)
                   .ok()) {
            fprintf(stderr, "deleterange error: %s\n", s.ToString().c_str());
            exit(1);
          }
        }
        thread->stats.FinishedOps(&db_, db_.db, 1, kWrite);
        // TODO: DeleteRange is not included in calculcation of bytes/rate
        // limiter request
      }
    }
    if (num_range_deletions > 0) {
      std::cout << "Number of range deletions: " << num_range_deletions
                << std::endl;
    }
    thread->stats.AddBytes(bytes);
  }

  void ReadWhileScanning(ThreadState* thread) {
    if (thread->tid > 0) {
      ReadRandom(thread);
    } else {
      BGScan(thread);
    }
  }

  void BGScan(ThreadState* thread) {
    if (FLAGS_num_multi_db > 0) {
      fprintf(stderr, "Not supporting multiple DBs.\n");
      abort();
    }
    assert(db_.db != nullptr);
    ReadOptions read_options = read_options_;
    std::unique_ptr<char[]> ts_guard;
    Slice ts;
    if (user_timestamp_size_ > 0) {
      ts_guard.reset(new char[user_timestamp_size_]);
      ts = mock_app_clock_->GetTimestampForRead(thread->rand, ts_guard.get());
      read_options.timestamp = &ts;
    }
    Iterator* iter = db_.db->NewIterator(read_options);

    fprintf(stderr, "num reads to do %" PRIu64 "\n", reads_);
    Duration duration(FLAGS_duration, reads_);
    uint64_t num_seek_to_first = 0;
    uint64_t num_next = 0;
    while (!duration.Done(1)) {
      if (!iter->Valid()) {
        iter->SeekToFirst();
        num_seek_to_first++;
      } else if (!iter->status().ok()) {
        fprintf(stderr, "Iterator error: %s\n",
                iter->status().ToString().c_str());
        abort();
      } else {
        iter->Next();
        num_next++;
      }

      thread->stats.FinishedOps(&db_, db_.db, 1, kSeek);
    }
    delete iter;
  }

  // Given a key K and value V, this puts (K+"0", V), (K+"1", V), (K+"2", V)
  // in DB atomically i.e in a single batch. Also refer GetMany.
  Status PutMany(DB* db, const WriteOptions& writeoptions, const Slice& key,
                 const Slice& value) {
    std::string suffixes[3] = {"2", "1", "0"};
    std::string keys[3];

    WriteBatch batch(/*reserved_bytes=*/0, /*max_bytes=*/0,
                     FLAGS_write_batch_protection_bytes_per_key,
                     user_timestamp_size_);
    Status s;
    for (int i = 0; i < 3; i++) {
      keys[i] = key.ToString() + suffixes[i];
      batch.Put(keys[i], value);
    }

    std::unique_ptr<char[]> ts_guard;
    if (user_timestamp_size_ > 0) {
      ts_guard.reset(new char[user_timestamp_size_]);
      Slice ts = mock_app_clock_->Allocate(ts_guard.get());
      s = batch.UpdateTimestamps(
          ts, [this](uint32_t) { return user_timestamp_size_; });
      if (!s.ok()) {
        fprintf(stderr, "assign timestamp to batch: %s\n",
                s.ToString().c_str());
        ErrorExit();
      }
    }

    s = db->Write(writeoptions, &batch);
    return s;
  }


  // Given a key K, this deletes (K+"0", V), (K+"1", V), (K+"2", V)
  // in DB atomically i.e in a single batch. Also refer GetMany.
  Status DeleteMany(DB* db, const WriteOptions& writeoptions,
                    const Slice& key) {
    std::string suffixes[3] = {"1", "2", "0"};
    std::string keys[3];

    WriteBatch batch(0, 0, FLAGS_write_batch_protection_bytes_per_key,
                     user_timestamp_size_);
    Status s;
    for (int i = 0; i < 3; i++) {
      keys[i] = key.ToString() + suffixes[i];
      batch.Delete(keys[i]);
    }

    std::unique_ptr<char[]> ts_guard;
    if (user_timestamp_size_ > 0) {
      ts_guard.reset(new char[user_timestamp_size_]);
      Slice ts = mock_app_clock_->Allocate(ts_guard.get());
      s = batch.UpdateTimestamps(
          ts, [this](uint32_t) { return user_timestamp_size_; });
      if (!s.ok()) {
        fprintf(stderr, "assign timestamp to batch: %s\n",
                s.ToString().c_str());
        ErrorExit();
      }
    }

    s = db->Write(writeoptions, &batch);
    return s;
  }

  // Given a key K and value V, this gets values for K+"0", K+"1" and K+"2"
  // in the same snapshot, and verifies that all the values are identical.
  // ASSUMES that PutMany was used to put (K, V) into the DB.
  Status GetMany(DB* db, const Slice& key, std::string* value) {
    std::string suffixes[3] = {"0", "1", "2"};
    std::string keys[3];
    Slice key_slices[3];
    std::string values[3];
    ReadOptions readoptionscopy = read_options_;

    std::unique_ptr<char[]> ts_guard;
    Slice ts;
    if (user_timestamp_size_ > 0) {
      ts_guard.reset(new char[user_timestamp_size_]);
      ts = mock_app_clock_->Allocate(ts_guard.get());
      readoptionscopy.timestamp = &ts;
    }

    readoptionscopy.snapshot = db->GetSnapshot();
    Status s;
    for (int i = 0; i < 3; i++) {
      keys[i] = key.ToString() + suffixes[i];
      key_slices[i] = keys[i];
      s = db->Get(readoptionscopy, key_slices[i], value);
      if (!s.ok() && !s.IsNotFound()) {
        fprintf(stderr, "get error: %s\n", s.ToString().c_str());
        values[i] = "";
        // we continue after error rather than exiting so that we can
        // find more errors if any
      } else if (s.IsNotFound()) {
        values[i] = "";
      } else {
        values[i] = *value;
      }
    }
    db->ReleaseSnapshot(readoptionscopy.snapshot);

    if ((values[0] != values[1]) || (values[1] != values[2])) {
      fprintf(stderr, "inconsistent values for key %s: %s, %s, %s\n",
              key.ToString().c_str(), values[0].c_str(), values[1].c_str(),
              values[2].c_str());
      // we continue after error rather than exiting so that we can
      // find more errors if any
    }

    return s;
  }

  // Differs from readrandomwriterandom in the following ways:
  // (a) Uses GetMany/PutMany to read/write key values. Refer to those funcs.
  // (b) Does deletes as well (per FLAGS_deletepercent)
  // (c) In order to achieve high % of 'found' during lookups, and to do
  //     multiple writes (including puts and deletes) it uses upto
  //     FLAGS_numdistinct distinct keys instead of FLAGS_num distinct keys.
  // (d) Does not have a MultiGet option.
  void RandomWithVerify(ThreadState* thread) {
    RandomGenerator gen;
    std::string value;
    int64_t found = 0;
    int get_weight = 0;
    int put_weight = 0;
    int delete_weight = 0;
    int64_t gets_done = 0;
    int64_t puts_done = 0;
    int64_t deletes_done = 0;

    std::unique_ptr<const char[]> key_guard;
    Slice key = AllocateKey(&key_guard);

    // the number of iterations is the larger of read_ or write_
    for (int64_t i = 0; i < readwrites_; i++) {
      DB* db = SelectDB(thread);
      if (get_weight == 0 && put_weight == 0 && delete_weight == 0) {
        // one batch completed, reinitialize for next batch
        get_weight = FLAGS_readwritepercent;
        delete_weight = FLAGS_deletepercent;
        put_weight = 100 - get_weight - delete_weight;
      }
      GenerateKeyFromInt(thread->rand.Next() % FLAGS_numdistinct,
          FLAGS_numdistinct, &key);
      if (get_weight > 0) {
        // do all the gets first
        Status s = GetMany(db, key, &value);
        if (!s.ok() && !s.IsNotFound()) {
          fprintf(stderr, "getmany error: %s\n", s.ToString().c_str());
          // we continue after error rather than exiting so that we can
          // find more errors if any
        } else if (!s.IsNotFound()) {
          found++;
        }
        get_weight--;
        gets_done++;
        thread->stats.FinishedOps(&db_, db_.db, 1, kRead);
      } else if (put_weight > 0) {
        // then do all the corresponding number of puts
        // for all the gets we have done earlier
        Status s = PutMany(db, write_options_, key, gen.Generate());
        if (!s.ok()) {
          fprintf(stderr, "putmany error: %s\n", s.ToString().c_str());
          exit(1);
        }
        put_weight--;
        puts_done++;
        thread->stats.FinishedOps(&db_, db_.db, 1, kWrite);
      } else if (delete_weight > 0) {
        Status s = DeleteMany(db, write_options_, key);
        if (!s.ok()) {
          fprintf(stderr, "deletemany error: %s\n", s.ToString().c_str());
          exit(1);
        }
        delete_weight--;
        deletes_done++;
        thread->stats.FinishedOps(&db_, db_.db, 1, kDelete);
      }
    }
    char msg[128];
    snprintf(msg, sizeof(msg),
             "( get:%" PRIu64 " put:%" PRIu64 " del:%" PRIu64 " total:%" \
             PRIu64 " found:%" PRIu64 ")",
             gets_done, puts_done, deletes_done, readwrites_, found);
    thread->stats.AddMessage(msg);
  }

  // This is different from ReadWhileWriting because it does not use
  // an extra thread.
  void ReadRandomWriteRandom(ThreadState* thread) {
    ReadOptions options = read_options_;
    RandomGenerator gen;
    std::string value;
    int64_t key_rand = 0;
    int64_t found = 0;
    int get_weight = 0;
    int put_weight = 0;
    int64_t reads_done = 0;
    int64_t writes_done = 0;
    Duration duration(FLAGS_duration, readwrites_);

    std::unique_ptr<const char[]> key_guard;
    Slice key = AllocateKey(&key_guard);

    std::unique_ptr<char[]> ts_guard;
    if (user_timestamp_size_ > 0) {
      ts_guard.reset(new char[user_timestamp_size_]);
    }

    // the number of iterations is the larger of read_ or write_
    while (!duration.Done(1)) {
      key_rand = GetRandomKey(&thread->rand);
      DBWithColumnFamilies* db_with_cfh = SelectDBWithCfh(key_rand);
      DB* db = db_with_cfh->db;
      GenerateKeyFromInt(key_rand, FLAGS_num, &key);
      if (get_weight == 0 && put_weight == 0) {
        // one batch completed, reinitialize for next batch
        get_weight = FLAGS_readwritepercent;
        put_weight = 100 - get_weight;
      }
      if (get_weight > 0) {
        // do all the gets first
        Slice ts;
        if (user_timestamp_size_ > 0) {
          ts = mock_app_clock_->GetTimestampForRead(thread->rand,
                                                    ts_guard.get());
          options.timestamp = &ts;
        }
        Status s = db->Get(options, db_with_cfh->GetCfh(key_rand), key, &value);
        if (!s.ok() && !s.IsNotFound()) {
          fprintf(stderr, "get error: %s\n", s.ToString().c_str());
          // we continue after error rather than exiting so that we can
          // find more errors if any
        } else if (!s.IsNotFound()) {
          found++;
        }
        get_weight--;
        reads_done++;
        thread->stats.FinishedOps(db_with_cfh, db, 1, kRead);
      } else  if (put_weight > 0) {
        // then do all the corresponding number of puts
        // for all the gets we have done earlier
        Status s;
        if (user_timestamp_size_ > 0) {
          Slice ts = mock_app_clock_->Allocate(ts_guard.get());
          s = db->Put(write_options_, db_with_cfh->GetCfh(key_rand), key, ts,
                      gen.Generate());
        } else {
          s = db->Put(write_options_, db_with_cfh->GetCfh(key_rand), key,
                      gen.Generate());
        }
        if (!s.ok()) {
          fprintf(stderr, "put error: %s\n", s.ToString().c_str());
          ErrorExit();
        }
        put_weight--;
        writes_done++;
        thread->stats.FinishedOps(db_with_cfh, db, 1, kWrite);
      }
    }
    char msg[100];
    snprintf(msg, sizeof(msg), "( reads:%" PRIu64 " writes:%" PRIu64 \
             " total:%" PRIu64 " found:%" PRIu64 ")",
             reads_done, writes_done, readwrites_, found);
    thread->stats.AddMessage(msg);
  }

  // Each thread does #iterations of either seek or write
  // use readwritepercent to set ratio of seek/write
  // number of iterations = duration ? duration : readwrites_
  // readwrites_ = max(reads_, writes) or num if zero.
  // can pass: seek_nexts, reverse_iterator, max_scan_distance and
  // use_tailing_iterator. seek was taken from SeekRandom and write from
  // ReadRandomWriteRandom
  void SeekRandomWriteRandom(ThreadState* thread) {
    // Seek preparation
    int64_t seeks = 0;
    int64_t found = 0;
    int64_t bytes = 0;
    ReadOptions options(FLAGS_verify_checksum, true);
    options.total_order_seek = FLAGS_total_order_seek;
    options.prefix_same_as_start = FLAGS_prefix_same_as_start;
    options.tailing = FLAGS_use_tailing_iterator;
    options.readahead_size = FLAGS_readahead_size;

    std::unique_ptr<Iterator> single_iter;
    std::vector<std::unique_ptr<Iterator>> multi_iters;
    if (db_.db != nullptr) {
      single_iter.reset(db_.db->NewIterator(options));
    } else {
      for (const auto& db_with_cfh : multi_dbs_) {
        multi_iters.emplace_back(db_with_cfh.db->NewIterator(options));
      }
    }

    std::unique_ptr<const char[]> upper_bound_key_guard;
    Slice upper_bound = AllocateKey(&upper_bound_key_guard);
    std::unique_ptr<const char[]> lower_bound_key_guard;
    Slice lower_bound = AllocateKey(&lower_bound_key_guard);

    // Write preparation
    RandomGenerator gen;
    int64_t writes_done = 0;
    Duration duration(FLAGS_duration, readwrites_);

    std::unique_ptr<const char[]> key_guard;
    Slice key = AllocateKey(&key_guard);

    std::unique_ptr<char[]> ts_guard;
    if (user_timestamp_size_ > 0) {
      ts_guard.reset(new char[user_timestamp_size_]);
    }

    // the number of iterations is the larger of read_ or write_
    while (!duration.Done(1)) {
      int prob_op = static_cast<int>(thread->rand.Uniform(100));

      // Seek
      if (prob_op >= 0 && prob_op < static_cast<int>(FLAGS_readwritepercent)) {
        Slice ts;
        if (user_timestamp_size_ > 0) {
          ts = mock_app_clock_->GetTimestampForRead(thread->rand,
                                                    ts_guard.get());
          options.timestamp = &ts;
        }

        int64_t seek_pos = thread->rand.Next() % FLAGS_num;
        GenerateKeyFromIntForSeek(static_cast<uint64_t>(seek_pos), FLAGS_num,
                                  &key);
        if (FLAGS_max_scan_distance != 0) {
          if (FLAGS_reverse_iterator) {
            GenerateKeyFromInt(static_cast<uint64_t>(std::max(
                                   static_cast<int64_t>(0),
                                   seek_pos - FLAGS_max_scan_distance)),
                               FLAGS_num, &lower_bound);
            options.iterate_lower_bound = &lower_bound;
          } else {
            auto min_num =
                std::min(FLAGS_num, seek_pos + FLAGS_max_scan_distance);
            GenerateKeyFromInt(static_cast<uint64_t>(min_num), FLAGS_num,
                               &upper_bound);
            options.iterate_upper_bound = &upper_bound;
          }
        }

        if (!FLAGS_use_tailing_iterator) {
          if (db_.db != nullptr) {
            single_iter.reset(db_.db->NewIterator(options));
          } else {
            multi_iters.clear();
            for (const auto& db_with_cfh : multi_dbs_) {
              multi_iters.emplace_back(db_with_cfh.db->NewIterator(options));
            }
          }
        }

        // Pick an Iterator to use
        Iterator* iter_to_use = single_iter.get();
        if (iter_to_use == nullptr) {
          iter_to_use =
              multi_iters[thread->rand.Next() % multi_iters.size()].get();
        }

        iter_to_use->Seek(key);
        seeks++;
        if (iter_to_use->Valid() && iter_to_use->key().compare(key) == 0) {
          found++;
        }

        for (int j = 0; j < FLAGS_seek_nexts && iter_to_use->Valid(); ++j) {
          // Copy out iterator's value to make sure we read them.
          bytes += iter_to_use->key().size() + iter_to_use->value().size();

          if (!FLAGS_reverse_iterator) {
            iter_to_use->Next();
          } else {
            iter_to_use->Prev();
          }
          assert(iter_to_use->status().ok());
        }

        if (thread->shared->read_rate_limiter.get() != nullptr &&
            seeks % 256 == 255) {
          thread->shared->read_rate_limiter->Request(
              256, Env::IO_HIGH, nullptr /* stats */,
              RateLimiter::OpType::kRead);
        }

        thread->stats.FinishedOps(&db_, db_.db, 1, kSeek);
        // Write
      } else {
        DB* db = SelectDB(thread);
        GenerateKeyFromInt(thread->rand.Next() % FLAGS_num, FLAGS_num, &key);

        Status s;
        if (user_timestamp_size_ > 0) {
          Slice ts = mock_app_clock_->Allocate(ts_guard.get());
          s = db->Put(write_options_, key, ts, gen.Generate());
        } else {
          s = db->Put(write_options_, key, gen.Generate());
        }

        if (!s.ok()) {
          fprintf(stderr, "put error: %s\n", s.ToString().c_str());
          ErrorExit();
        }
        writes_done++;
        thread->stats.FinishedOps(nullptr, db, 1, kWrite);
      }
    }

    char msg[100];
    snprintf(msg, sizeof(msg),
             "( seeks:%" PRIu64 " writes:%" PRIu64 " found:%" PRIu64 ")", seeks,
             writes_done, found);
    thread->stats.AddBytes(bytes);
    thread->stats.AddMessage(msg);
    if (FLAGS_perf_level > ROCKSDB_NAMESPACE::PerfLevel::kDisable) {
      thread->stats.AddMessage(std::string("PERF_CONTEXT:\n") +
                               get_perf_context()->ToString());
    }
  }

  //
  // Read-modify-write for random keys
  void UpdateRandom(ThreadState* thread) {
    ReadOptions options = read_options_;
    RandomGenerator gen;
    std::string value;
    int64_t found = 0;
    int64_t bytes = 0;
    Duration duration(FLAGS_duration, readwrites_);

    std::unique_ptr<const char[]> key_guard;
    Slice key = AllocateKey(&key_guard);
    std::unique_ptr<char[]> ts_guard;
    if (user_timestamp_size_ > 0) {
      ts_guard.reset(new char[user_timestamp_size_]);
    }
    // the number of iterations is the larger of read_ or write_
    while (!duration.Done(1)) {
      DB* db = SelectDB(thread);
      GenerateKeyFromInt(thread->rand.Next() % FLAGS_num, FLAGS_num, &key);
      Slice ts;
      if (user_timestamp_size_ > 0) {
        // Read with newest timestamp because we are doing rmw.
        ts = mock_app_clock_->Allocate(ts_guard.get());
        options.timestamp = &ts;
      }

      auto status = db->Get(options, key, &value);
      if (status.ok()) {
        ++found;
        bytes += key.size() + value.size() + user_timestamp_size_;
      } else if (!status.IsNotFound()) {
        fprintf(stderr, "Get returned an error: %s\n",
                status.ToString().c_str());
        abort();
      }

      if (thread->shared->write_rate_limiter) {
        thread->shared->write_rate_limiter->Request(
            key.size() + value.size(), Env::IO_HIGH, nullptr /*stats*/,
            RateLimiter::OpType::kWrite);
        // Set time at which last op finished to Now() to hide latency and
        // sleep from rate limiter. Also, do the check once per batch, not
        // once per write.
        thread->stats.ResetLastOpTime();
      }

      Slice val = gen.Generate();
      Status s;
      if (user_timestamp_size_ > 0) {
        ts = mock_app_clock_->Allocate(ts_guard.get());
        s = db->Put(write_options_, key, ts, val);
      } else {
        s = db->Put(write_options_, key, val);
      }
      if (!s.ok()) {
        fprintf(stderr, "put error: %s\n", s.ToString().c_str());
        exit(1);
      }
      bytes += key.size() + val.size() + user_timestamp_size_;
      thread->stats.FinishedOps(nullptr, db, 1, kUpdate);
    }
    char msg[100];
    snprintf(msg, sizeof(msg),
             "( updates:%" PRIu64 " found:%" PRIu64 ")", readwrites_, found);
    thread->stats.AddBytes(bytes);
    thread->stats.AddMessage(msg);
  }

  // Read-XOR-write for random keys. Xors the existing value with a randomly
  // generated value, and stores the result. Assuming A in the array of bytes
  // representing the existing value, we generate an array B of the same size,
  // then compute C = A^B as C[i]=A[i]^B[i], and store C
  void XORUpdateRandom(ThreadState* thread) {
    ReadOptions options = read_options_;
    RandomGenerator gen;
    std::string existing_value;
    int64_t found = 0;
    Duration duration(FLAGS_duration, readwrites_);

    BytesXOROperator xor_operator;

    std::unique_ptr<const char[]> key_guard;
    Slice key = AllocateKey(&key_guard);
    std::unique_ptr<char[]> ts_guard;
    if (user_timestamp_size_ > 0) {
      ts_guard.reset(new char[user_timestamp_size_]);
    }
    // the number of iterations is the larger of read_ or write_
    while (!duration.Done(1)) {
      DB* db = SelectDB(thread);
      GenerateKeyFromInt(thread->rand.Next() % FLAGS_num, FLAGS_num, &key);
      Slice ts;
      if (user_timestamp_size_ > 0) {
        ts = mock_app_clock_->Allocate(ts_guard.get());
        options.timestamp = &ts;
      }

      auto status = db->Get(options, key, &existing_value);
      if (status.ok()) {
        ++found;
      } else if (!status.IsNotFound()) {
        fprintf(stderr, "Get returned an error: %s\n",
                status.ToString().c_str());
        exit(1);
      }

      Slice value = gen.Generate(static_cast<unsigned int>(existing_value.size()));
      std::string new_value;

      if (status.ok()) {
        Slice existing_value_slice = Slice(existing_value);
        xor_operator.XOR(&existing_value_slice, value, &new_value);
      } else {
        xor_operator.XOR(nullptr, value, &new_value);
      }

      Status s;
      if (user_timestamp_size_ > 0) {
        ts = mock_app_clock_->Allocate(ts_guard.get());
        s = db->Put(write_options_, key, ts, Slice(new_value));
      } else {
        s = db->Put(write_options_, key, Slice(new_value));
      }
      if (!s.ok()) {
        fprintf(stderr, "put error: %s\n", s.ToString().c_str());
        ErrorExit();
      }
      thread->stats.FinishedOps(nullptr, db, 1);
    }
    char msg[100];
    snprintf(msg, sizeof(msg),
             "( updates:%" PRIu64 " found:%" PRIu64 ")", readwrites_, found);
    thread->stats.AddMessage(msg);
  }

  // Read-modify-write for random keys.
  // Each operation causes the key grow by value_size (simulating an append).
  // Generally used for benchmarking against merges of similar type
  void AppendRandom(ThreadState* thread) {
    ReadOptions options = read_options_;
    RandomGenerator gen;
    std::string value;
    int64_t found = 0;
    int64_t bytes = 0;

    std::unique_ptr<const char[]> key_guard;
    Slice key = AllocateKey(&key_guard);
    std::unique_ptr<char[]> ts_guard;
    if (user_timestamp_size_ > 0) {
      ts_guard.reset(new char[user_timestamp_size_]);
    }
    // The number of iterations is the larger of read_ or write_
    Duration duration(FLAGS_duration, readwrites_);
    while (!duration.Done(1)) {
      DB* db = SelectDB(thread);
      GenerateKeyFromInt(thread->rand.Next() % FLAGS_num, FLAGS_num, &key);
      Slice ts;
      if (user_timestamp_size_ > 0) {
        ts = mock_app_clock_->Allocate(ts_guard.get());
        options.timestamp = &ts;
      }

      auto status = db->Get(options, key, &value);
      if (status.ok()) {
        ++found;
        bytes += key.size() + value.size() + user_timestamp_size_;
      } else if (!status.IsNotFound()) {
        fprintf(stderr, "Get returned an error: %s\n",
                status.ToString().c_str());
        abort();
      } else {
        // If not existing, then just assume an empty string of data
        value.clear();
      }

      // Update the value (by appending data)
      Slice operand = gen.Generate();
      if (value.size() > 0) {
        // Use a delimiter to match the semantics for StringAppendOperator
        value.append(1,',');
      }
      value.append(operand.data(), operand.size());

      Status s;
      if (user_timestamp_size_ > 0) {
        ts = mock_app_clock_->Allocate(ts_guard.get());
        s = db->Put(write_options_, key, ts, value);
      } else {
        // Write back to the database
        s = db->Put(write_options_, key, value);
      }
      if (!s.ok()) {
        fprintf(stderr, "put error: %s\n", s.ToString().c_str());
        ErrorExit();
      }
      bytes += key.size() + value.size() + user_timestamp_size_;
      thread->stats.FinishedOps(nullptr, db, 1, kUpdate);
    }

    char msg[100];
    snprintf(msg, sizeof(msg), "( updates:%" PRIu64 " found:%" PRIu64 ")",
            readwrites_, found);
    thread->stats.AddBytes(bytes);
    thread->stats.AddMessage(msg);
  }

  // Read-modify-write for random keys (using MergeOperator)
  // The merge operator to use should be defined by FLAGS_merge_operator
  // Adjust FLAGS_value_size so that the keys are reasonable for this operator
  // Assumes that the merge operator is non-null (i.e.: is well-defined)
  //
  // For example, use FLAGS_merge_operator="uint64add" and FLAGS_value_size=8
  // to simulate random additions over 64-bit integers using merge.
  //
  // The number of merges on the same key can be controlled by adjusting
  // FLAGS_merge_keys.
  void MergeRandom(ThreadState* thread) {
    RandomGenerator gen;
    int64_t bytes = 0;
    std::unique_ptr<const char[]> key_guard;
    Slice key = AllocateKey(&key_guard);
    // The number of iterations is the larger of read_ or write_
    Duration duration(FLAGS_duration, readwrites_);
    while (!duration.Done(1)) {
      DBWithColumnFamilies* db_with_cfh = SelectDBWithCfh(thread);
      int64_t key_rand = thread->rand.Next() % merge_keys_;
      GenerateKeyFromInt(key_rand, merge_keys_, &key);

      Status s;
      Slice val = gen.Generate();
      if (FLAGS_num_column_families > 1) {
        s = db_with_cfh->db->Merge(write_options_,
                                   db_with_cfh->GetCfh(key_rand), key,
                                   val);
      } else {
        s = db_with_cfh->db->Merge(write_options_,
                                   db_with_cfh->db->DefaultColumnFamily(), key,
                                   val);
      }

      if (!s.ok()) {
        fprintf(stderr, "merge error: %s\n", s.ToString().c_str());
        exit(1);
      }
      bytes += key.size() + val.size();
      thread->stats.FinishedOps(nullptr, db_with_cfh->db, 1, kMerge);
    }

    // Print some statistics
    char msg[100];
    snprintf(msg, sizeof(msg), "( updates:%" PRIu64 ")", readwrites_);
    thread->stats.AddBytes(bytes);
    thread->stats.AddMessage(msg);
  }

  // Read and merge random keys. The amount of reads and merges are controlled
  // by adjusting FLAGS_num and FLAGS_mergereadpercent. The number of distinct
  // keys (and thus also the number of reads and merges on the same key) can be
  // adjusted with FLAGS_merge_keys.
  //
  // As with MergeRandom, the merge operator to use should be defined by
  // FLAGS_merge_operator.
  void ReadRandomMergeRandom(ThreadState* thread) {
    RandomGenerator gen;
    std::string value;
    int64_t num_hits = 0;
    int64_t num_gets = 0;
    int64_t num_merges = 0;
    size_t max_length = 0;

    std::unique_ptr<const char[]> key_guard;
    Slice key = AllocateKey(&key_guard);
    // the number of iterations is the larger of read_ or write_
    Duration duration(FLAGS_duration, readwrites_);
    while (!duration.Done(1)) {
      DB* db = SelectDB(thread);
      GenerateKeyFromInt(thread->rand.Next() % merge_keys_, merge_keys_, &key);

      bool do_merge = int(thread->rand.Next() % 100) < FLAGS_mergereadpercent;

      if (do_merge) {
        Status s = db->Merge(write_options_, key, gen.Generate());
        if (!s.ok()) {
          fprintf(stderr, "merge error: %s\n", s.ToString().c_str());
          exit(1);
        }
        num_merges++;
        thread->stats.FinishedOps(nullptr, db, 1, kMerge);
      } else {
        Status s = db->Get(read_options_, key, &value);
        if (value.length() > max_length)
          max_length = value.length();

        if (!s.ok() && !s.IsNotFound()) {
          fprintf(stderr, "get error: %s\n", s.ToString().c_str());
          // we continue after error rather than exiting so that we can
          // find more errors if any
        } else if (!s.IsNotFound()) {
          num_hits++;
        }
        num_gets++;
        thread->stats.FinishedOps(nullptr, db, 1, kRead);
      }
    }

    char msg[100];
    snprintf(msg, sizeof(msg),
             "(reads:%" PRIu64 " merges:%" PRIu64 " total:%" PRIu64
             " hits:%" PRIu64 " maxlength:%" ROCKSDB_PRIszt ")",
             num_gets, num_merges, readwrites_, num_hits, max_length);
    thread->stats.AddMessage(msg);
  }

  void WriteSeqSeekSeq(ThreadState* thread) {
    writes_ = FLAGS_num;
    DoWrite(thread, SEQUENTIAL);
    // exclude writes from the ops/sec calculation
    thread->stats.Start(thread->tid);

    DB* db = SelectDB(thread);
    ReadOptions read_opts = read_options_;
    std::unique_ptr<char[]> ts_guard;
    Slice ts;
    if (user_timestamp_size_ > 0) {
      ts_guard.reset(new char[user_timestamp_size_]);
      ts = mock_app_clock_->GetTimestampForRead(thread->rand, ts_guard.get());
      read_opts.timestamp = &ts;
    }
    std::unique_ptr<Iterator> iter(db->NewIterator(read_opts));

    std::unique_ptr<const char[]> key_guard;
    Slice key = AllocateKey(&key_guard);
    for (int64_t i = 0; i < FLAGS_num; ++i) {
      GenerateKeyFromInt(i, FLAGS_num, &key);
      iter->Seek(key);
      assert(iter->Valid() && iter->key() == key);
      thread->stats.FinishedOps(nullptr, db, 1, kSeek);

      for (int j = 0; j < FLAGS_seek_nexts && i + 1 < FLAGS_num; ++j) {
        if (!FLAGS_reverse_iterator) {
          iter->Next();
        } else {
          iter->Prev();
        }
        GenerateKeyFromInt(++i, FLAGS_num, &key);
        assert(iter->Valid() && iter->key() == key);
        thread->stats.FinishedOps(nullptr, db, 1, kSeek);
      }

      iter->Seek(key);
      assert(iter->Valid() && iter->key() == key);
      thread->stats.FinishedOps(nullptr, db, 1, kSeek);
    }
  }

  bool binary_search(std::vector<int>& data, int start, int end, int key) {
    if (data.empty()) return false;
    if (start > end) return false;
    int mid = start + (end - start) / 2;
    if (mid > static_cast<int>(data.size()) - 1) return false;
    if (data[mid] == key) {
      return true;
    } else if (data[mid] > key) {
      return binary_search(data, start, mid - 1, key);
    } else {
      return binary_search(data, mid + 1, end, key);
    }
  }

  // Does a bunch of merge operations for a key(key1) where the merge operand
  // is a sorted list. Next performance comparison is done between doing a Get
  // for key1 followed by searching for another key(key2) in the large sorted
  // list vs calling GetMergeOperands for key1 and then searching for the key2
  // in all the sorted sub-lists. Later case is expected to be a lot faster.
  void GetMergeOperands(ThreadState* thread) {
    DB* db = SelectDB(thread);
    const int kTotalValues = 100000;
    const int kListSize = 100;
    std::string key = "my_key";
    std::string value;

    for (int i = 1; i < kTotalValues; i++) {
      if (i % kListSize == 0) {
        // Remove trailing ','
        value.pop_back();
        db->Merge(WriteOptions(), key, value);
        value.clear();
      } else {
        value.append(std::to_string(i)).append(",");
      }
    }

    SortList s;
    std::vector<int> data;
    // This value can be experimented with and it will demonstrate the
    // perf difference between doing a Get and searching for lookup_key in the
    // resultant large sorted list vs doing GetMergeOperands and searching
    // for lookup_key within this resultant sorted sub-lists.
    int lookup_key = 1;

    // Get API call
    std::cout << "--- Get API call --- \n";
    PinnableSlice p_slice;
    uint64_t st = FLAGS_env->NowNanos();
    db->Get(ReadOptions(), db->DefaultColumnFamily(), key, &p_slice);
    s.MakeVector(data, p_slice);
    bool found =
        binary_search(data, 0, static_cast<int>(data.size() - 1), lookup_key);
    std::cout << "Found key? " << std::to_string(found) << "\n";
    uint64_t sp = FLAGS_env->NowNanos();
    std::cout << "Get: " << (sp - st) / 1000000000.0 << " seconds\n";
    std::string* dat_ = p_slice.GetSelf();
    std::cout << "Sample data from Get API call: " << dat_->substr(0, 10)
              << "\n";
    data.clear();

    // GetMergeOperands API call
    std::cout << "--- GetMergeOperands API --- \n";
    std::vector<PinnableSlice> a_slice((kTotalValues / kListSize) + 1);
    st = FLAGS_env->NowNanos();
    int number_of_operands = 0;
    GetMergeOperandsOptions get_merge_operands_options;
    get_merge_operands_options.expected_max_number_of_operands =
        (kTotalValues / 100) + 1;
    db->GetMergeOperands(ReadOptions(), db->DefaultColumnFamily(), key,
                         a_slice.data(), &get_merge_operands_options,
                         &number_of_operands);
    for (PinnableSlice& psl : a_slice) {
      s.MakeVector(data, psl);
      found =
          binary_search(data, 0, static_cast<int>(data.size() - 1), lookup_key);
      data.clear();
      if (found) break;
    }
    std::cout << "Found key? " << std::to_string(found) << "\n";
    sp = FLAGS_env->NowNanos();
    std::cout << "Get Merge operands: " << (sp - st) / 1000000000.0
              << " seconds \n";
    int to_print = 0;
    std::cout << "Sample data from GetMergeOperands API call: ";
    for (PinnableSlice& psl : a_slice) {
      std::cout << "List: " << to_print << " : " << *psl.GetSelf() << "\n";
      if (to_print++ > 2) break;
    }
  }

#ifndef ROCKSDB_LITE
  void VerifyChecksum(ThreadState* thread) {
    DB* db = SelectDB(thread);
    ReadOptions ro;
    ro.adaptive_readahead = FLAGS_adaptive_readahead;
    ro.async_io = FLAGS_async_io;
    ro.rate_limiter_priority =
        FLAGS_rate_limit_user_ops ? Env::IO_USER : Env::IO_TOTAL;
    ro.readahead_size = FLAGS_readahead_size;
    Status s = db->VerifyChecksum(ro);
    if (!s.ok()) {
      fprintf(stderr, "VerifyChecksum() failed: %s\n", s.ToString().c_str());
      exit(1);
    }
  }

  void VerifyFileChecksums(ThreadState* thread) {
    DB* db = SelectDB(thread);
    ReadOptions ro;
    ro.adaptive_readahead = FLAGS_adaptive_readahead;
    ro.async_io = FLAGS_async_io;
    ro.rate_limiter_priority =
        FLAGS_rate_limit_user_ops ? Env::IO_USER : Env::IO_TOTAL;
    ro.readahead_size = FLAGS_readahead_size;
    Status s = db->VerifyFileChecksums(ro);
    if (!s.ok()) {
      fprintf(stderr, "VerifyFileChecksums() failed: %s\n",
              s.ToString().c_str());
      exit(1);
    }
  }

  // This benchmark stress tests Transactions.  For a given --duration (or
  // total number of --writes, a Transaction will perform a read-modify-write
  // to increment the value of a key in each of N(--transaction-sets) sets of
  // keys (where each set has --num keys).  If --threads is set, this will be
  // done in parallel.
  //
  // To test transactions, use --transaction_db=true.  Not setting this
  // parameter
  // will run the same benchmark without transactions.
  //
  // RandomTransactionVerify() will then validate the correctness of the results
  // by checking if the sum of all keys in each set is the same.
  void RandomTransaction(ThreadState* thread) {
    Duration duration(FLAGS_duration, readwrites_);
    uint16_t num_prefix_ranges = static_cast<uint16_t>(FLAGS_transaction_sets);
    uint64_t transactions_done = 0;

    if (num_prefix_ranges == 0 || num_prefix_ranges > 9999) {
      fprintf(stderr, "invalid value for transaction_sets\n");
      abort();
    }

    TransactionOptions txn_options;
    txn_options.lock_timeout = FLAGS_transaction_lock_timeout;
    txn_options.set_snapshot = FLAGS_transaction_set_snapshot;

    RandomTransactionInserter inserter(&thread->rand, write_options_,
                                       read_options_, FLAGS_num,
                                       num_prefix_ranges);

    if (FLAGS_num_multi_db > 1) {
      fprintf(stderr,
              "Cannot run RandomTransaction benchmark with "
              "FLAGS_multi_db > 1.");
      abort();
    }

    while (!duration.Done(1)) {
      bool success;

      // RandomTransactionInserter will attempt to insert a key for each
      // # of FLAGS_transaction_sets
      if (FLAGS_optimistic_transaction_db) {
        success = inserter.OptimisticTransactionDBInsert(db_.opt_txn_db);
      } else if (FLAGS_transaction_db) {
        TransactionDB* txn_db = reinterpret_cast<TransactionDB*>(db_.db);
        success = inserter.TransactionDBInsert(txn_db, txn_options);
      } else {
        success = inserter.DBInsert(db_.db);
      }

      if (!success) {
        fprintf(stderr, "Unexpected error: %s\n",
                inserter.GetLastStatus().ToString().c_str());
        abort();
      }

      thread->stats.FinishedOps(nullptr, db_.db, 1, kOthers);
      transactions_done++;
    }

    char msg[100];
    if (FLAGS_optimistic_transaction_db || FLAGS_transaction_db) {
      snprintf(msg, sizeof(msg),
               "( transactions:%" PRIu64 " aborts:%" PRIu64 ")",
               transactions_done, inserter.GetFailureCount());
    } else {
      snprintf(msg, sizeof(msg), "( batches:%" PRIu64 " )", transactions_done);
    }
    thread->stats.AddMessage(msg);
    thread->stats.AddBytes(static_cast<int64_t>(inserter.GetBytesInserted()));
  }

  // Verifies consistency of data after RandomTransaction() has been run.
  // Since each iteration of RandomTransaction() incremented a key in each set
  // by the same value, the sum of the keys in each set should be the same.
  void RandomTransactionVerify() {
    if (!FLAGS_transaction_db && !FLAGS_optimistic_transaction_db) {
      // transactions not used, nothing to verify.
      return;
    }

    Status s =
        RandomTransactionInserter::Verify(db_.db,
                            static_cast<uint16_t>(FLAGS_transaction_sets));

    if (s.ok()) {
      fprintf(stdout, "RandomTransactionVerify Success.\n");
    } else {
      fprintf(stdout, "RandomTransactionVerify FAILED!!\n");
    }
  }
#endif  // ROCKSDB_LITE

  // Writes and deletes random keys without overwriting keys.
  //
  // This benchmark is intended to partially replicate the behavior of MyRocks
  // secondary indices: All data is stored in keys and updates happen by
  // deleting the old version of the key and inserting the new version.
  void RandomReplaceKeys(ThreadState* thread) {
    std::unique_ptr<const char[]> key_guard;
    Slice key = AllocateKey(&key_guard);
    std::unique_ptr<char[]> ts_guard;
    if (user_timestamp_size_ > 0) {
      ts_guard.reset(new char[user_timestamp_size_]);
    }
    std::vector<uint32_t> counters(FLAGS_numdistinct, 0);
    size_t max_counter = 50;
    RandomGenerator gen;

    Status s;
    DB* db = SelectDB(thread);
    for (int64_t i = 0; i < FLAGS_numdistinct; i++) {
      GenerateKeyFromInt(i * max_counter, FLAGS_num, &key);
      if (user_timestamp_size_ > 0) {
        Slice ts = mock_app_clock_->Allocate(ts_guard.get());
        s = db->Put(write_options_, key, ts, gen.Generate());
      } else {
        s = db->Put(write_options_, key, gen.Generate());
      }
      if (!s.ok()) {
        fprintf(stderr, "Operation failed: %s\n", s.ToString().c_str());
        exit(1);
      }
    }

    db->GetSnapshot();

    std::default_random_engine generator;
    std::normal_distribution<double> distribution(FLAGS_numdistinct / 2.0,
                                                  FLAGS_stddev);
    Duration duration(FLAGS_duration, FLAGS_num);
    while (!duration.Done(1)) {
      int64_t rnd_id = static_cast<int64_t>(distribution(generator));
      int64_t key_id = std::max(std::min(FLAGS_numdistinct - 1, rnd_id),
                                static_cast<int64_t>(0));
      GenerateKeyFromInt(key_id * max_counter + counters[key_id], FLAGS_num,
                         &key);
      if (user_timestamp_size_ > 0) {
        Slice ts = mock_app_clock_->Allocate(ts_guard.get());
        s = FLAGS_use_single_deletes ? db->SingleDelete(write_options_, key, ts)
                                     : db->Delete(write_options_, key, ts);
      } else {
        s = FLAGS_use_single_deletes ? db->SingleDelete(write_options_, key)
                                     : db->Delete(write_options_, key);
      }
      if (s.ok()) {
        counters[key_id] = (counters[key_id] + 1) % max_counter;
        GenerateKeyFromInt(key_id * max_counter + counters[key_id], FLAGS_num,
                           &key);
        if (user_timestamp_size_ > 0) {
          Slice ts = mock_app_clock_->Allocate(ts_guard.get());
          s = db->Put(write_options_, key, ts, Slice());
        } else {
          s = db->Put(write_options_, key, Slice());
        }
      }

      if (!s.ok()) {
        fprintf(stderr, "Operation failed: %s\n", s.ToString().c_str());
        exit(1);
      }

      thread->stats.FinishedOps(nullptr, db, 1, kOthers);
    }

    char msg[200];
    snprintf(msg, sizeof(msg),
             "use single deletes: %d, "
             "standard deviation: %lf\n",
             FLAGS_use_single_deletes, FLAGS_stddev);
    thread->stats.AddMessage(msg);
  }

  void TimeSeriesReadOrDelete(ThreadState* thread, bool do_deletion) {
    int64_t read = 0;
    int64_t found = 0;
    int64_t bytes = 0;

    Iterator* iter = nullptr;
    // Only work on single database
    assert(db_.db != nullptr);
    iter = db_.db->NewIterator(read_options_);

    std::unique_ptr<const char[]> key_guard;
    Slice key = AllocateKey(&key_guard);

    char value_buffer[256];
    while (true) {
      {
        MutexLock l(&thread->shared->mu);
        if (thread->shared->num_done >= 1) {
          // Write thread have finished
          break;
        }
      }
      if (!FLAGS_use_tailing_iterator) {
        delete iter;
        iter = db_.db->NewIterator(read_options_);
      }
      // Pick a Iterator to use

      int64_t key_id = thread->rand.Next() % FLAGS_key_id_range;
      GenerateKeyFromInt(key_id, FLAGS_num, &key);
      // Reset last 8 bytes to 0
      char* start = const_cast<char*>(key.data());
      start += key.size() - 8;
      memset(start, 0, 8);
      ++read;

      bool key_found = false;
      // Seek the prefix
      for (iter->Seek(key); iter->Valid() && iter->key().starts_with(key);
           iter->Next()) {
        key_found = true;
        // Copy out iterator's value to make sure we read them.
        if (do_deletion) {
          bytes += iter->key().size();
          if (KeyExpired(timestamp_emulator_.get(), iter->key())) {
            thread->stats.FinishedOps(&db_, db_.db, 1, kDelete);
            db_.db->Delete(write_options_, iter->key());
          } else {
            break;
          }
        } else {
          bytes += iter->key().size() + iter->value().size();
          thread->stats.FinishedOps(&db_, db_.db, 1, kRead);
          Slice value = iter->value();
          memcpy(value_buffer, value.data(),
                 std::min(value.size(), sizeof(value_buffer)));

          assert(iter->status().ok());
        }
      }
      found += key_found;

      if (thread->shared->read_rate_limiter.get() != nullptr) {
        thread->shared->read_rate_limiter->Request(
            1, Env::IO_HIGH, nullptr /* stats */, RateLimiter::OpType::kRead);
        // Set time at which last op finished to Now() to hide latency and
        // sleep from rate limiter. Also, do the check once per batch, not
        // once per write.
        thread->stats.ResetLastOpTime();
      }
    }
    delete iter;

    char msg[100];
    snprintf(msg, sizeof(msg), "(%" PRIu64 " of %" PRIu64 " found)", found,
             read);
    thread->stats.AddBytes(bytes);
    thread->stats.AddMessage(msg);
  }

  void TimeSeriesWrite(ThreadState* thread) {
    // Special thread that keeps writing until other threads are done.
    RandomGenerator gen;
    int64_t bytes = 0;

    // Don't merge stats from this thread with the readers.
    thread->stats.SetExcludeFromMerge();

    std::unique_ptr<RateLimiter> write_rate_limiter;
    if (FLAGS_benchmark_write_rate_limit > 0) {
      write_rate_limiter.reset(
          NewGenericRateLimiter(FLAGS_benchmark_write_rate_limit));
    }

    std::unique_ptr<const char[]> key_guard;
    Slice key = AllocateKey(&key_guard);

    Duration duration(FLAGS_duration, writes_);
    while (!duration.Done(1)) {
      DB* db = SelectDB(thread);

      uint64_t key_id = thread->rand.Next() % FLAGS_key_id_range;
      // Write key id
      GenerateKeyFromInt(key_id, FLAGS_num, &key);
      // Write timestamp

      char* start = const_cast<char*>(key.data());
      char* pos = start + 8;
      int bytes_to_fill =
          std::min(key_size_ - static_cast<int>(pos - start), 8);
      uint64_t timestamp_value = timestamp_emulator_->Get();
      if (port::kLittleEndian) {
        for (int i = 0; i < bytes_to_fill; ++i) {
          pos[i] = (timestamp_value >> ((bytes_to_fill - i - 1) << 3)) & 0xFF;
        }
      } else {
        memcpy(pos, static_cast<void*>(&timestamp_value), bytes_to_fill);
      }

      timestamp_emulator_->Inc();

      Status s;
      Slice val = gen.Generate();
      s = db->Put(write_options_, key, val);

      if (!s.ok()) {
        fprintf(stderr, "put error: %s\n", s.ToString().c_str());
        ErrorExit();
      }
      bytes = key.size() + val.size();
      thread->stats.FinishedOps(&db_, db_.db, 1, kWrite);
      thread->stats.AddBytes(bytes);

      if (FLAGS_benchmark_write_rate_limit > 0) {
        write_rate_limiter->Request(
            key.size() + val.size(), Env::IO_HIGH,
            nullptr /* stats */, RateLimiter::OpType::kWrite);
        // Set time at which last op finished to Now() to hide latency and
        // sleep from rate limiter. Also, do the check once per batch, not
        // once per write.
        thread->stats.ResetLastOpTime();
      }
    }
  }

  void TimeSeries(ThreadState* thread) {
    if (thread->tid > 0) {
      bool do_deletion = FLAGS_expire_style == "delete" &&
                         thread->tid <= FLAGS_num_deletion_threads;
      TimeSeriesReadOrDelete(thread, do_deletion);
    } else {
      TimeSeriesWrite(thread);
      thread->stats.Stop();
      thread->stats.Report("timeseries write");
    }
  }

  void Compact(ThreadState* thread) {
    DB* db = SelectDB(thread);
    CompactRangeOptions cro;
    cro.bottommost_level_compaction =
        BottommostLevelCompaction::kForceOptimized;
    db->CompactRange(cro, nullptr, nullptr);
  }

  void CompactAll() {
    if (db_.db != nullptr) {
      db_.db->CompactRange(CompactRangeOptions(), nullptr, nullptr);
    }
    for (const auto& db_with_cfh : multi_dbs_) {
      db_with_cfh.db->CompactRange(CompactRangeOptions(), nullptr, nullptr);
    }
  }

#ifndef ROCKSDB_LITE
  void WaitForCompactionHelper(DBWithColumnFamilies& db) {
    // This is an imperfect way of waiting for compaction. The loop and sleep
    // is done because a thread that finishes a compaction job should get a
    // chance to pickup a new compaction job.

    std::vector<std::string> keys = {DB::Properties::kMemTableFlushPending,
                                     DB::Properties::kNumRunningFlushes,
                                     DB::Properties::kCompactionPending,
                                     DB::Properties::kNumRunningCompactions};

    fprintf(stdout, "waitforcompaction(%s): started\n",
            db.db->GetName().c_str());

    while (true) {
      bool retry = false;

      for (const auto& k : keys) {
        uint64_t v;
        if (!db.db->GetIntProperty(k, &v)) {
          fprintf(stderr, "waitforcompaction(%s): GetIntProperty(%s) failed\n",
                  db.db->GetName().c_str(), k.c_str());
          exit(1);
        } else if (v > 0) {
          fprintf(stdout,
                  "waitforcompaction(%s): active(%s). Sleep 10 seconds\n",
                  db.db->GetName().c_str(), k.c_str());
          FLAGS_env->SleepForMicroseconds(10 * 1000000);
          retry = true;
          break;
        }
      }

      if (!retry) {
        fprintf(stdout, "waitforcompaction(%s): finished\n",
                db.db->GetName().c_str());
        return;
      }
    }
  }

  void WaitForCompaction() {
    // Give background threads a chance to wake
    FLAGS_env->SleepForMicroseconds(5 * 1000000);

    // I am skeptical that this check race free. I hope that checking twice
    // reduces the chance.
    if (db_.db != nullptr) {
      WaitForCompactionHelper(db_);
      WaitForCompactionHelper(db_);
    } else {
      for (auto& db_with_cfh : multi_dbs_) {
        WaitForCompactionHelper(db_with_cfh);
        WaitForCompactionHelper(db_with_cfh);
      }
    }
  }

  bool CompactLevelHelper(DBWithColumnFamilies& db_with_cfh, int from_level) {
    std::vector<LiveFileMetaData> files;
    db_with_cfh.db->GetLiveFilesMetaData(&files);

    assert(from_level == 0 || from_level == 1);

    int real_from_level = from_level;
    if (real_from_level > 0) {
      // With dynamic leveled compaction the first level with data beyond L0
      // might not be L1.
      real_from_level = std::numeric_limits<int>::max();

      for (auto& f : files) {
        if (f.level > 0 && f.level < real_from_level) real_from_level = f.level;
      }

      if (real_from_level == std::numeric_limits<int>::max()) {
        fprintf(stdout, "compact%d found 0 files to compact\n", from_level);
        return true;
      }
    }

    // The goal is to compact from from_level to the level that follows it,
    // and with dynamic leveled compaction the next level might not be
    // real_from_level+1
    int next_level = std::numeric_limits<int>::max();

    std::vector<std::string> files_to_compact;
    for (auto& f : files) {
      if (f.level == real_from_level)
        files_to_compact.push_back(f.name);
      else if (f.level > real_from_level && f.level < next_level)
        next_level = f.level;
    }

    if (files_to_compact.empty()) {
      fprintf(stdout, "compact%d found 0 files to compact\n", from_level);
      return true;
    } else if (next_level == std::numeric_limits<int>::max()) {
      // There is no data beyond real_from_level. So we are done.
      fprintf(stdout, "compact%d found no data beyond L%d\n", from_level,
              real_from_level);
      return true;
    }

    fprintf(stdout, "compact%d found %d files to compact from L%d to L%d\n",
            from_level, static_cast<int>(files_to_compact.size()),
            real_from_level, next_level);

    ROCKSDB_NAMESPACE::CompactionOptions options;
    // Lets RocksDB use the configured compression for this level
    options.compression = ROCKSDB_NAMESPACE::kDisableCompressionOption;

    ROCKSDB_NAMESPACE::ColumnFamilyDescriptor cfDesc;
    db_with_cfh.db->DefaultColumnFamily()->GetDescriptor(&cfDesc);
    options.output_file_size_limit = cfDesc.options.target_file_size_base;

    Status status =
        db_with_cfh.db->CompactFiles(options, files_to_compact, next_level);
    if (!status.ok()) {
      // This can fail for valid reasons including the operation was aborted
      // or a filename is invalid because background compaction removed it.
      // Having read the current cases for which an error is raised I prefer
      // not to figure out whether an exception should be thrown here.
      fprintf(stderr, "compact%d CompactFiles failed: %s\n", from_level,
              status.ToString().c_str());
      return false;
    }
    return true;
  }

  void CompactLevel(int from_level) {
    if (db_.db != nullptr) {
      while (!CompactLevelHelper(db_, from_level)) WaitForCompaction();
    }
    for (auto& db_with_cfh : multi_dbs_) {
      while (!CompactLevelHelper(db_with_cfh, from_level)) WaitForCompaction();
    }
  }
#endif

  void Flush() {
    FlushOptions flush_opt;
    flush_opt.wait = true;

    if (db_.db != nullptr) {
      Status s;
      if (FLAGS_num_column_families > 1) {
        s = db_.db->Flush(flush_opt, db_.cfh);
      } else {
        s = db_.db->Flush(flush_opt, db_.db->DefaultColumnFamily());
      }

      if (!s.ok()) {
        fprintf(stderr, "Flush failed: %s\n", s.ToString().c_str());
        exit(1);
      }
    } else {
      for (const auto& db_with_cfh : multi_dbs_) {
        Status s;
        if (FLAGS_num_column_families > 1) {
          s = db_with_cfh.db->Flush(flush_opt, db_with_cfh.cfh);
        } else {
          s = db_with_cfh.db->Flush(flush_opt,
                                    db_with_cfh.db->DefaultColumnFamily());
        }

        if (!s.ok()) {
          fprintf(stderr, "Flush failed: %s\n", s.ToString().c_str());
          exit(1);
        }
      }
    }
    fprintf(stdout, "flush memtable\n");
  }

  void ResetStats() {
    if (db_.db != nullptr) {
      db_.db->ResetStats();
    }
    for (const auto& db_with_cfh : multi_dbs_) {
      db_with_cfh.db->ResetStats();
    }
  }

  void PrintStatsHistory() {
    if (db_.db != nullptr) {
      PrintStatsHistoryImpl(db_.db, false);
    }
    for (const auto& db_with_cfh : multi_dbs_) {
      PrintStatsHistoryImpl(db_with_cfh.db, true);
    }
  }

  void PrintStatsHistoryImpl(DB* db, bool print_header) {
    if (print_header) {
      fprintf(stdout, "\n==== DB: %s ===\n", db->GetName().c_str());
    }

    std::unique_ptr<StatsHistoryIterator> shi;
    Status s =
        db->GetStatsHistory(0, std::numeric_limits<uint64_t>::max(), &shi);
    if (!s.ok()) {
      fprintf(stdout, "%s\n", s.ToString().c_str());
      return;
    }
    assert(shi);
    while (shi->Valid()) {
      uint64_t stats_time = shi->GetStatsTime();
      fprintf(stdout, "------ %s ------\n",
              TimeToHumanString(static_cast<int>(stats_time)).c_str());
      for (auto& entry : shi->GetStatsMap()) {
        fprintf(stdout, " %" PRIu64 "   %s  %" PRIu64 "\n", stats_time,
                entry.first.c_str(), entry.second);
      }
      shi->Next();
    }
  }

  void PrintStats(const char* key) {
    if (db_.db != nullptr) {
      PrintStats(db_.db, key, false);
    }
    for (const auto& db_with_cfh : multi_dbs_) {
      PrintStats(db_with_cfh.db, key, true);
    }
  }

  void PrintStats(DB* db, const char* key, bool print_header = false) {
    if (print_header) {
      fprintf(stdout, "\n==== DB: %s ===\n", db->GetName().c_str());
    }
    std::string stats;
    if (!db->GetProperty(key, &stats)) {
      stats = "(failed)";
    }
    fprintf(stdout, "\n%s\n", stats.c_str());
  }

  void PrintStats(const std::vector<std::string>& keys) {
    if (db_.db != nullptr) {
      PrintStats(db_.db, keys);
    }
    for (const auto& db_with_cfh : multi_dbs_) {
      PrintStats(db_with_cfh.db, keys, true);
    }
  }

  void PrintStats(DB* db, const std::vector<std::string>& keys,
                  bool print_header = false) {
    if (print_header) {
      fprintf(stdout, "\n==== DB: %s ===\n", db->GetName().c_str());
    }

    for (const auto& key : keys) {
      std::string stats;
      if (!db->GetProperty(key, &stats)) {
        stats = "(failed)";
      }
      fprintf(stdout, "%s: %s\n", key.c_str(), stats.c_str());
    }
  }

#ifndef ROCKSDB_LITE

  void Replay(ThreadState* thread) {
    if (db_.db != nullptr) {
      Replay(thread, &db_);
    }
  }

  void Replay(ThreadState* /*thread*/, DBWithColumnFamilies* db_with_cfh) {
    Status s;
    std::unique_ptr<TraceReader> trace_reader;
    s = NewFileTraceReader(FLAGS_env, EnvOptions(), FLAGS_trace_file,
                           &trace_reader);
    if (!s.ok()) {
      fprintf(
          stderr,
          "Encountered an error creating a TraceReader from the trace file. "
          "Error: %s\n",
          s.ToString().c_str());
      exit(1);
    }
    std::unique_ptr<Replayer> replayer;
    s = db_with_cfh->db->NewDefaultReplayer(db_with_cfh->cfh,
                                            std::move(trace_reader), &replayer);
    if (!s.ok()) {
      fprintf(stderr,
              "Encountered an error creating a default Replayer. "
              "Error: %s\n",
              s.ToString().c_str());
      exit(1);
    }
    s = replayer->Prepare();
    if (!s.ok()) {
      fprintf(stderr, "Prepare for replay failed. Error: %s\n",
              s.ToString().c_str());
    }
    s = replayer->Replay(
        ReplayOptions(static_cast<uint32_t>(FLAGS_trace_replay_threads),
                      FLAGS_trace_replay_fast_forward),
        nullptr);
    replayer.reset();
    if (s.ok()) {
      fprintf(stdout, "Replay completed from trace_file: %s\n",
              FLAGS_trace_file.c_str());
    } else {
      fprintf(stderr, "Replay failed. Error: %s\n", s.ToString().c_str());
    }
  }

  void Backup(ThreadState* thread) {
    DB* db = SelectDB(thread);
    std::unique_ptr<BackupEngineOptions> engine_options(
        new BackupEngineOptions(FLAGS_backup_dir));
    Status s;
    BackupEngine* backup_engine;
    if (FLAGS_backup_rate_limit > 0) {
      engine_options->backup_rate_limiter.reset(NewGenericRateLimiter(
          FLAGS_backup_rate_limit, 100000 /* refill_period_us */,
          10 /* fairness */, RateLimiter::Mode::kAllIo));
    }
    // Build new backup of the entire DB
    engine_options->destroy_old_data = true;
    s = BackupEngine::Open(FLAGS_env, *engine_options, &backup_engine);
    assert(s.ok());
    s = backup_engine->CreateNewBackup(db);
    assert(s.ok());
    std::vector<BackupInfo> backup_info;
    backup_engine->GetBackupInfo(&backup_info);
    // Verify that a new backup is created
    assert(backup_info.size() == 1);
  }

  void Restore(ThreadState* /* thread */) {
    std::unique_ptr<BackupEngineOptions> engine_options(
        new BackupEngineOptions(FLAGS_backup_dir));
    if (FLAGS_restore_rate_limit > 0) {
      engine_options->restore_rate_limiter.reset(NewGenericRateLimiter(
          FLAGS_restore_rate_limit, 100000 /* refill_period_us */,
          10 /* fairness */, RateLimiter::Mode::kAllIo));
    }
    BackupEngineReadOnly* backup_engine;
    Status s =
        BackupEngineReadOnly::Open(FLAGS_env, *engine_options, &backup_engine);
    assert(s.ok());
    s = backup_engine->RestoreDBFromLatestBackup(FLAGS_restore_dir,
                                                 FLAGS_restore_dir);
    assert(s.ok());
    delete backup_engine;
  }

#endif  // ROCKSDB_LITE
};

void ValidateMetadataCacheOptions() {
  if (FLAGS_top_level_index_pinning &&
      (FLAGS_cache_index_and_filter_blocks == false)) {
    fprintf(stderr,
            "ERROR: --cache_index_and_filter_blocks must be set for "
            "--top_level_index_pinning to have any affect.\n");
    exit(1);
  }

  if (FLAGS_unpartitioned_pinning &&
      (FLAGS_cache_index_and_filter_blocks == false)) {
    fprintf(stderr,
            "ERROR: --cache_index_and_filter_blocks must be set for "
            "--unpartitioned_pinning to have any affect.\n");
    exit(1);
  }
}

int db_bench_tool(int argc, char** argv) {
  ROCKSDB_NAMESPACE::port::InstallStackTraceHandler();
  ConfigOptions config_options;
  static bool initialized = false;
  if (!initialized) {
    SetUsageMessage(std::string("\nUSAGE:\n") + std::string(argv[0]) +
                    " [OPTIONS]...");
    SetVersionString(GetRocksVersionAsString(true));
    initialized = true;
  }
  ParseCommandLineFlags(&argc, &argv, true);
  FLAGS_compaction_style_e =
      (ROCKSDB_NAMESPACE::CompactionStyle)FLAGS_compaction_style;
#ifndef ROCKSDB_LITE
  if (FLAGS_statistics && !FLAGS_statistics_string.empty()) {
    fprintf(stderr,
            "Cannot provide both --statistics and --statistics_string.\n");
    exit(1);
  }
  if (!FLAGS_statistics_string.empty()) {
    Status s = Statistics::CreateFromString(config_options,
                                            FLAGS_statistics_string, &dbstats);
    if (dbstats == nullptr) {
      fprintf(stderr,
              "No Statistics registered matching string: %s status=%s\n",
              FLAGS_statistics_string.c_str(), s.ToString().c_str());
      exit(1);
    }
  }
#endif  // ROCKSDB_LITE
  if (FLAGS_statistics) {
    dbstats = ROCKSDB_NAMESPACE::CreateDBStatistics();
  }
  if (dbstats) {
    dbstats->set_stats_level(static_cast<StatsLevel>(FLAGS_stats_level));
  }
  FLAGS_compaction_pri_e =
      (ROCKSDB_NAMESPACE::CompactionPri)FLAGS_compaction_pri;

  std::vector<std::string> fanout = ROCKSDB_NAMESPACE::StringSplit(
      FLAGS_max_bytes_for_level_multiplier_additional, ',');
  for (size_t j = 0; j < fanout.size(); j++) {
    FLAGS_max_bytes_for_level_multiplier_additional_v.push_back(
#ifndef CYGWIN
        std::stoi(fanout[j]));
#else
        stoi(fanout[j]));
#endif
  }

  FLAGS_compression_type_e =
    StringToCompressionType(FLAGS_compression_type.c_str());

  FLAGS_wal_compression_e =
      StringToCompressionType(FLAGS_wal_compression.c_str());

  FLAGS_compressed_secondary_cache_compression_type_e = StringToCompressionType(
      FLAGS_compressed_secondary_cache_compression_type.c_str());

#ifndef ROCKSDB_LITE
  // Stacked BlobDB
  FLAGS_blob_db_compression_type_e =
    StringToCompressionType(FLAGS_blob_db_compression_type.c_str());

  int env_opts = !FLAGS_env_uri.empty() + !FLAGS_fs_uri.empty();
  if (env_opts > 1) {
    fprintf(stderr, "Error: --env_uri and --fs_uri are mutually exclusive\n");
    exit(1);
  }

  if (env_opts == 1) {
    Status s = Env::CreateFromUri(config_options, FLAGS_env_uri, FLAGS_fs_uri,
                                  &FLAGS_env, &env_guard);
    if (!s.ok()) {
      fprintf(stderr, "Failed creating env: %s\n", s.ToString().c_str());
      exit(1);
    }
  } else if (FLAGS_simulate_hdd || FLAGS_simulate_hybrid_fs_file != "") {
    //**TODO: Make the simulate fs something that can be loaded
    // from the ObjectRegistry...
    static std::shared_ptr<ROCKSDB_NAMESPACE::Env> composite_env =
        NewCompositeEnv(std::make_shared<SimulatedHybridFileSystem>(
            FileSystem::Default(), FLAGS_simulate_hybrid_fs_file,
            /*throughput_multiplier=*/
            int{FLAGS_simulate_hybrid_hdd_multipliers},
            /*is_full_fs_warm=*/FLAGS_simulate_hdd));
    FLAGS_env = composite_env.get();
  }

  // Let -readonly imply -use_existing_db
  FLAGS_use_existing_db |= FLAGS_readonly;
#endif  // ROCKSDB_LITE

  if (FLAGS_build_info) {
    std::string build_info;
    std::cout << GetRocksBuildInfoAsString(build_info, true) << std::endl;
    // Similar to --version, nothing else will be done when this flag is set
    exit(0);
  }

  if (!FLAGS_seed) {
    uint64_t now = FLAGS_env->GetSystemClock()->NowMicros();
    seed_base = static_cast<int64_t>(now);
    fprintf(stdout, "Set seed to %" PRIu64 " because --seed was 0\n",
            seed_base);
  } else {
    seed_base = FLAGS_seed;
  }

  if (FLAGS_use_existing_keys && !FLAGS_use_existing_db) {
    fprintf(stderr,
            "`-use_existing_db` must be true for `-use_existing_keys` to be "
            "settable\n");
    exit(1);
  }

  if (!strcasecmp(FLAGS_compaction_fadvice.c_str(), "NONE"))
    FLAGS_compaction_fadvice_e = ROCKSDB_NAMESPACE::Options::NONE;
  else if (!strcasecmp(FLAGS_compaction_fadvice.c_str(), "NORMAL"))
    FLAGS_compaction_fadvice_e = ROCKSDB_NAMESPACE::Options::NORMAL;
  else if (!strcasecmp(FLAGS_compaction_fadvice.c_str(), "SEQUENTIAL"))
    FLAGS_compaction_fadvice_e = ROCKSDB_NAMESPACE::Options::SEQUENTIAL;
  else if (!strcasecmp(FLAGS_compaction_fadvice.c_str(), "WILLNEED"))
    FLAGS_compaction_fadvice_e = ROCKSDB_NAMESPACE::Options::WILLNEED;
  else {
    fprintf(stdout, "Unknown compaction fadvice:%s\n",
            FLAGS_compaction_fadvice.c_str());
    exit(1);
  }

  FLAGS_value_size_distribution_type_e =
    StringToDistributionType(FLAGS_value_size_distribution_type.c_str());

  // Note options sanitization may increase thread pool sizes according to
  // max_background_flushes/max_background_compactions/max_background_jobs
  FLAGS_env->SetBackgroundThreads(FLAGS_num_high_pri_threads,
                                  ROCKSDB_NAMESPACE::Env::Priority::HIGH);
  FLAGS_env->SetBackgroundThreads(FLAGS_num_bottom_pri_threads,
                                  ROCKSDB_NAMESPACE::Env::Priority::BOTTOM);
  FLAGS_env->SetBackgroundThreads(FLAGS_num_low_pri_threads,
                                  ROCKSDB_NAMESPACE::Env::Priority::LOW);

  // Choose a location for the test database if none given with --db=<path>
  if (FLAGS_db.empty()) {
    std::string default_db_path;
    FLAGS_env->GetTestDirectory(&default_db_path);
    default_db_path += "/dbbench";
    FLAGS_db = default_db_path;
  }

  if (FLAGS_backup_dir.empty()) {
    FLAGS_backup_dir = FLAGS_db + "/backup";
  }

  if (FLAGS_restore_dir.empty()) {
    FLAGS_restore_dir = FLAGS_db + "/restore";
  }

  if (FLAGS_stats_interval_seconds > 0) {
    // When both are set then FLAGS_stats_interval determines the frequency
    // at which the timer is checked for FLAGS_stats_interval_seconds
    FLAGS_stats_interval = 1000;
  }

  if (FLAGS_seek_missing_prefix && FLAGS_prefix_size <= 8) {
    fprintf(stderr, "prefix_size > 8 required by --seek_missing_prefix\n");
    exit(1);
  }

  ValidateMetadataCacheOptions();

  ROCKSDB_NAMESPACE::Benchmark benchmark;
  benchmark.Run();

#ifndef ROCKSDB_LITE
  if (FLAGS_print_malloc_stats) {
    std::string stats_string;
    ROCKSDB_NAMESPACE::DumpMallocStats(&stats_string);
    fprintf(stdout, "Malloc stats:\n%s\n", stats_string.c_str());
  }
#endif  // ROCKSDB_LITE

  return 0;
}
}  // namespace ROCKSDB_NAMESPACE
#endif<|MERGE_RESOLUTION|>--- conflicted
+++ resolved
@@ -1748,8 +1748,6 @@
     RegisterFlagValidator(&FLAGS_table_cache_numshardbits,
                           &ValidateTableCacheNumshardbits);
 
-<<<<<<< HEAD
-=======
 DEFINE_uint32(write_batch_protection_bytes_per_key, 0,
               "Size of per-key-value checksum in each write batch. Currently "
               "only value 0 and 8 are supported.");
@@ -1764,7 +1762,6 @@
 DEFINE_bool(build_info, false,
             "Print the build info via GetRocksBuildInfoAsString");
 
->>>>>>> 7b491e42
 DEFINE_bool(track_and_verify_wals_in_manifest, false,
             "If true, enable WAL tracking in the MANIFEST");
 
@@ -2929,13 +2926,8 @@
 #endif
 
   void PrintEnvironment() {
-<<<<<<< HEAD
     fprintf(stderr, "Speedb:     version %s\n",
             GetSpeedbVersionAsString(false).c_str());
-=======
-    fprintf(stderr, "RocksDB:    version %s\n",
-            GetRocksVersionAsString(true).c_str());
->>>>>>> 7b491e42
 
 #if defined(__linux) || defined(__APPLE__) || defined(__FreeBSD__)
     time_t now = time(nullptr);
@@ -4375,7 +4367,6 @@
         block_based_options.cache_index_and_filter_blocks_with_high_priority =
             true;
       }
-<<<<<<< HEAD
 
       // Metadata Cache Options
       block_based_options.metadata_cache_options.top_level_index_pinning =
@@ -4387,14 +4378,12 @@
           FLAGS_unpartitioned_pinning ? PinningTier::kAll
                                       : PinningTier::kFallback;
 
-=======
       if (FLAGS_cache_high_pri_pool_ratio + FLAGS_cache_low_pri_pool_ratio >
           1.0) {
         fprintf(stderr,
                 "Sum of high_pri_pool_ratio and low_pri_pool_ratio "
                 "cannot exceed 1.0.\n");
       }
->>>>>>> 7b491e42
       block_based_options.block_cache = cache_;
       block_based_options.cache_usage_options.options_overrides.insert(
           {CacheEntryRole::kCompressionDictionaryBuildingBuffer,
@@ -4675,10 +4664,7 @@
       options.comparator = test::BytewiseComparatorWithU64TsWrapper();
     }
 
-<<<<<<< HEAD
-=======
     options.allow_data_in_errors = FLAGS_allow_data_in_errors;
->>>>>>> 7b491e42
     options.track_and_verify_wals_in_manifest =
         FLAGS_track_and_verify_wals_in_manifest;
 
@@ -4741,14 +4727,13 @@
         // block cache, even with OPTIONS file provided.
         table_options->block_cache = cache_;
       }
-<<<<<<< HEAD
-      std::string bits_str;
-      if (FLAGS_bloom_bits > 0) {
-        bits_str = ":" + std::to_string(FLAGS_bloom_bits);
-        fprintf(stderr, "note: appending --bloom-bits (%f) to --filter-uri\n",
-                FLAGS_bloom_bits);
-      }
       if (!FLAGS_filter_uri.empty()) {
+	std::string bits_str;
+	if (FLAGS_bloom_bits > 0) {
+	  bits_str = ":" + std::to_string(FLAGS_bloom_bits);
+	  fprintf(stderr, "note: appending --bloom-bits (%f) to --filter-uri\n",
+		  FLAGS_bloom_bits);
+	}
         ConfigOptions config_options;
         config_options.ignore_unsupported_options = false;
         Status s = FilterPolicy::CreateFromString(
@@ -4759,8 +4744,8 @@
                   FLAGS_filter_uri.c_str(), bits_str.c_str(),
                   s.ToString().c_str());
           exit(1);
-=======
-      if (table_options->filter_policy == nullptr) {
+	}
+      } else if (table_options->filter_policy == nullptr) {
         if (FLAGS_bloom_bits < 0) {
           table_options->filter_policy = BlockBasedTableOptions().filter_policy;
         } else if (FLAGS_bloom_bits == 0) {
@@ -4769,7 +4754,6 @@
           table_options->filter_policy.reset(
               FLAGS_use_ribbon_filter ? NewRibbonFilterPolicy(FLAGS_bloom_bits)
                                       : NewBloomFilterPolicy(FLAGS_bloom_bits));
->>>>>>> 7b491e42
         }
       } else if (FLAGS_bloom_bits < 0) {
         table_options->filter_policy = BlockBasedTableOptions().filter_policy;
