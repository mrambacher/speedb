--- conflicted
+++ resolved
@@ -4468,22 +4468,6 @@
     // APIs, and settings for the benchmark itself.
     Options& options = *opts;
 
-<<<<<<< HEAD
-    options.create_missing_column_families = FLAGS_num_column_families > 1;
-    options.statistics = dbstats;
-    options.wal_dir = FLAGS_wal_dir;
-    options.create_if_missing = !FLAGS_use_existing_db;
-    options.dump_malloc_stats = FLAGS_dump_malloc_stats;
-    options.stats_dump_period_sec =
-        static_cast<unsigned int>(FLAGS_stats_dump_period_sec);
-    options.stats_persist_period_sec =
-        static_cast<unsigned int>(FLAGS_stats_persist_period_sec);
-    options.persist_stats_to_disk = FLAGS_persist_stats_to_disk;
-    options.stats_history_buffer_size =
-        static_cast<size_t>(FLAGS_stats_history_buffer_size);
-    options.avoid_unnecessary_blocking_io = FLAGS_avoid_unnecessary_blocking_io;
-    options.avoid_flush_during_recovery = FLAGS_avoid_flush_during_recovery;
-=======
     // Always set these since they are harmless when not needed and prevent
     // a guaranteed failure when they are needed.
     options.create_missing_column_families = true;
@@ -4492,7 +4476,6 @@
     if (options.statistics == nullptr) {
       options.statistics = dbstats;
     }
->>>>>>> 7b47c9ee
 
     auto table_options =
         options.table_factory->GetOptions<BlockBasedTableOptions>();
