--- conflicted
+++ resolved
@@ -212,7 +212,6 @@
     "customopspercent": 0,
     "verify_sst_unique_id_in_manifest": 1,  # always do unique_id verification
     "filter_uri": lambda: random.choice(["speedb.PairedBloomFilter", ""]),
-<<<<<<< HEAD
     "secondary_cache_uri": lambda: random.choice(
         [
             "",
@@ -227,9 +226,7 @@
     "num_file_reads_for_auto_readahead": lambda: random.choice([0, 1, 2]),
     "min_write_buffer_number_to_merge": lambda: random.choice([1, 2]),
     "preserve_internal_time_seconds": lambda: random.choice([0, 60, 3600, 36000]),
-=======
     "memtablerep": lambda: random.choice(["skip_list", "speedb.HashSpdRepFactory"]),
->>>>>>> 4c43ebe2
 }
 
 _TEST_DIR_ENV_VAR = "TEST_TMPDIR"
