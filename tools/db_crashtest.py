--- conflicted
+++ resolved
@@ -3,23 +3,16 @@
 from __future__ import absolute_import, division, print_function, unicode_literals
 
 import argparse
+import datetime
 
 import os
 import random
-<<<<<<< HEAD
-import tempfile
-import signal
-import subprocess
-import shutil
-import argparse
-=======
 import shutil
 import signal
 import subprocess
 import sys
 import tempfile
 import time
->>>>>>> 335c4242
 import datetime
 
 # params overwrite priority:
@@ -58,14 +51,9 @@
     "batch_protection_bytes_per_key": lambda: random.choice([0, 8]),
     "memtable_protection_bytes_per_key": lambda: random.choice([0, 1, 2, 4, 8]),
     "block_size": random.choice([16384, 4096]),
-<<<<<<< HEAD
-    "bloom_bits": lambda: random.choice([random.randint(0,19),
-                                         random.lognormvariate(2.3, 1.3)]),
-=======
     "bloom_bits": lambda: random.choice(
         [random.randint(0, 19), random.lognormvariate(2.3, 1.3)]
     ),
->>>>>>> 335c4242
     "cache_index_and_filter_blocks": lambda: random.randint(0, 1),
     "cache_size": 8388608,
     "charge_compression_dictionary_building_buffer": lambda: random.choice([0, 1]),
@@ -110,10 +98,7 @@
     # Temporarily disable hash index
     "index_type": lambda: random.choice([0, 0, 0, 2, 2, 3]),
     "ingest_external_file_one_in": 1000000,
-<<<<<<< HEAD
-=======
     "lock_wal_one_in": 1000000,
->>>>>>> 335c4242
     "mark_for_compaction_one_file_in": lambda: 10 * random.randint(0, 1),
     "max_background_compactions": 20,
     "max_bytes_for_level_base": 10485760,
@@ -124,20 +109,12 @@
     # the random seed between runs, so the same keys are chosen by every run 
     # for disallowing overwrites.
     "nooverwritepercent": random.choice([0, 5, 20, 30, 40, 50, 95]),
-<<<<<<< HEAD
-    "open_files": lambda : random.choice([-1, -1, 100, 500000]),
-=======
     "open_files": lambda: random.choice([-1, -1, 100, 500000]),
->>>>>>> 335c4242
     "optimize_filters_for_memory": lambda: random.randint(0, 1),
     "partition_filters": lambda: random.randint(0, 1),
     "partition_pinning": lambda: random.randint(0, 3),
     "pause_background_one_in": 1000000,
-<<<<<<< HEAD
-    "prefix_size" : lambda: random.choice([-1, 1, 5, 7, 8]),
-=======
     "prefix_size": lambda: random.choice([-1, 1, 5, 7, 8]),
->>>>>>> 335c4242
     "progress_reports": 0,
     "recycle_log_file_num": lambda: random.randint(0, 1),
     "snapshot_hold_ops": 100000,
@@ -154,10 +131,6 @@
     "use_direct_io_for_flush_and_compaction": lambda: random.randint(0, 1),
     "mock_direct_io": False,
     "cache_type": lambda: random.choice(["lru_cache", "hyper_clock_cache"]),
-<<<<<<< HEAD
-        # fast_lru_cache is incompatible with stress tests, because it doesn't support strict_capacity_limit == false.
-=======
->>>>>>> 335c4242
     "use_full_merge_v1": lambda: random.randrange(10) == 0,
     "use_merge": lambda: random.randint(0, 1),
     # use_put_entity_one_in has to be the same across invocations for verification to work, hence no lambda
@@ -170,14 +143,6 @@
         [1024 * 1024, 8 * 1024 * 1024, 128 * 1024 * 1024, 1024 * 1024 * 1024]),
     "format_version": lambda: random.choice([2, 3, 4, 5, 5, 5, 5, 5, 5]),
     "index_block_restart_interval": lambda: random.choice(range(1, 16)),
-<<<<<<< HEAD
-    "use_multiget" : lambda: random.randint(0, 1),
-    "periodic_compaction_seconds" :
-        lambda: random.choice([0, 0, 1, 2, 10, 100, 1000]),
-    # 0 = never (used by some), 10 = often (for threading bugs), 600 = default
-    "stats_dump_period_sec" : lambda: random.choice([0, 10, 600]),
-    "compaction_ttl" : lambda: random.choice([0, 0, 1, 2, 10, 100, 1000]),
-=======
     "use_multiget": lambda: random.randint(0, 1),
     "use_get_entity": lambda: random.choice([0] * 7 + [1]),
     "periodic_compaction_seconds": lambda: random.choice([0, 0, 1, 2, 10, 100, 1000]),
@@ -185,7 +150,6 @@
     "stats_dump_period_sec": lambda: random.choice([0, 10, 600]),
     "compaction_ttl": lambda: random.choice([0, 0, 1, 2, 10, 100, 1000]),
     "fifo_allow_compaction": lambda: random.randint(0, 1),
->>>>>>> 335c4242
     # Test small max_manifest_file_size in a smaller chance, as most of the
     # time we wnat manifest history to be preserved to help debug
     "max_manifest_file_size": lambda: random.choice(
@@ -201,18 +165,6 @@
     "db_write_buffer_size" : lambda: random.choice(
         [0, 0, 0, 1024 * 1024, 8 * 1024 * 1024, 128 * 1024 * 1024, 1024 * 1024 * 1024]),
     "initiate_wbm_flushes" : lambda: random.choice([0, 1]),
-<<<<<<< HEAD
-    "avoid_unnecessary_blocking_io" : random.randint(0, 1),
-    "write_dbid_to_manifest" : random.randint(0, 1),
-    "avoid_flush_during_recovery" : lambda: random.choice(
-        [1 if t == 0 else 0 for t in range(0, 8)]),
-    "max_write_batch_group_size_bytes" : lambda: random.choice(
-        [16, 64, 1024 * 1024, 16 * 1024 * 1024]),
-    "level_compaction_dynamic_level_bytes" : True,
-    "verify_checksum_one_in": 1000000,
-    "verify_db_one_in": 100000,
-    "continuous_verification_interval" : 0,
-=======
     "avoid_unnecessary_blocking_io": random.randint(0, 1),
     "write_dbid_to_manifest": random.randint(0, 1),
     "avoid_flush_during_recovery": lambda: random.choice(
@@ -225,7 +177,6 @@
     "verify_checksum_one_in": 1000000,
     "verify_db_one_in": 100000,
     "continuous_verification_interval": 0,
->>>>>>> 335c4242
     "max_key_len": 0,
     "key_len_percent_dist": "0",
     "read_fault_one_in": lambda: random.choice([0, 32, 1000]),
@@ -260,11 +211,8 @@
     "initial_auto_readahead_size": lambda: random.choice([0, 16384, 524288]),
     "max_auto_readahead_size": lambda: random.choice([0, 16384, 524288]),
     "num_file_reads_for_auto_readahead": lambda: random.choice([0, 1, 2]),
-<<<<<<< HEAD
-=======
     "min_write_buffer_number_to_merge": lambda: random.choice([1, 2]),
     "preserve_internal_time_seconds": lambda: random.choice([0, 60, 3600, 36000]),
->>>>>>> 335c4242
     # cannot change seed between runs because the seed decides which keys are nonoverwrittenable
     "seed": int(time.time() * 1000000) & 0xffffffff,
     "verify_before_write": lambda: random.randrange(20) == 0,
@@ -273,14 +221,6 @@
     "compare_full_db_state_snapshot": lambda: random.choice([0, 0, 0, 1]),
     "num_iterations": lambda: random.randint(0, 100),
     "sync_wal_one_in": 100000,
-<<<<<<< HEAD
-    "data_block_index_type": random.randint(0, 1),
-    "data_block_hash_table_util_ratio": random.randint(1, 100) / 100.0,
-    "customopspercent": 0,
-    "filter_uri": lambda: random.choice(["speedb.PairedBloomFilter", ""]),
-    "memtablerep": lambda: random.choice(["skip_list", "speedb.HashSpdRepFactory"]),
-    "use_dynamic_delay": lambda: random.choice([0, 1, 1, 1]),
-=======
     "customopspercent": 0,
     # "filter_uri": lambda: random.choice(["speedb.PairedBloomFilter", ""]),
     "memtablerep": lambda: random.choice(["skip_list", "speedb.HashSpdRepFactory"]),
@@ -289,7 +229,6 @@
     "allow_wbm_stalls": lambda: random.randint(0, 1),
     "start_delay_percent": lambda: random.randint(0, 99),
     "use_clean_delete_during_flush": lambda: random.randint(0, 1),
->>>>>>> 335c4242
 }
 
 _TEST_DIR_ENV_VAR = "TEST_TMPDIR"
@@ -679,12 +618,7 @@
 
 
 def finalize_and_sanitize(src_params, counter):
-<<<<<<< HEAD
-    dest_params = dict([(k,  v() if callable(v) else v)
-                        for (k, v) in src_params.items()])
-=======
     dest_params = {k: v() if callable(v) else v for (k, v) in src_params.items()}
->>>>>>> 335c4242
     if is_release_mode():
         dest_params["read_fault_one_in"] = 0
     if dest_params.get("compression_max_dict_bytes") == 0:
@@ -778,15 +712,6 @@
         dest_params["enable_pipelined_write"] = 0
     if dest_params.get("sst_file_manager_bytes_per_sec", 0) == 0:
         dest_params["sst_file_manager_bytes_per_truncate"] = 0
-<<<<<<< HEAD
-    # test_batches_snapshots needs to stay const (either 1 or 0) throught
-    # successive runs. this stops the next check (enable_compaction_filter) 
-    # from switching its value.
-    if (dest_params.get("test_batches_snapshots", 0) == 1 and 
-        dest_params.get("enable_compaction_filter", 0) == 1):
-        dest_params["enable_compaction_filter"] = 0
-=======
->>>>>>> 335c4242
     if dest_params.get("read_only", 0) == 1:
         if counter == 0:
             dest_params["read_only"] = 0
@@ -796,11 +721,7 @@
             dest_params["iterpercent"] += dest_params["delpercent"]
             dest_params["delpercent"] = 0
             dest_params["iterpercent"] += dest_params["delrangepercent"]
-<<<<<<< HEAD
-            dest_params["delrangepercent"] = 0    
-=======
             dest_params["delrangepercent"] = 0 
->>>>>>> 335c4242
     if dest_params.get("enable_compaction_filter", 0) == 1:
         # Compaction filter is incompatible with snapshots. Need to avoid taking
         # snapshots, as well as avoid operations that use snapshots for
@@ -810,15 +731,6 @@
         # Give the iterator ops away to reads.
         dest_params["readpercent"] += dest_params.get("iterpercent", 0)
         dest_params["iterpercent"] = 0
-<<<<<<< HEAD
-        dest_params["test_batches_snapshots"] = 0
-    # this stops the ("prefix_size") == -1 check from changing the value
-    # of test_batches_snapshots between runs.
-    if (dest_params.get("prefix_size", 0) == -1 and 
-        dest_params.get("test_batches_snapshots", 0) == 1):
-        dest_params["prefix_size"] = 7
-=======
->>>>>>> 335c4242
     if dest_params.get("prefix_size") == -1:
         dest_params["readpercent"] += dest_params.get("prefixpercent", 0)
         dest_params["prefixpercent"] = 0
@@ -921,17 +833,6 @@
 
 def gen_cmd(params, unknown_params, counter):
     finalzied_params = finalize_and_sanitize(params, counter)
-<<<<<<< HEAD
-    cmd = [stress_cmd] + [
-        '--{0}={1}'.format(k, v)
-        for k, v in [(k, finalzied_params[k]) for k in sorted(finalzied_params)]
-        if k not in set(['test_type', 'simple', 'duration', 'interval',
-                         'random_kill_odd', 'cf_consistency', 'txn',
-                         'test_best_efforts_recovery', 'enable_ts',
-                         'test_multiops_txn', 'write_policy', 'stress_cmd',
-                         'test_tiered_storage', 'disable_kill_points'])
-        and v is not None] + unknown_params
-=======
     cmd = (
         [stress_cmd]
         + [
@@ -959,7 +860,6 @@
         ]
         + unknown_params
     )
->>>>>>> 335c4242
     return cmd
 
 
@@ -969,16 +869,9 @@
 
 
 def execute_cmd(cmd, timeout):
-<<<<<<< HEAD
-    child = subprocess.Popen(cmd, stderr=subprocess.PIPE,
-                             stdout=subprocess.PIPE)
-    print("[%s] Running db_stress with pid=%d: %s\n\n"
-          % (str(datetime.datetime.now()), child.pid, ' '.join(cmd)))
-=======
     child = subprocess.Popen(cmd, stderr=subprocess.PIPE, stdout=subprocess.PIPE)
     print("[%s] Running db_stress with pid=%d: %s\n\n" 
     % (str(datetime.datetime.now()), child.pid, " ".join(cmd)))
->>>>>>> 335c4242
 
     try:
         outs, errs = child.communicate(timeout=timeout)
@@ -1140,14 +1033,6 @@
 
     store_ops_supplied(cmd_params)
 
-<<<<<<< HEAD
-    store_ops_supplied(cmd_params)
-
-    print("Running blackbox-crash-test with \n"
-          + "interval_between_crash=" + str(cmd_params['interval']) + "\n"
-          + "total-duration=" + str(cmd_params['duration']) + "\n")
-   
-=======
     print(
         "Running blackbox-crash-test with \n"
         + "interval_between_crash="
@@ -1158,22 +1043,15 @@
         + "\n"
     )
 
->>>>>>> 335c4242
     counter = 0
 
     while time.time() < exit_time:
         randomize_operation_type_percentages(cmd_params)
-<<<<<<< HEAD
-        cmd = gen_cmd(dict(cmd_params, **{'db': dbname}), unknown_args, counter)
-
-        hit_timeout, retcode, outs, errs = execute_cmd(cmd, cmd_params['interval'])
-=======
         cmd = gen_cmd(
             dict(list(cmd_params.items()) + list({"db": dbname}.items())), unknown_args, counter
         )
 
         hit_timeout, retcode, outs, errs = execute_cmd(cmd, cmd_params["interval"])
->>>>>>> 335c4242
         copy_tree_and_remove_old(counter, dbname)
         counter+=1
 
@@ -1207,15 +1085,6 @@
     dbname = get_dbname("whitebox")
 
     cur_time = time.time()
-<<<<<<< HEAD
-    exit_time = cur_time + cmd_params['duration']
-    half_time = cur_time + cmd_params['duration'] // 2
-
-    store_ops_supplied(cmd_params)
-
-    print("Running whitebox-crash-test with \n"
-          + "total-duration=" + str(cmd_params['duration']) + "\n")
-=======
     exit_time = cur_time + cmd_params["duration"]
     half_time = cur_time + cmd_params["duration"] // 2
 
@@ -1227,20 +1096,13 @@
         + str(cmd_params["duration"])
         + "\n"
     )
->>>>>>> 335c4242
 
     total_check_mode = 4
     check_mode = 0
     kill_random_test = cmd_params["random_kill_odd"]
     kill_mode = 0
-<<<<<<< HEAD
-
-    counter = 0
-
-=======
     prev_compaction_style = -1
     counter = 0
->>>>>>> 335c4242
     while time.time() < exit_time:
         if cmd_params["disable_kill_points"]:
             check_mode = 3
@@ -1315,10 +1177,6 @@
                 "kill_random_test": None,
                 "ops_per_thread": cmd_params["ops_per_thread"],
             }
-<<<<<<< HEAD
-        randomize_operation_type_percentages(cmd_params)
-        cmd = gen_cmd(dict(cmd_params, **{'db': dbname}, **additional_opts), unknown_args, counter)
-=======
 
         cur_compaction_style = additional_opts.get("compaction_style", cmd_params.get("compaction_style", 0))
         if prev_compaction_style != -1 and prev_compaction_style != cur_compaction_style:
@@ -1335,7 +1193,6 @@
             ),
             unknown_args, counter
         )
->>>>>>> 335c4242
 
         # If the running time is 15 minutes over the run time, explicit kill and
         # exit even if white box kill didn't hit. This is to guarantee run time
@@ -1402,10 +1259,7 @@
             if os.path.exists(expected_values_dir):
                 shutil.rmtree(expected_values_dir)
             expected_values_dir = None
-<<<<<<< HEAD
-=======
-
->>>>>>> 335c4242
+
             check_mode = (check_mode + 1) % total_check_mode
 
         time.sleep(1)  # time to stabilize after a kill
@@ -1427,15 +1281,10 @@
     global stress_cmd
     global cleanup_cmd
 
-<<<<<<< HEAD
-    parser = argparse.ArgumentParser(description="This script runs and kills \
-        db_stress multiple times")
-=======
     parser = argparse.ArgumentParser(
         description="This script runs and kills \
         db_stress multiple times"
     )
->>>>>>> 335c4242
     parser.add_argument("test_type", choices=["blackbox", "whitebox", "narrow"])
     parser.add_argument("--simple", action="store_true")
     parser.add_argument("--cf_consistency", action="store_true")
@@ -1445,27 +1294,6 @@
     parser.add_argument("--test_multiops_txn", action="store_true")
     parser.add_argument("--write_policy", choices=["write_committed", "write_prepared"])
     parser.add_argument("--stress_cmd")
-<<<<<<< HEAD
-    parser.add_argument("--test_tiered_storage", action='store_true')
-
-    all_params = dict(list(default_params.items())
-                      + list(blackbox_default_params.items())
-                      + list(whitebox_default_params.items())
-                      + list(simple_default_params.items())
-                      + list(blackbox_simple_default_params.items())
-                      + list(whitebox_simple_default_params.items())
-                      + list(blob_params.items())
-                      + list(ts_params.items())
-                      + list(supplied_ops.items())
-                      + list(narrow_params.items())
-                      + list(multiops_txn_default_params.items())
-                      + list(multiops_wc_txn_params.items())
-                      + list(multiops_wp_txn_params.items())
-                      + list(best_efforts_recovery_params.items())
-                      + list(cf_consistency_params.items())
-                      + list(tiered_params.items())
-                      + list(txn_params.items()))
-=======
     parser.add_argument("--test_tiered_storage", action="store_true")
     parser.add_argument("--cleanup_cmd")
 
@@ -1488,7 +1316,6 @@
         + list(tiered_params.items())
         + list(txn_params.items())
     )
->>>>>>> 335c4242
 
     for k, v in all_params.items():
         t = type(v() if callable(v) else v)
@@ -1500,15 +1327,10 @@
 
     test_tmpdir = os.environ.get(_TEST_DIR_ENV_VAR)
     if test_tmpdir and not os.path.isdir(test_tmpdir):
-<<<<<<< HEAD
-        print('%s env var is set to a non-existent directory: %s' %
-                (_TEST_DIR_ENV_VAR, test_tmpdir))
-=======
         print(
             "%s env var is set to a non-existent directory: %s"
             % (_TEST_DIR_ENV_VAR, test_tmpdir)
         )
->>>>>>> 335c4242
         sys.exit(1)
 
     if args.stress_cmd:
