--- conflicted
+++ resolved
@@ -47,12 +47,9 @@
     # Consider larger number when backups considered more stable
     "backup_one_in": 100000,
     "batch_protection_bytes_per_key": lambda: random.choice([0, 8]),
-<<<<<<< HEAD
     "block_size": random.choice([16384, 4096]),
-=======
     "memtable_protection_bytes_per_key": lambda: random.choice([0, 1, 2, 4, 8]),
     "block_size": 16384,
->>>>>>> 7b491e42
     "bloom_bits": lambda: random.choice([random.randint(0,19),
                                          random.lognormvariate(2.3, 1.3)]),
     "cache_index_and_filter_blocks": lambda: random.randint(0, 1),
@@ -79,13 +76,10 @@
     "clear_column_family_one_in": 0,
     "compact_files_one_in": 1000000,
     "compact_range_one_in": 1000000,
-<<<<<<< HEAD
-=======
     "compaction_pri": random.randint(0, 4),
     "data_block_index_type": lambda: random.choice([0, 1]),
     "delpercent": 4,
     "delrangepercent": 1,
->>>>>>> 7b491e42
     "destroy_db_initially": 0,
     "enable_pipelined_write": lambda: random.choice([0, 0, 0, 0, 1]),
     "enable_compaction_filter": lambda: random.choice([0, 0, 0, 1]),
@@ -100,11 +94,8 @@
     "get_current_wal_file_one_in": 0,
     # Temporarily disable hash index
     "index_type": lambda: random.choice([0, 0, 0, 2, 2, 3]),
-<<<<<<< HEAD
-=======
     "ingest_external_file_one_in": 1000000,
     "iterpercent": 10,
->>>>>>> 7b491e42
     "mark_for_compaction_one_file_in": lambda: 10 * random.randint(0, 1),
     "max_background_compactions": 20,
     "max_bytes_for_level_base": 10485760,
@@ -136,14 +127,9 @@
     "use_direct_reads": lambda: random.randint(0, 1),
     "use_direct_io_for_flush_and_compaction": lambda: random.randint(0, 1),
     "mock_direct_io": False,
-<<<<<<< HEAD
-    "use_clock_cache": 0, # currently broken
-    "use_full_merge_v1": lambda: random.randrange(10) == 0,
-=======
     "cache_type": lambda: random.choice(["lru_cache", "hyper_clock_cache"]),
         # fast_lru_cache is incompatible with stress tests, because it doesn't support strict_capacity_limit == false.
-    "use_full_merge_v1": lambda: random.randint(0, 1),
->>>>>>> 7b491e42
+    "use_full_merge_v1": lambda: random.randrange(10) == 0,
     "use_merge": lambda: random.randint(0, 1),
     # 999 -> use Bloom API
     "ribbon_starting_level": lambda: random.choice([random.randint(-1, 10), 999]),
@@ -212,9 +198,7 @@
     "data_block_hash_table_util_ratio": random.randint(0, 100) / 100.0,
     "customopspercent": 0,
     "verify_sst_unique_id_in_manifest": 1,  # always do unique_id verification
-<<<<<<< HEAD
     "filter_uri": lambda: random.choice(["speedb.PairedBloomFilter", ""]),
-=======
     "secondary_cache_uri":  lambda: random.choice(
         ["", "compressed_secondary_cache://capacity=8388608",
          "compressed_secondary_cache://capacity=8388608;enable_custom_split_merge=true"]),
@@ -223,7 +207,6 @@
     "initial_auto_readahead_size": lambda: random.choice([0, 16384, 524288]),
     "max_auto_readahead_size": lambda: random.choice([0, 16384, 524288]),
     "num_file_reads_for_auto_readahead": lambda: random.choice([0, 1, 2]),
->>>>>>> 7b491e42
 }
 
 _TEST_DIR_ENV_VAR = 'TEST_TMPDIR'
@@ -379,12 +362,9 @@
     # Snapshots are used heavily in this test mode, while they are incompatible
     # with compaction filter.
     "enable_compaction_filter": 0,
-<<<<<<< HEAD
     "test_batches_snapshots": 0,
-=======
     # `CfConsistencyStressTest::TestIngestExternalFile()` is not implemented.
     "ingest_external_file_one_in": 0,
->>>>>>> 7b491e42
 }
 
 txn_params = {
@@ -800,11 +780,8 @@
                          'random_kill_odd', 'cf_consistency', 'txn',
                          'test_best_efforts_recovery', 'enable_ts',
                          'test_multiops_txn', 'write_policy', 'stress_cmd',
-<<<<<<< HEAD
-                         'disable_kill_points'])
-=======
+                         'disable_kill_points', 
                          'test_tiered_storage'])
->>>>>>> 7b491e42
         and v is not None] + unknown_params
     return cmd
 
