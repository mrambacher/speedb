--- conflicted
+++ resolved
@@ -27,12 +27,6 @@
 
 
 # Rocksdb Change Log
-<<<<<<< HEAD
-## 7.7.1 (09/26/2022)
-### Bug Fixes
-* Fixed an optimistic transaction validation bug caused by DBImpl::GetLatestSequenceForKey() returning non-latest seq for merge (#10724).
-* Fixed a bug in iterator refresh which could segfault for DeleteRange users (#10739).
-=======
 ## 7.8.1 (11/2/2022)
 ### Bug Fixes
 * Fix memory corruption error in scans if async_io is enabled. Memory corruption happened if there is IOError while reading the data leading to empty buffer and other buffer already in progress of async read goes again for reading.
@@ -74,7 +68,6 @@
 ### Public API changes
 * Make kXXH3 checksum the new default, because it is faster on common hardware, especially with kCRC32c affected by a performance bug in some versions of clang (https://github.com/facebook/rocksdb/issues/9891). DBs written with this new setting can be read by RocksDB 6.27 and newer.
 * Refactor the classes, APIs and data structures for block cache tracing to allow a user provided trace writer to be used. Introduced an abstract BlockCacheTraceWriter class that takes a structured BlockCacheTraceRecord. The BlockCacheTraceWriter implementation can then format and log the record in whatever way it sees fit. The default BlockCacheTraceWriterImpl does file tracing using a user provided TraceWriter. More details in rocksdb/includb/block_cache_trace_writer.h.
->>>>>>> 6b2f41f2
 
 ## 7.7.0 (09/18/2022)
 ### Bug Fixes
