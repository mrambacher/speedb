--- conflicted
+++ resolved
@@ -21,12 +21,6 @@
 #include "util/coding.h"
 
 namespace ROCKSDB_NAMESPACE {
-<<<<<<< HEAD
-WriteBufferManager::WriteBufferManager(
-    size_t _buffer_size, std::shared_ptr<Cache> cache, bool allow_stall,
-    bool initiate_flushes,
-    const FlushInitiationOptions& flush_initiation_options)
-=======
 
 auto WriteBufferManager::FlushInitiationOptions::Sanitize() const
     -> FlushInitiationOptions {
@@ -43,7 +37,6 @@
     bool initiate_flushes,
     const FlushInitiationOptions& flush_initiation_options,
     uint16_t start_delay_percent)
->>>>>>> 335c4242
     : buffer_size_(_buffer_size),
       mutable_limit_(buffer_size_ * 7 / 8),
       memory_used_(0),
@@ -51,15 +44,6 @@
       memory_being_freed_(0U),
       cache_res_mgr_(nullptr),
       allow_stall_(allow_stall),
-<<<<<<< HEAD
-      stall_active_(false),
-      initiate_flushes_(initiate_flushes),
-      flush_initiation_options_(flush_initiation_options),
-      flushes_mu_(new InstrumentedMutex),
-      flushes_initiators_mu_(new InstrumentedMutex),
-      flushes_wakeup_cv_(new InstrumentedCondVar(flushes_mu_.get())) {
-#ifndef ROCKSDB_LITE
-=======
       start_delay_percent_(start_delay_percent),
       stall_active_(false),
       initiate_flushes_(initiate_flushes),
@@ -67,7 +51,6 @@
       flushes_mu_(new InstrumentedMutex),
       flushes_initiators_mu_(new InstrumentedMutex),
       flushes_wakeup_cv_(new InstrumentedCondVar(flushes_mu_.get())) {
->>>>>>> 335c4242
   if (cache) {
     // Memtable's memory usage tends to fluctuate frequently
     // therefore we set delayed_decrease = true to save some dummy entry
@@ -76,24 +59,15 @@
         CacheReservationManagerImpl<CacheEntryRole::kWriteBuffer>>(
         cache, true /* delayed_decrease */);
   }
-<<<<<<< HEAD
-#else
-  (void)cache;
-#endif  // ROCKSDB_LITE
-=======
->>>>>>> 335c4242
 
   if (initiate_flushes_) {
     InitFlushInitiationVars(buffer_size());
   }
-<<<<<<< HEAD
-=======
   if (start_delay_percent_ >= 100) {
     // unsuitable value, sanitizing to Dflt.
     // TODO: add reporting
     start_delay_percent_ = kDfltStartDelayPercentThreshold;
   }
->>>>>>> 335c4242
 }
 
 WriteBufferManager::~WriteBufferManager() {
@@ -124,10 +98,7 @@
     new_memory_used = old_memory_used + mem;
   }
   if (is_enabled) {
-<<<<<<< HEAD
-=======
     UpdateUsageState(new_memory_used, static_cast<int64_t>(mem), buffer_size());
->>>>>>> 335c4242
     // Checking outside the locks is not reliable, but avoids locking
     // unnecessarily which is expensive
     if (UNLIKELY(ShouldInitiateAnotherFlushMemOnly(new_memory_used))) {
@@ -138,10 +109,6 @@
 
 // Should only be called from write thread
 size_t WriteBufferManager::ReserveMemWithCache(size_t mem) {
-<<<<<<< HEAD
-#ifndef ROCKSDB_LITE
-=======
->>>>>>> 335c4242
   assert(cache_res_mgr_ != nullptr);
   // Use a mutex to protect various data structures. Can be optimized to a
   // lock-free solution if it ends up with a performance bottleneck.
@@ -159,13 +126,6 @@
   s.PermitUncheckedError();
 
   return new_mem_used;
-<<<<<<< HEAD
-#else
-  (void)mem;
-  return 0U;
-#endif  // ROCKSDB_LITE
-=======
->>>>>>> 335c4242
 }
 
 void WriteBufferManager::ScheduleFreeMem(size_t mem) {
@@ -211,12 +171,9 @@
 
     assert(curr_memory_inactive >= mem);
     assert(curr_memory_being_freed >= mem);
-<<<<<<< HEAD
-=======
 
     UpdateUsageState(new_memory_used, static_cast<int64_t>(-mem),
                      buffer_size());
->>>>>>> 335c4242
   }
 
   // Check if stall is active and can be ended.
@@ -232,10 +189,6 @@
 }
 
 size_t WriteBufferManager::FreeMemWithCache(size_t mem) {
-<<<<<<< HEAD
-#ifndef ROCKSDB_LITE
-=======
->>>>>>> 335c4242
   assert(cache_res_mgr_ != nullptr);
   // Use a mutex to protect various data structures. Can be optimized to a
   // lock-free solution if it ends up with a performance bottleneck.
@@ -254,13 +207,6 @@
   s.PermitUncheckedError();
 
   return new_mem_used;
-<<<<<<< HEAD
-#else
-  (void)mem;
-  return 0U;
-#endif  // ROCKSDB_LITE
-=======
->>>>>>> 335c4242
 }
 
 void WriteBufferManager::BeginWriteStall(StallInterface* wbm_stall) {
@@ -357,31 +303,21 @@
   snprintf(buffer, kBufferSize, "%*s: %p\n", field_width, "wbm.cache", cache);
   ret.append(buffer);
 
-<<<<<<< HEAD
-  snprintf(buffer, kBufferSize, "%*s: %d\n", field_width, "wbm.allow_stalls",
-=======
   snprintf(buffer, kBufferSize, "%*s: %d\n", field_width, "wbm.allow_stall",
->>>>>>> 335c4242
            allow_stall_);
   ret.append(buffer);
 
   snprintf(buffer, kBufferSize, "%*s: %d\n", field_width,
-<<<<<<< HEAD
-=======
            "wbm.start_delay_percent", start_delay_percent_);
   ret.append(buffer);
 
   snprintf(buffer, kBufferSize, "%*s: %d\n", field_width,
->>>>>>> 335c4242
            "wbm.initiate_flushes", IsInitiatingFlushes());
   ret.append(buffer);
 
   return ret;
 }
 
-<<<<<<< HEAD
-// ================================================================================================
-=======
 void WriteBufferManager::RegisterWriteController(
     std::shared_ptr<WriteController> wc) {
   std::lock_guard<std::mutex> lock(controllers_map_mutex_);
@@ -619,7 +555,6 @@
 }
 
 // =============================================================================
->>>>>>> 335c4242
 void WriteBufferManager::RegisterFlushInitiator(
     void* initiator, InitiateFlushRequestCb request) {
   {
