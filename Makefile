# Copyright (c) 2011 The LevelDB Authors. All rights reserved.
# Use of this source code is governed by a BSD-style license that can be
# found in the LICENSE file. See the AUTHORS file for names of contributors.

# Inherit some settings from environment variables, if available

#-----------------------------------------------

# Prefer bash, but don't overwrite the existing setting if not found
SHELL := $(shell command -v bash || echo $(SHELL))
include common.mk

PROJECT_NAME := speedb

CLEAN_FILES = # deliberately empty, so we can append below.
CFLAGS += ${EXTRA_CFLAGS}
CXXFLAGS += ${EXTRA_CXXFLAGS}
LDFLAGS += $(EXTRA_LDFLAGS)
MACHINE ?= $(shell uname -m)
ARFLAGS = ${EXTRA_ARFLAGS} rs
STRIPFLAGS = -S -x

# Transform parallel LOG output into something more readable.
parallel_log_extract = awk \
  'BEGIN{FS="\t"} { \
     t=$$9; sub(/if *\[\[ *"/,"",t); sub(/" =.*/,"",t); sub(/ >.*/,"",t); sub(/.*--gtest_filter=/,"",t); \
     printf("%7.3f %s %s\n",4,($$7 == 0 ? "PASS" : "FAIL"),t) \
  }'

# DEBUG_LEVEL can have three values:
# * DEBUG_LEVEL=2; this is the ultimate debug mode. It will compile Speedb
# without any optimizations. To compile with level 2, issue `make dbg`
# * DEBUG_LEVEL=1; debug level 1 enables all assertions and debug code, but
# compiles Speedb with -O2 optimizations. this is the default debug level.
# `make all` or `make <binary_target>` compile Speedb with debug level 1.
# We use this debug level when developing Speedb.
# * DEBUG_LEVEL=0; this is the debug level we use for release. If you're
# running Speedb in production you most definitely want to compile Speedb
# with debug level 0. To compile with level 0, run `make shared_lib`,
# `make install-shared`, `make static_lib`, `make install-static` or
# `make install`

# Set the default DEBUG_LEVEL to 1
DEBUG_LEVEL?=1

# LIB_MODE says whether or not to use/build "shared" or "static" libraries.
# Mode "static" means to link against static libraries (.a)
# Mode "shared" means to link against shared libraries (.so, .sl, .dylib, etc)
#
# Set the default LIB_MODE to static
LIB_MODE?=static

# OBJ_DIR is where the object files reside.  Default to the current directory
OBJ_DIR?=.

# Check the MAKECMDGOALS to set the DEBUG_LEVEL and LIB_MODE appropriately

ifneq ($(filter clean release install, $(MAKECMDGOALS)),)
	DEBUG_LEVEL=0
endif
ifneq ($(filter dbg, $(MAKECMDGOALS)),)
	DEBUG_LEVEL=2
else ifneq ($(filter shared_lib install-shared, $(MAKECMDGOALS)),)
	DEBUG_LEVEL=0
	LIB_MODE=shared
else ifneq ($(filter static_lib install-static, $(MAKECMDGOALS)),)
	DEBUG_LEVEL=0
	LIB_MODE=static
else ifneq ($(filter jtest rocksdbjava%, $(MAKECMDGOALS)),)
	OBJ_DIR=jl
	LIB_MODE=shared
	ifneq ($(findstring rocksdbjavastatic, $(MAKECMDGOALS)),)
		OBJ_DIR=jls
		ifneq ($(DEBUG_LEVEL),2)
			DEBUG_LEVEL=0
		endif
		ifeq ($(MAKECMDGOALS),rocksdbjavastaticpublish)
			DEBUG_LEVEL=0
		endif
	endif
endif

$(info $$DEBUG_LEVEL is ${DEBUG_LEVEL})

# Lite build flag.
LITE ?= 0
ifeq ($(LITE), 0)
ifneq ($(filter -DROCKSDB_LITE,$(OPT)),)
  # Be backward compatible and support older format where OPT=-DROCKSDB_LITE is
  # specified instead of LITE=1 on the command line.
  LITE=1
endif
else ifeq ($(LITE), 1)
ifeq ($(filter -DROCKSDB_LITE,$(OPT)),)
	OPT += -DROCKSDB_LITE
endif
endif

# Figure out optimize level.
ifneq ($(DEBUG_LEVEL), 2)
ifeq ($(LITE), 0)
	OPTIMIZE_LEVEL ?= -O2
else
	OPTIMIZE_LEVEL ?= -Os
endif
endif
# `OPTIMIZE_LEVEL` is empty when the user does not set it and `DEBUG_LEVEL=2`.
# In that case, the compiler default (`-O0` for gcc and clang) will be used.
OPT += $(OPTIMIZE_LEVEL)

# compile with -O2 if debug level is not 2
ifneq ($(DEBUG_LEVEL), 2)
OPT += -fno-omit-frame-pointer
# Skip for archs that don't support -momit-leaf-frame-pointer
ifeq (,$(shell $(CXX) -fsyntax-only -momit-leaf-frame-pointer -xc /dev/null 2>&1))
OPT += -momit-leaf-frame-pointer
endif
endif

ifeq (,$(shell $(CXX) -fsyntax-only -maltivec -xc /dev/null 2>&1))
CXXFLAGS += -DHAS_ALTIVEC
CFLAGS += -DHAS_ALTIVEC
HAS_ALTIVEC=1
endif

ifeq (,$(shell $(CXX) -fsyntax-only -mcpu=power8 -xc /dev/null 2>&1))
CXXFLAGS += -DHAVE_POWER8
CFLAGS +=  -DHAVE_POWER8
HAVE_POWER8=1
endif

# if we're compiling for shared libraries, add the shared flags
ifeq ($(LIB_MODE),shared)
CXXFLAGS += $(PLATFORM_SHARED_CFLAGS) -DROCKSDB_DLL
CFLAGS +=  $(PLATFORM_SHARED_CFLAGS) -DROCKSDB_DLL
endif

GIT_COMMAND ?= git
ifeq ($(USE_COROUTINES), 1)
	USE_FOLLY = 1
	# glog/logging.h requires HAVE_CXX11_ATOMIC
	OPT += -DUSE_COROUTINES -DHAVE_CXX11_ATOMIC
	ROCKSDB_CXX_STANDARD = c++2a
	USE_RTTI = 1
ifneq ($(USE_CLANG), 1)
	ROCKSDB_CXX_STANDARD = c++20
	PLATFORM_CXXFLAGS += -fcoroutines
endif
endif

# if we're compiling for release, compile without debug code (-DNDEBUG)
ifeq ($(DEBUG_LEVEL),0)
OPT += -DNDEBUG

ifneq ($(USE_RTTI), 1)
	CXXFLAGS += -fno-rtti
else
	CXXFLAGS += -DROCKSDB_USE_RTTI
endif
else
ifneq ($(USE_RTTI), 0)
	CXXFLAGS += -DROCKSDB_USE_RTTI
else
	CXXFLAGS += -fno-rtti
endif

ifdef ASSERT_STATUS_CHECKED
# For ASC, turn off constructor elision, preventing the case where a constructor returned
# by a method may pass the ASC check if the status is checked in the inner method.  Forcing
# the copy constructor to be invoked disables the optimization and will cause the calling method
# to check the status in order to prevent an error from being raised.
PLATFORM_CXXFLAGS += -fno-elide-constructors
ifeq ($(filter -DROCKSDB_ASSERT_STATUS_CHECKED,$(OPT)),)
	OPT += -DROCKSDB_ASSERT_STATUS_CHECKED
endif
endif

$(warning Warning: Compiling in debug mode. Don't use the resulting binary in production)
endif

# `USE_LTO=1` enables link-time optimizations. Among other things, this enables
# more devirtualization opportunities and inlining across translation units.
# This can save significant overhead introduced by Speedb's pluggable
# interfaces/internal abstractions, like in the iterator hierarchy. It works
# better when combined with profile-guided optimizations (not currently
# supported natively in Makefile).
ifeq ($(USE_LTO), 1)
	CXXFLAGS += -flto
	LDFLAGS += -flto -fuse-linker-plugin
endif

# `COERCE_CONTEXT_SWITCH=1` will inject spurious wakeup and
# random length of sleep or context switch at critical
# points (e.g, before acquring db mutex) in RocksDB.
# In this way, it coerces as many excution orders as possible in the hope of
# exposing the problematic excution order
COERCE_CONTEXT_SWITCH ?= 0
ifeq ($(COERCE_CONTEXT_SWITCH), 1)
OPT += -DCOERCE_CONTEXT_SWITCH
endif

#-----------------------------------------------
include src.mk

AM_DEFAULT_VERBOSITY ?= 0

AM_V_GEN = $(am__v_GEN_$(V))
am__v_GEN_ = $(am__v_GEN_$(AM_DEFAULT_VERBOSITY))
am__v_GEN_0 = @echo "  GEN     " $@;
am__v_GEN_1 =
AM_V_at = $(am__v_at_$(V))
am__v_at_ = $(am__v_at_$(AM_DEFAULT_VERBOSITY))
am__v_at_0 = @
am__v_at_1 =

AM_V_CC = $(am__v_CC_$(V))
am__v_CC_ = $(am__v_CC_$(AM_DEFAULT_VERBOSITY))
am__v_CC_0 = @echo "  CC      " $@;
am__v_CC_1 =

AM_V_CCLD = $(am__v_CCLD_$(V))
am__v_CCLD_ = $(am__v_CCLD_$(AM_DEFAULT_VERBOSITY))
ifneq ($(SKIP_LINK), 1)
am__v_CCLD_0 = @echo "  CCLD    " $@;
am__v_CCLD_1 =
else
am__v_CCLD_0 = @echo "  !CCLD   " $@; true skip
am__v_CCLD_1 = true skip
endif
AM_V_AR = $(am__v_AR_$(V))
am__v_AR_ = $(am__v_AR_$(AM_DEFAULT_VERBOSITY))
am__v_AR_0 = @echo "  AR      " $@;
am__v_AR_1 =

AM_LINK = $(AM_V_CCLD)$(CXX) -L. $(patsubst lib%.a, -l%, $(patsubst lib%.$(PLATFORM_SHARED_EXT), -l%, $^)) $(EXEC_LDFLAGS) -o $@ $(LDFLAGS) $(COVERAGEFLAGS)
AM_SHARE = $(AM_V_CCLD) $(CXX) $(PLATFORM_SHARED_LDFLAGS)$@ -L. $(patsubst lib%.$(PLATFORM_SHARED_EXT), -l%, $^) $(EXEC_LDFLAGS) $(LDFLAGS) -o $@

# if user didn't config LIBNAME, set the default
ifeq ($(LIBNAME),)
  export LIBNAME=lib$(PROJECT_NAME)
# we should only run Speedb in production with DEBUG_LEVEL 0
ifneq ($(DEBUG_LEVEL),0)
  LIBDEBUG=_debug
endif

endif
# Only regenerate make_config.mk if it doesn't exists or if we're invoked in a mode
# that executes target recipes (i.e. not -n or -q)
ifeq ($(and $(or $(findstring n,$(MAKEFLAGS)),$(findstring q,$(MAKEFLAGS))),$(wildcard make_config.mk)),)
# Only generate make_config.mk during the main make invocation, not on restarts
# (restarts are caused by Makefiles being updated during the parsing of the Makefile,
#  which is exactly what happens when make_config.mk is regenerated and included).
ifeq ($(MAKE_RESTARTS),)
# If make_config.mk exists and the make invocation was for a target that doesn't
# need to regenerate it (because it doesn't build anything), such as `make clean`,
# don't perform the regeneration since these targets either don't need make_config.mk
# at all or only need to use the existing configuration in make_config.mk to do
# their job.
NO_CONFIG_REGENERATION_TARGETS := clean% jclean uninstall dump-log watch-log tags% format check-format check-buck-targets check-sources package checkout_folly list_all_tests
ifneq ($(strip $(and $(wildcard make_config.mk),$(filter-out $(NO_CONFIG_REGENERATION_TARGETS),$(MAKECMDGOALS) make_config.mk))),make_config.mk)

# Detect what platform we're building on.
# Export some common variables that might have been passed as Make variables
# instead of environment variables.
$(info * GEN     make_config.mk)
dummy := $(shell (export CXXFLAGS="$(EXTRA_CXXFLAGS)"; \
                  export LDFLAGS="$(EXTRA_LDFLAGS)"; \
                  export COMPILE_WITH_ASAN="$(COMPILE_WITH_ASAN)"; \
                  export COMPILE_WITH_TSAN="$(COMPILE_WITH_TSAN)"; \
                  export COMPILE_WITH_UBSAN="$(COMPILE_WITH_UBSAN)"; \
                  export PORTABLE="$(PORTABLE)"; \
                  export ROCKSDB_NO_FBCODE="$(ROCKSDB_NO_FBCODE)"; \
                  export USE_CLANG="$(USE_CLANG)"; \
                  export LIBNAME="$(LIBNAME)"; \
                  export LIB_MODE="$(LIB_MODE)"; \
		  export ROCKSDB_CXX_STANDARD="$(ROCKSDB_CXX_STANDARD)"; \
		  export USE_FOLLY="$(USE_FOLLY)"; \
                  "$(CURDIR)/build_tools/build_detect_platform" "$(CURDIR)/make_config.mk"))

endif
endif
endif

# this file is generated by the previous line to set build flags and sources
include make_config.mk

ifeq ($(strip $(filter speedb,$(ROCKSDB_PLUGINS))),)
ROCKSDB_PLUGINS += speedb
endif

ROCKSDB_PLUGIN_MKS = $(foreach plugin, $(ROCKSDB_PLUGINS), plugin/$(plugin)/*.mk)
include $(ROCKSDB_PLUGIN_MKS)
ROCKSDB_PLUGIN_PROTO =ROCKSDB_NAMESPACE::ObjectLibrary\&, const std::string\&
ROCKSDB_PLUGIN_SOURCES = $(foreach p, $(ROCKSDB_PLUGINS), $(foreach source, $($(p)_SOURCES), plugin/$(p)/$(source)))
ROCKSDB_PLUGIN_HEADERS = $(foreach p, $(ROCKSDB_PLUGINS), $(foreach header, $($(p)_HEADERS), plugin/$(p)/$(header)))
ROCKSDB_PLUGIN_LIBS = $(foreach p, $(ROCKSDB_PLUGINS), $(foreach lib, $($(p)_LIBS), -l$(lib)))
ROCKSDB_PLUGIN_W_FUNCS = $(foreach p, $(ROCKSDB_PLUGINS), $(if $($(p)_FUNC), $(p)))
ROCKSDB_PLUGIN_EXTERNS = $(foreach p, $(ROCKSDB_PLUGIN_W_FUNCS), int $($(p)_FUNC)($(ROCKSDB_PLUGIN_PROTO));)
ROCKSDB_PLUGIN_BUILTINS = $(foreach p, $(ROCKSDB_PLUGIN_W_FUNCS), {\"$(p)\"\, $($(p)_FUNC)}\,)
ROCKSDB_PLUGIN_LDFLAGS = $(foreach plugin, $(ROCKSDB_PLUGINS), $($(plugin)_LDFLAGS))
ROCKSDB_PLUGIN_PKGCONFIG_REQUIRES = $(foreach plugin, $(ROCKSDB_PLUGINS), $($(plugin)_PKGCONFIG_REQUIRES))
ROCKSDB_PLUGIN_TESTS = $(foreach p, $(ROCKSDB_PLUGINS), $(foreach test, $($(p)_TESTS), plugin/$(p)/$(test)))

CXXFLAGS += $(foreach plugin, $(ROCKSDB_PLUGINS), $($(plugin)_CXXFLAGS))
PLATFORM_LDFLAGS += $(ROCKSDB_PLUGIN_LDFLAGS)

# Patch up the link flags for JNI from the plugins
JAVA_LDFLAGS += $(ROCKSDB_PLUGIN_LDFLAGS)
JAVA_STATIC_LDFLAGS += $(ROCKSDB_PLUGIN_LDFLAGS)

# Patch up the list of java native sources with files from the plugins
ROCKSDB_PLUGIN_JNI_NATIVE_SOURCES = $(foreach plugin, $(ROCKSDB_PLUGINS), $(foreach source, $($(plugin)_JNI_NATIVE_SOURCES), plugin/$(plugin)/$(source)))
ALL_JNI_NATIVE_SOURCES = $(JNI_NATIVE_SOURCES) $(ROCKSDB_PLUGIN_JNI_NATIVE_SOURCES)
ROCKSDB_PLUGIN_JNI_CXX_INCLUDEFLAGS = $(foreach plugin, $(ROCKSDB_PLUGINS), -I./plugin/$(plugin))

ifneq ($(strip $(ROCKSDB_PLUGIN_PKGCONFIG_REQUIRES)),)
LDFLAGS := $(LDFLAGS) $(shell pkg-config --libs $(ROCKSDB_PLUGIN_PKGCONFIG_REQUIRES))
ifneq ($(.SHELLSTATUS),0)
$(error pkg-config failed)
endif
CXXFLAGS := $(CXXFLAGS) $(shell pkg-config --cflags $(ROCKSDB_PLUGIN_PKGCONFIG_REQUIRES))
ifneq ($(.SHELLSTATUS),0)
$(error pkg-config failed)
endif
endif

CXXFLAGS += $(ARCHFLAG)

ifeq (,$(shell $(CXX) -fsyntax-only -march=armv8-a+crc+crypto -xc /dev/null 2>&1))
ifneq ($(PLATFORM),OS_MACOSX)
CXXFLAGS += -march=armv8-a+crc+crypto
CFLAGS += -march=armv8-a+crc+crypto
ARMCRC_SOURCE=1
endif
endif

export JAVAC_ARGS
CLEAN_FILES += make_config.mk test_config.mk $(PROJECT_NAME).pc

ifeq ($(V), 1)
$(info $(shell uname -a))
$(info $(shell $(CC) --version))
$(info $(shell $(CXX) --version))
endif

missing_make_config_paths := $(shell				\
	grep "\./\S*\|/\S*" -o $(CURDIR)/make_config.mk | 	\
	while read path;					\
		do [ -e $$path ] || echo $$path; 		\
	done | sort | uniq | grep -v "/DOES/NOT/EXIST")

$(foreach path, $(missing_make_config_paths), \
	$(warning Warning: $(path) does not exist))

ifeq ($(PLATFORM), OS_AIX)
# no debug info
else ifneq ($(PLATFORM), IOS)
CFLAGS += -g
CXXFLAGS += -g
else
# no debug info for IOS, that will make our library big
OPT += -DNDEBUG
endif

ifeq ($(PLATFORM), OS_AIX)
ARFLAGS = -X64 rs
STRIPFLAGS = -X64 -x
endif

ifeq ($(PLATFORM), OS_SOLARIS)
	PLATFORM_CXXFLAGS += -D _GLIBCXX_USE_C99
endif
ifneq ($(filter -DROCKSDB_LITE,$(OPT)),)
	# found
	CFLAGS += -fno-exceptions
	CXXFLAGS += -fno-exceptions
	# LUA is not supported under ROCKSDB_LITE
	LUA_PATH =
endif

ifeq ($(LIB_MODE),shared)
# So that binaries are executable from build location, in addition to install location
EXEC_LDFLAGS += -Wl,-rpath -Wl,'$$ORIGIN'
endif

ifeq ($(PLATFORM), OS_MACOSX)
ifeq ($(ARCHFLAG), -arch arm64)
ifneq ($(MACHINE), arm64)
# If we're building on a non-arm64 machine but targeting arm64 Mac, we need to disable
# linking with jemalloc (as it won't be arm64-compatible) and remove some other options
# set during platform detection
DISABLE_JEMALLOC=1
PLATFORM_CFLAGS := $(filter-out -march=native -DHAVE_SSE42 -DHAVE_AVX2, $(PLATFORM_CFLAGS))
PLATFORM_CXXFLAGS := $(filter-out -march=native -DHAVE_SSE42 -DHAVE_AVX2, $(PLATFORM_CXXFLAGS))
endif
endif
endif

# ASAN doesn't work well with jemalloc. If we're compiling with ASAN, we should use regular malloc.
ifdef COMPILE_WITH_ASAN
	DISABLE_JEMALLOC=1
	ASAN_OPTIONS?=detect_stack_use_after_return=1
	export ASAN_OPTIONS
	EXEC_LDFLAGS += -fsanitize=address
	PLATFORM_CCFLAGS += -fsanitize=address
	PLATFORM_CXXFLAGS += -fsanitize=address
ifeq ($(LIB_MODE),shared)
ifdef USE_CLANG
# Fix false ODR violation; see https://github.com/google/sanitizers/issues/1017
	EXEC_LDFLAGS += -mllvm -asan-use-private-alias=1
	PLATFORM_CXXFLAGS += -mllvm -asan-use-private-alias=1
endif
endif
endif

# TSAN doesn't work well with jemalloc. If we're compiling with TSAN, we should use regular malloc.
ifdef COMPILE_WITH_TSAN
	DISABLE_JEMALLOC=1
	EXEC_LDFLAGS += -fsanitize=thread
	PLATFORM_CCFLAGS += -fsanitize=thread -fPIC -DFOLLY_SANITIZE_THREAD
	PLATFORM_CXXFLAGS += -fsanitize=thread -fPIC -DFOLLY_SANITIZE_THREAD
        # Turn off -pg when enabling TSAN testing, because that induces
        # a link failure.  TODO: find the root cause
	PROFILING_FLAGS =
	# LUA is not supported under TSAN
	LUA_PATH =
	# Limit keys for crash test under TSAN to avoid error:
	# "ThreadSanitizer: DenseSlabAllocator overflow. Dying."
	CRASH_TEST_EXT_ARGS += --max_key=1000000
endif

# AIX doesn't work with -pg
ifeq ($(PLATFORM), OS_AIX)
	PROFILING_FLAGS =
endif

# USAN doesn't work well with jemalloc. If we're compiling with USAN, we should use regular malloc.
ifdef COMPILE_WITH_UBSAN
	DISABLE_JEMALLOC=1
	# Suppress alignment warning because murmurhash relies on casting unaligned
	# memory to integer. Fixing it may cause performance regression. 3-way crc32
	# relies on it too, although it can be rewritten to eliminate with minimal
	# performance regression.
	EXEC_LDFLAGS += -fsanitize=undefined -fno-sanitize-recover=all
	PLATFORM_CCFLAGS += -fsanitize=undefined -fno-sanitize-recover=all -DROCKSDB_UBSAN_RUN
	PLATFORM_CXXFLAGS += -fsanitize=undefined -fno-sanitize-recover=all -DROCKSDB_UBSAN_RUN
endif

ifdef ROCKSDB_VALGRIND_RUN
	PLATFORM_CCFLAGS += -DROCKSDB_VALGRIND_RUN
	PLATFORM_CXXFLAGS += -DROCKSDB_VALGRIND_RUN
endif
ifdef ROCKSDB_FULL_VALGRIND_RUN
	# Some tests are slow when run under valgrind and are only run when
	# explicitly requested via the ROCKSDB_FULL_VALGRIND_RUN compiler flag.
	PLATFORM_CCFLAGS += -DROCKSDB_VALGRIND_RUN -DROCKSDB_FULL_VALGRIND_RUN
	PLATFORM_CXXFLAGS += -DROCKSDB_VALGRIND_RUN -DROCKSDB_FULL_VALGRIND_RUN
endif

ifndef DISABLE_JEMALLOC
	ifdef JEMALLOC
		PLATFORM_CXXFLAGS += -DROCKSDB_JEMALLOC -DJEMALLOC_NO_DEMANGLE
		PLATFORM_CCFLAGS  += -DROCKSDB_JEMALLOC -DJEMALLOC_NO_DEMANGLE
		ifeq ($(USE_FOLLY),1)
			PLATFORM_CXXFLAGS += -DUSE_JEMALLOC
			PLATFORM_CCFLAGS  += -DUSE_JEMALLOC
		endif
		ifeq ($(USE_FOLLY_LITE),1)
			PLATFORM_CXXFLAGS += -DUSE_JEMALLOC
			PLATFORM_CCFLAGS  += -DUSE_JEMALLOC
		endif
	endif
	ifdef WITH_JEMALLOC_FLAG
		PLATFORM_LDFLAGS += -ljemalloc
		JAVA_LDFLAGS += -ljemalloc
	endif
	EXEC_LDFLAGS := $(JEMALLOC_LIB) $(EXEC_LDFLAGS)
	PLATFORM_CXXFLAGS += $(JEMALLOC_INCLUDE)
	PLATFORM_CCFLAGS += $(JEMALLOC_INCLUDE)
endif

ifndef USE_FOLLY
	USE_FOLLY=0
endif

ifndef GTEST_THROW_ON_FAILURE
	export GTEST_THROW_ON_FAILURE=1
endif
ifndef GTEST_HAS_EXCEPTIONS
	export GTEST_HAS_EXCEPTIONS=1
endif

GTEST_DIR = third-party/gtest-1.8.1/fused-src
# AIX: pre-defined system headers are surrounded by an extern "C" block
ifeq ($(PLATFORM), OS_AIX)
	PLATFORM_CCFLAGS += -I$(GTEST_DIR)
	PLATFORM_CXXFLAGS += -I$(GTEST_DIR)
else
	PLATFORM_CCFLAGS += -isystem $(GTEST_DIR)
	PLATFORM_CXXFLAGS += -isystem $(GTEST_DIR)
endif

# This provides a Makefile simulation of a Meta-internal folly integration.
# It is not validated for general use.
#
# USE_FOLLY links the build targets with libfolly.a. The latter could be
# built using 'make build_folly', or built externally and specified in
# the CXXFLAGS and EXTRA_LDFLAGS env variables. The build_detect_platform
# script tries to detect if an external folly dependency has been specified.
# If not, it exports FOLLY_PATH to the path of the installed Folly and
# dependency libraries.
#
# USE_FOLLY_LITE cherry picks source files from Folly to include in the
# RocksDB library. Its faster and has fewer dependencies on 3rd party
# libraries, but with limited functionality. For example, coroutine
# functionality is not available.
ifeq ($(USE_FOLLY),1)
ifeq ($(USE_FOLLY_LITE),1)
$(error Please specify only one of USE_FOLLY and USE_FOLLY_LITE)
endif
ifneq ($(strip $(FOLLY_PATH)),)
	BOOST_PATH = $(shell (ls -d $(FOLLY_PATH)/../boost*))
	DBL_CONV_PATH = $(shell (ls -d $(FOLLY_PATH)/../double-conversion*))
	GFLAGS_PATH = $(shell (ls -d $(FOLLY_PATH)/../gflags*))
	GLOG_PATH = $(shell (ls -d $(FOLLY_PATH)/../glog*))
	LIBEVENT_PATH = $(shell (ls -d $(FOLLY_PATH)/../libevent*))
	XZ_PATH = $(shell (ls -d $(FOLLY_PATH)/../xz*))
	LIBSODIUM_PATH = $(shell (ls -d $(FOLLY_PATH)/../libsodium*))
	FMT_PATH = $(shell (ls -d $(FOLLY_PATH)/../fmt*))

	# For some reason, glog and fmt libraries are under either lib or lib64
	GLOG_LIB_PATH = $(shell (ls -d $(GLOG_PATH)/lib*))
	FMT_LIB_PATH = $(shell (ls -d $(FMT_PATH)/lib*))

	# AIX: pre-defined system headers are surrounded by an extern "C" block
	ifeq ($(PLATFORM), OS_AIX)
		PLATFORM_CCFLAGS += -I$(BOOST_PATH)/include -I$(DBL_CONV_PATH)/include -I$(GLOG_PATH)/include -I$(LIBEVENT_PATH)/include -I$(XZ_PATH)/include -I$(LIBSODIUM_PATH)/include -I$(FOLLY_PATH)/include -I$(FMT_PATH)/include
		PLATFORM_CXXFLAGS += -I$(BOOST_PATH)/include -I$(DBL_CONV_PATH)/include -I$(GLOG_PATH)/include -I$(LIBEVENT_PATH)/include -I$(XZ_PATH)/include -I$(LIBSODIUM_PATH)/include -I$(FOLLY_PATH)/include -I$(FMT_PATH)/include
	else
		PLATFORM_CCFLAGS += -isystem $(BOOST_PATH)/include -isystem $(DBL_CONV_PATH)/include -isystem $(GLOG_PATH)/include -isystem $(LIBEVENT_PATH)/include -isystem $(XZ_PATH)/include -isystem $(LIBSODIUM_PATH)/include -isystem $(FOLLY_PATH)/include -isystem $(FMT_PATH)/include
		PLATFORM_CXXFLAGS += -isystem $(BOOST_PATH)/include -isystem $(DBL_CONV_PATH)/include -isystem $(GLOG_PATH)/include -isystem $(LIBEVENT_PATH)/include -isystem $(XZ_PATH)/include -isystem $(LIBSODIUM_PATH)/include -isystem $(FOLLY_PATH)/include -isystem $(FMT_PATH)/include
	endif

	# Add -ldl at the end as gcc resolves a symbol in a library by searching only in libraries specified later
	# in the command line
	PLATFORM_LDFLAGS += $(BOOST_PATH)/lib/libboost_context.a $(BOOST_PATH)/lib/libboost_filesystem.a $(BOOST_PATH)/lib/libboost_atomic.a $(BOOST_PATH)/lib/libboost_program_options.a $(BOOST_PATH)/lib/libboost_regex.a $(BOOST_PATH)/lib/libboost_system.a $(BOOST_PATH)/lib/libboost_thread.a $(DBL_CONV_PATH)/lib/libdouble-conversion.a $(FOLLY_PATH)/lib/libfolly.a $(FMT_LIB_PATH)/libfmt.a $(GLOG_LIB_PATH)/libglog.so $(GFLAGS_PATH)/lib/libgflags.so.2.2 -ldl
	PLATFORM_LDFLAGS += -Wl,-rpath=$(GFLAGS_PATH)/lib -Wl,-rpath=$(GLOG_LIB_PATH) -Wl,-rpath=$(LIBEVENT_PATH)/lib -Wl,-rpath=$(LIBSODIUM_PATH)/lib -Wl,-rpath=$(LIBEVENT_PATH)/lib
endif
	PLATFORM_CCFLAGS += -DUSE_FOLLY -DFOLLY_NO_CONFIG
	PLATFORM_CXXFLAGS += -DUSE_FOLLY -DFOLLY_NO_CONFIG
endif

ifeq ($(USE_FOLLY_LITE),1)
	# Path to the Folly source code and include files
	FOLLY_DIR = ./third-party/folly
	# AIX: pre-defined system headers are surrounded by an extern "C" block
	ifeq ($(PLATFORM), OS_AIX)
		PLATFORM_CCFLAGS += -I$(FOLLY_DIR)
		PLATFORM_CXXFLAGS += -I$(FOLLY_DIR)
	else
		PLATFORM_CCFLAGS += -isystem $(FOLLY_DIR)
		PLATFORM_CXXFLAGS += -isystem $(FOLLY_DIR)
	endif
	PLATFORM_CCFLAGS += -DUSE_FOLLY -DFOLLY_NO_CONFIG
	PLATFORM_CXXFLAGS += -DUSE_FOLLY -DFOLLY_NO_CONFIG
# TODO: fix linking with fbcode compiler config
	PLATFORM_LDFLAGS += -lglog
endif

ifdef TEST_CACHE_LINE_SIZE
  PLATFORM_CCFLAGS += -DTEST_CACHE_LINE_SIZE=$(TEST_CACHE_LINE_SIZE)
  PLATFORM_CXXFLAGS += -DTEST_CACHE_LINE_SIZE=$(TEST_CACHE_LINE_SIZE)
endif
ifdef TEST_UINT128_COMPAT
  PLATFORM_CCFLAGS += -DTEST_UINT128_COMPAT=1
  PLATFORM_CXXFLAGS += -DTEST_UINT128_COMPAT=1
endif
ifdef ROCKSDB_MODIFY_NPHASH
  PLATFORM_CCFLAGS += -DROCKSDB_MODIFY_NPHASH=1
  PLATFORM_CXXFLAGS += -DROCKSDB_MODIFY_NPHASH=1
endif

# This (the first rule) must depend on "all".
default: all

WARNING_FLAGS = -W -Wextra -Wall -Wsign-compare -Wshadow \
  -Wunused-parameter

ifeq (,$(filter amd64, $(MACHINE)))
	C_WARNING_FLAGS = -Wstrict-prototypes
endif

ifdef USE_CLANG
	# Used by some teams in Facebook
	WARNING_FLAGS += -Wshift-sign-overflow
endif

ifeq ($(PLATFORM), OS_OPENBSD)
	WARNING_FLAGS += -Wno-unused-lambda-capture
endif

ifndef DISABLE_WARNING_AS_ERROR
	WARNING_FLAGS += -Werror
endif


ifdef LUA_PATH

ifndef LUA_INCLUDE
LUA_INCLUDE=$(LUA_PATH)/include
endif

LUA_INCLUDE_FILE=$(LUA_INCLUDE)/lualib.h

ifeq ("$(wildcard $(LUA_INCLUDE_FILE))", "")
# LUA_INCLUDE_FILE does not exist
$(error Cannot find lualib.h under $(LUA_INCLUDE).  Try to specify both LUA_PATH and LUA_INCLUDE manually)
endif
LUA_FLAGS = -I$(LUA_INCLUDE) -DLUA -DLUA_COMPAT_ALL
CFLAGS += $(LUA_FLAGS)
CXXFLAGS += $(LUA_FLAGS)

ifndef LUA_LIB
LUA_LIB = $(LUA_PATH)/lib/liblua.a
endif
ifeq ("$(wildcard $(LUA_LIB))", "") # LUA_LIB does not exist
$(error $(LUA_LIB) does not exist.  Try to specify both LUA_PATH and LUA_LIB manually)
endif
EXEC_LDFLAGS += $(LUA_LIB)

endif

ifeq ($(NO_THREEWAY_CRC32C), 1)
	CXXFLAGS += -DNO_THREEWAY_CRC32C
endif

CFLAGS += $(C_WARNING_FLAGS) $(WARNING_FLAGS) -I. -I./include $(PLATFORM_CCFLAGS) $(OPT)
CXXFLAGS += $(WARNING_FLAGS) -I. -I./include $(PLATFORM_CXXFLAGS) $(OPT) -Woverloaded-virtual -Wnon-virtual-dtor -Wno-missing-field-initializers

# Allow offsetof to work on non-standard layout types. Some compiler could
# completely reject our usage of offsetof, but we will solve that when it
# happens.
CXXFLAGS += -Wno-invalid-offsetof

LDFLAGS += $(PLATFORM_LDFLAGS)

LIB_OBJECTS = $(patsubst %.cc, $(OBJ_DIR)/%.o, $(LIB_SOURCES))
LIB_OBJECTS += $(patsubst %.cc, $(OBJ_DIR)/%.o, $(ROCKSDB_PLUGIN_SOURCES))
ifeq ($(HAVE_POWER8),1)
LIB_OBJECTS += $(patsubst %.c, $(OBJ_DIR)/%.o, $(LIB_SOURCES_C))
LIB_OBJECTS += $(patsubst %.S, $(OBJ_DIR)/%.o, $(LIB_SOURCES_ASM))
endif

ifeq ($(USE_FOLLY_LITE),1)
  LIB_OBJECTS += $(patsubst %.cpp, $(OBJ_DIR)/%.o, $(FOLLY_SOURCES))
endif

# range_tree is not compatible with non GNU libc on ppc64
# see https://jira.percona.com/browse/PS-7559
ifneq ($(PPC_LIBC_IS_GNU),0)
  LIB_OBJECTS += $(patsubst %.cc, $(OBJ_DIR)/%.o, $(RANGE_TREE_SOURCES))
endif

GTEST = $(OBJ_DIR)/$(GTEST_DIR)/gtest/gtest-all.o
TESTUTIL = $(OBJ_DIR)/test_util/testutil.o
TESTHARNESS = $(OBJ_DIR)/test_util/testharness.o $(TESTUTIL) $(GTEST)
VALGRIND_ERROR = 2
VALGRIND_VER := $(join $(VALGRIND_VER),valgrind)

VALGRIND_OPTS = --error-exitcode=$(VALGRIND_ERROR) --leak-check=full
# Not yet supported: --show-leak-kinds=definite,possible,reachable --errors-for-leak-kinds=definite,possible,reachable

TEST_OBJECTS = $(patsubst %.cc, $(OBJ_DIR)/%.o, $(TEST_LIB_SOURCES) $(MOCK_LIB_SOURCES)) $(GTEST)
BENCH_OBJECTS = $(patsubst %.cc, $(OBJ_DIR)/%.o, $(BENCH_LIB_SOURCES))
CACHE_BENCH_OBJECTS = $(patsubst %.cc, $(OBJ_DIR)/%.o, $(CACHE_BENCH_LIB_SOURCES))
TOOL_OBJECTS = $(patsubst %.cc, $(OBJ_DIR)/%.o, $(TOOL_LIB_SOURCES))
ANALYZE_OBJECTS = $(patsubst %.cc, $(OBJ_DIR)/%.o, $(ANALYZER_LIB_SOURCES))
STRESS_OBJECTS =  $(patsubst %.cc, $(OBJ_DIR)/%.o, $(STRESS_LIB_SOURCES))

# Exclude build_version.cc -- a generated source file -- from all sources.  Not needed for dependencies
ALL_SOURCES  = $(filter-out util/build_version.cc, $(LIB_SOURCES)) $(TEST_LIB_SOURCES) $(MOCK_LIB_SOURCES) $(GTEST_DIR)/gtest/gtest-all.cc
ALL_SOURCES += $(TOOL_LIB_SOURCES) $(BENCH_LIB_SOURCES) $(CACHE_BENCH_LIB_SOURCES) $(ANALYZER_LIB_SOURCES) $(STRESS_LIB_SOURCES)
ALL_SOURCES += $(TEST_MAIN_SOURCES) $(TOOL_MAIN_SOURCES) $(BENCH_MAIN_SOURCES)
ALL_SOURCES += $(ROCKSDB_PLUGIN_SOURCES) $(ROCKSDB_PLUGIN_TESTS)

PLUGIN_TESTS = $(patsubst %.cc, %, $(notdir $(ROCKSDB_PLUGIN_TESTS)))
TESTS = $(patsubst %.cc, %, $(notdir $(TEST_MAIN_SOURCES)))
TESTS += $(patsubst %.c, %, $(notdir $(TEST_MAIN_SOURCES_C)))
TESTS += $(PLUGIN_TESTS)

# `make check-headers` to very that each header file includes its own
# dependencies
ifneq ($(filter check-headers, $(MAKECMDGOALS)),)
# TODO: add/support JNI headers
	DEV_HEADER_DIRS := $(sort include/ $(dir $(ALL_SOURCES)))
# Some headers like in port/ are platform-specific
	DEV_HEADERS := $(shell $(FIND) $(DEV_HEADER_DIRS) -type f -name '*.h' | egrep -v 'port/|plugin/|lua/|range_tree/')
else
	DEV_HEADERS :=
endif
HEADER_OK_FILES = $(patsubst %.h, %.h.ok, $(DEV_HEADERS))

AM_V_CCH = $(am__v_CCH_$(V))
am__v_CCH_ = $(am__v_CCH_$(AM_DEFAULT_VERBOSITY))
am__v_CCH_0 = @echo "  CC.h    " $<;
am__v_CCH_1 =

%.h.ok: %.h # .h.ok not actually created, so re-checked on each invocation
# -DROCKSDB_NAMESPACE=42 ensures the namespace header is included
	$(AM_V_CCH) echo '#include "$<"' | $(CXX) $(CXXFLAGS) -DROCKSDB_NAMESPACE=42 -x c++ -c - -o /dev/null

check-headers: $(HEADER_OK_FILES)

# options_settable_test doesn't pass with UBSAN as we use hack in the test
ifdef ASSERT_STATUS_CHECKED
# TODO: finish fixing all tests to pass this check
TESTS_FAILING_ASC = \
	c_test \
	env_test \
	range_locking_test \
	testutil_test \

# Since we have very few ASC exclusions left, excluding them from
# the build is the most convenient way to exclude them from testing
TESTS := $(filter-out $(TESTS_FAILING_ASC),$(TESTS))
endif

ROCKSDBTESTS_SUBSET ?= $(TESTS)

# c_test - doesn't use gtest
# env_test - suspicious use of test::TmpDir
# deletefile_test - serial because it generates giant temporary files in
#   its various tests. Parallel can fill up your /dev/shm
# db_bloom_filter_test - serial because excessive space usage by instances
#   of DBFilterConstructionReserveMemoryTestWithParam can fill up /dev/shm
# timer_queue_test - doesn't use gtest
NON_PARALLEL_TEST = \
	c_test \
	env_test \
	deletefile_test \
	db_bloom_filter_test \
	timer_queue_test \
	$(PLUGIN_TESTS) \

PARALLEL_TEST = $(filter-out $(NON_PARALLEL_TEST), $(TESTS))

# Not necessarily well thought out or up-to-date, but matches old list
TESTS_PLATFORM_DEPENDENT := \
	db_basic_test \
	db_blob_basic_test \
	db_encryption_test \
	external_sst_file_basic_test \
	auto_roll_logger_test \
	bloom_test \
	dynamic_bloom_test \
	c_test \
	checkpoint_test \
	crc32c_test \
	coding_test \
	inlineskiplist_test \
	env_basic_test \
	env_test \
	env_logger_test \
	io_posix_test \
	hash_test \
	random_test \
	ribbon_test \
	thread_local_test \
	work_queue_test \
	rate_limiter_test \
	perf_context_test \
	iostats_context_test \

# Sort ROCKSDBTESTS_SUBSET for filtering, except db_test is special (expensive)
# so is placed first (out-of-order)
ROCKSDBTESTS_SUBSET := $(filter db_test, $(ROCKSDBTESTS_SUBSET)) $(sort $(filter-out db_test, $(ROCKSDBTESTS_SUBSET)))

ifdef ROCKSDBTESTS_START
        ROCKSDBTESTS_SUBSET := $(shell echo $(ROCKSDBTESTS_SUBSET) | sed 's/^.*$(ROCKSDBTESTS_START)/$(ROCKSDBTESTS_START)/')
endif

ifdef ROCKSDBTESTS_END
        ROCKSDBTESTS_SUBSET := $(shell echo $(ROCKSDBTESTS_SUBSET) | sed 's/$(ROCKSDBTESTS_END).*//')
endif

ifeq ($(ROCKSDBTESTS_PLATFORM_DEPENDENT), only)
        ROCKSDBTESTS_SUBSET := $(filter $(TESTS_PLATFORM_DEPENDENT), $(ROCKSDBTESTS_SUBSET))
else ifeq ($(ROCKSDBTESTS_PLATFORM_DEPENDENT), exclude)
        ROCKSDBTESTS_SUBSET := $(filter-out $(TESTS_PLATFORM_DEPENDENT), $(ROCKSDBTESTS_SUBSET))
endif

# bench_tool_analyer main is in bench_tool_analyzer_tool, or this would be simpler...
TOOLS = $(patsubst rocksdb_%, $(PROJECT_NAME)_%,$(patsubst %.cc, %, $(notdir $(patsubst %_tool.cc, %.cc, $(TOOLS_MAIN_SOURCES)))))

TEST_LIBS = \
	lib$(PROJECT_NAME)_env_basic_test.a

# TODO: add back forward_iterator_bench, after making it build in all environemnts.
BENCHMARKS = $(patsubst %.cc, %, $(notdir $(BENCH_MAIN_SOURCES)))

MICROBENCHS = $(patsubst %.cc, %, $(notdir $(MICROBENCH_SOURCES)))

STATIC_LIBRARY = ${LIBNAME}$(LIBDEBUG).a
STATIC_TEST_LIBRARY =  ${LIBNAME}_test$(LIBDEBUG).a
STATIC_TOOLS_LIBRARY = ${LIBNAME}_tools$(LIBDEBUG).a
STATIC_STRESS_LIBRARY = ${LIBNAME}_stress$(LIBDEBUG).a

ALL_STATIC_LIBS = $(STATIC_LIBRARY) $(STATIC_TEST_LIBRARY) $(STATIC_TOOLS_LIBRARY) $(STATIC_STRESS_LIBRARY)

SHARED_TEST_LIBRARY =  ${LIBNAME}_test$(LIBDEBUG).$(PLATFORM_SHARED_EXT)
SHARED_TOOLS_LIBRARY = ${LIBNAME}_tools$(LIBDEBUG).$(PLATFORM_SHARED_EXT)
SHARED_STRESS_LIBRARY = ${LIBNAME}_stress$(LIBDEBUG).$(PLATFORM_SHARED_EXT)

ALL_SHARED_LIBS = $(SHARED1) $(SHARED2) $(SHARED3) $(SHARED4) $(SHARED_TEST_LIBRARY) $(SHARED_TOOLS_LIBRARY) $(SHARED_STRESS_LIBRARY)

ifeq ($(LIB_MODE),shared)
LIBRARY=$(SHARED1)
TEST_LIBRARY=$(SHARED_TEST_LIBRARY)
TOOLS_LIBRARY=$(SHARED_TOOLS_LIBRARY)
STRESS_LIBRARY=$(SHARED_STRESS_LIBRARY)
CLOUD_LIBRARY=$(SHARED_CLOUD_LIBRARY)
else
LIBRARY=$(STATIC_LIBRARY)
TEST_LIBRARY=$(STATIC_TEST_LIBRARY)
TOOLS_LIBRARY=$(STATIC_TOOLS_LIBRARY)
endif
STRESS_LIBRARY=$(STATIC_STRESS_LIBRARY)

# If NO_UPDATE_BUILD_VERSION is set we don't update util/build_version.cc, but
# the file needs to already exist or else the build will fail
ifndef NO_UPDATE_BUILD_VERSION

# By default, use the current date-time as the date.  If there are no changes,
# we will use the last commit date instead.
build_date := $(shell date "+%Y-%m-%d %T")

ifdef FORCE_GIT_SHA
	git_sha := $(FORCE_GIT_SHA)
	git_mod := 1
	git_date := $(build_date)
else
	git_sha := $(shell git rev-parse HEAD 2>/dev/null)
	git_tag  := $(shell git symbolic-ref -q --short HEAD 2> /dev/null || git describe --tags --exact-match 2>/dev/null)
	git_mod  := $(shell git diff-index HEAD --quiet 2>/dev/null; echo $$?)
	git_date := $(shell git log -1 --date=iso --format="%ad" 2>/dev/null | awk '{print $1 " " $2}' 2>/dev/null)
endif
gen_build_version = sed -e s/@GIT_SHA@/$(git_sha)/ -e s:@GIT_TAG@:"$(git_tag)": -e s/@GIT_MOD@/"$(git_mod)"/ -e s/@BUILD_DATE@/"$(build_date)"/ -e s/@GIT_DATE@/"$(git_date)"/ -e s/@ROCKSDB_PLUGIN_BUILTINS@/'$(ROCKSDB_PLUGIN_BUILTINS)'/ -e s/@ROCKSDB_PLUGIN_EXTERNS@/"$(ROCKSDB_PLUGIN_EXTERNS)"/ util/build_version.cc.in

# Record the version of the source that we are compiling.
# We keep a record of the git revision in this file.  It is then built
# as a regular source file as part of the compilation process.
# One can run "strings executable_filename | grep _build_" to find
# the version of the source that we used to build the executable file.
util/build_version.cc: $(filter-out $(OBJ_DIR)/util/build_version.o, $(LIB_OBJECTS)) util/build_version.cc.in
	$(AM_V_GEN)rm -f $@-t
	$(AM_V_at)$(gen_build_version) > $@
endif
CLEAN_FILES += util/build_version.cc

default: all

#-----------------------------------------------
# Create platform independent shared libraries.
#-----------------------------------------------
ifneq ($(PLATFORM_SHARED_EXT),)

ifneq ($(PLATFORM_SHARED_VERSIONED),true)
SHARED1 = ${LIBNAME}$(LIBDEBUG).$(PLATFORM_SHARED_EXT)
SHARED2 = $(SHARED1)
SHARED3 = $(SHARED1)
SHARED4 = $(SHARED1)
SHARED = $(SHARED1)
else
SHARED_MAJOR = $(VERSION_MAJOR)
SHARED_MINOR = $(VERSION_MINOR)
SHARED_PATCH = $(VERSION_PATCH)
SHARED1 = ${LIBNAME}.$(PLATFORM_SHARED_EXT)
ifeq ($(PLATFORM), OS_MACOSX)
SHARED_OSX = $(LIBNAME)$(LIBDEBUG).$(SHARED_MAJOR)
SHARED2 = $(SHARED_OSX).$(PLATFORM_SHARED_EXT)
SHARED3 = $(SHARED_OSX).$(SHARED_MINOR).$(PLATFORM_SHARED_EXT)
SHARED4 = $(SHARED_OSX).$(SHARED_MINOR).$(SHARED_PATCH).$(PLATFORM_SHARED_EXT)
else
SHARED2 = $(SHARED1).$(SHARED_MAJOR)
SHARED3 = $(SHARED1).$(SHARED_MAJOR).$(SHARED_MINOR)
SHARED4 = $(SHARED1).$(SHARED_MAJOR).$(SHARED_MINOR).$(SHARED_PATCH)
endif # MACOSX
SHARED = $(SHARED1) $(SHARED2) $(SHARED3) $(SHARED4)
$(SHARED1): $(SHARED4) $(SHARED2)
	ln -fs $(SHARED4) $(SHARED1)
$(SHARED2): $(SHARED4) $(SHARED3)
	ln -fs $(SHARED4) $(SHARED2)
$(SHARED3): $(SHARED4)
	ln -fs $(SHARED4) $(SHARED3)

endif   # PLATFORM_SHARED_VERSIONED
$(SHARED4): $(LIB_OBJECTS)
	$(AM_V_CCLD) $(CXX) $(PLATFORM_SHARED_LDFLAGS)$(SHARED3) $(LIB_OBJECTS) $(LDFLAGS) -o $@
endif  # PLATFORM_SHARED_EXT

.PHONY: check clean coverage ldb_tests package dbg gen-pc build_size \
	release tags tags0 valgrind_check format static_lib shared_lib all \
	rocksdbjavastatic rocksdbjava install install-static install-shared \
	uninstall analyze tools tools_lib check-headers checkout_folly

all: $(LIBRARY) $(BENCHMARKS) tools tools_lib test_libs $(TESTS)

all_but_some_tests: $(LIBRARY) $(BENCHMARKS) tools tools_lib test_libs $(ROCKSDBTESTS_SUBSET)

static_lib: $(STATIC_LIBRARY)

shared_lib: $(SHARED)

stress_lib: $(STRESS_LIBRARY)

tools: $(TOOLS)

tools_lib: $(TOOLS_LIBRARY)

test_libs: $(TEST_LIBS)

benchmarks: $(BENCHMARKS)

microbench: $(MICROBENCHS)

run_microbench: $(MICROBENCHS)
	for t in $(MICROBENCHS); do echo "===== Running benchmark $$t (`date`)"; ./$$t || exit 1; done;

dbg: $(LIBRARY) $(BENCHMARKS) tools $(TESTS)

# creates library and programs
release: clean
	LIB_MODE=$(LIB_MODE) DEBUG_LEVEL=0 $(MAKE) $(LIBRARY) tools db_bench

coverage: clean
	COVERAGEFLAGS="-fprofile-arcs -ftest-coverage" LDFLAGS+="-lgcov" $(MAKE) J=1 all check
	cd coverage && ./coverage_test.sh
	# Delete intermediate files
	$(FIND) . -type f \( -name "*.gcda" -o -name "*.gcno" \) -exec rm -f {} \;

# Run all tests in parallel, accumulating per-test logs in t/log-*.
#
# Each t/run-* file is a tiny generated bourne shell script that invokes one of
# sub-tests. Why use a file for this?  Because that makes the invocation of
# parallel below simpler, which in turn makes the parsing of parallel's
# LOG simpler (the latter is for live monitoring as parallel
# tests run).
#
# Test names are extracted by running tests with --gtest_list_tests.
# This filter removes the "#"-introduced comments, and expands to
# fully-qualified names by changing input like this:
#
#   DBTest.
#     Empty
#     WriteEmptyBatch
#   MultiThreaded/MultiThreadedDBTest.
#     MultiThreaded/0  # GetParam() = 0
#     MultiThreaded/1  # GetParam() = 1
#
# into this:
#
#   DBTest.Empty
#   DBTest.WriteEmptyBatch
#   MultiThreaded/MultiThreadedDBTest.MultiThreaded/0
#   MultiThreaded/MultiThreadedDBTest.MultiThreaded/1
#

parallel_tests = $(patsubst %,parallel_%,$(PARALLEL_TEST))
.PHONY: $(parallel_tests)
$(parallel_tests): $(parallel_tests:parallel_%=%)
	$(AM_V_at)mkdir -p t; \
	TEST_BINARY=$(patsubst parallel_%,%,$@); \
  TEST_NAMES=` \
    (./$$TEST_BINARY --gtest_list_tests || echo "  $${TEST_BINARY}__list_tests_failure") \
    | awk '/^[^ ]/ { prefix = $$1 } /^[ ]/ { print prefix $$1 }'`; \
	echo "  Generating parallel test scripts for $$TEST_BINARY"; \
	rm -f t/run-$${TEST_BINARY}-*; \
	for TEST_NAME in $$TEST_NAMES; do \
		TEST_SCRIPT=run-$${TEST_BINARY}-$${TEST_NAME//\//-}; \
    printf '%s\n' \
      '#!/bin/sh' \
      "d=\"$(TEST_TMPDIR)/$$TEST_SCRIPT\"" \
      'mkdir -p "$$d"' \
      "TEST_TMPDIR=\"\$$d\" $(DRIVER) ./$$TEST_BINARY --gtest_filter=$$TEST_NAME && rm -rf \"\$$d\"" \
		> t/$$TEST_SCRIPT; \
		chmod a=rx t/$$TEST_SCRIPT; \
	done

# Reorder input lines (which are one per test) so that the
# longest-running tests appear first in the output.
# Do this by prefixing each selected name with its duration,
# sort the resulting names, and remove the leading numbers.
# FIXME: the "100" we prepend is a fake time, for now.
# FIXME: squirrel away timings from each run and use them
# (when present) on subsequent runs to order these tests.
#
# Without this reordering, these two tests would happen to start only
# after almost all other tests had completed, thus adding 100 seconds
# to the duration of parallel "make check".  That's the difference
# between 4 minutes (old) and 2m20s (new).
#
# 152.120 PASS t/DBTest.FileCreationRandomFailure
# 107.816 PASS t/DBTest.EncodeDecompressedBlockSizeTest
#
slow_test_regexp = \
	^.*MySQLStyleTransactionTest.*$$\|^.*SnapshotConcurrentAccessTest.*$$\|^.*SeqAdvanceConcurrentTest.*$$\|^t/run-table_test-HarnessTest.Randomized$$\|^t/run-db_test-.*FileCreationRandomFailure$$\|^t/run-db_test-.*EncodeDecompressedBlockSizeTest$$\|^.*RecoverFromCorruptedWALWithoutFlush$$
prioritize_long_running_tests =						\
  sed 's,\($(slow_test_regexp)\),100 \1,'				\
    | sort -k1,1gr							\
    | sed 's/^[.0-9]* //'

# "make check" uses
# Run with "make J=1 check" to disable parallelism in "make check".
# Run with "make J=200% check" to run two parallel jobs per core.
# The default is to run one job per core (J=100%).
# See "man parallel" for its "-j ..." option.
J ?= 100%

PARALLEL ?= parallel
PARALLEL_OK := $(shell command -v "$(PARALLEL)" 2>&1 >/dev/null && \
                       ("$(PARALLEL)" --gnu --version 2>/dev/null | grep -q 'Ole Tange') && \
                       echo 1)
# Use a timeout of 10 minutes per test by default
TEST_TIMEOUT?=600

# Use this regexp to select the subset of tests whose names match.
tests-regexp = .
EXCLUDE_TESTS_REGEX ?= "^$$"

ifeq ($(PRINT_PARALLEL_OUTPUTS), 1)
	parallel_redir =
else ifeq ($(QUIET_PARALLEL_TESTS), 1)
	parallel_redir = >& t/$(test_log_prefix)log-{/}
else
# Default: print failure output only, as it happens
# Note: parallel --eta is now always used because CircleCI will
# kill a job if no output for 10min.
	parallel_redir = >& t/$(test_log_prefix)log-{/} || bash -c "cat t/$(test_log_prefix)log-{/}; exit $$?"
endif

.PHONY: check_0 check_1
check_0: $(TESTS) $(parallel_tests)
	$(AM_V_GEN)printf '%s\n' ''						\
	  'Running tests in $(TEST_TMPDIR)'		\
	  'To monitor subtest <duration,pass/fail,name>,'		\
	  '  run "make watch-log" in a separate window' '';		\
		printf './%s\n' $(filter-out $(PARALLEL_TEST),$(TESTS)) $(PARALLEL_TEST:%=t/run-%-*) \
	  | $(prioritize_long_running_tests)				\
	  | grep -E '$(tests-regexp)'					\
	  | grep -E -v '$(EXCLUDE_TESTS_REGEX)'					\
	  | "$(PARALLEL)" -j$(J) --plain --joblog=LOG --eta --gnu \
	    --tmpdir=$(TEST_TMPDIR) --timeout=$(TEST_TIMEOUT) '{} $(parallel_redir)' ; \
	parallel_retcode=$$? ; \
	awk '{ if ($$7 != 0 || $$8 != 0) { if ($$7 == "Exitval") { h = $$0; } else { if (!f) print h; print; f = 1 } } } END { if(f) exit 1; }' < LOG ; \
	awk_retcode=$$?; \
	if [ $$parallel_retcode -ne 0 ] || [ $$awk_retcode -ne 0 ] ; then exit 1 ; fi;

check_1: $(TESTS)
	$(AM_V_GEN)for t in $(TESTS); do                          \
	      echo "===== Running $$t (`date`)"; ./$$t || exit 1; \
	done;

valgrind-exclude-regexp = InlineSkipTest.ConcurrentInsert|TransactionStressTest.DeadlockStress|DBCompactionTest.SuggestCompactRangeNoTwoLevel0Compactions|BackupableDBTest.RateLimiting|DBTest.CloseSpeedup|DBTest.ThreadStatusFlush|DBTest.RateLimitingTest|DBTest.EncodeDecompressedBlockSizeTest|FaultInjectionTest.UninstalledCompaction|HarnessTest.Randomized|ExternalSSTFileTest.CompactDuringAddFileRandom|ExternalSSTFileTest.IngestFileWithGlobalSeqnoRandomized|MySQLStyleTransactionTest.TransactionStressTest

.PHONY: valgrind_check_0 valgrind_check_1
valgrind_check_0: test_log_prefix := valgrind_
valgrind_check_0: $(TESTS) $(parallel_tests)
	$(AM_V_GEN)printf '%s\n' ''						\
	  'Running tests in $(TEST_TMPDIR)'		\
	  'To monitor subtest <duration,pass/fail,name>,'		\
	  '  run "make watch-log" in a separate window' '';		\
	  printf './%s\n' $(filter-out $(PARALLEL_TEST) %skiplist_test options_settable_test, $(TESTS)) $(PARALLEL_TEST:%=t/run-%-*) \
	  | $(prioritize_long_running_tests)				\
	  | grep -E '$(tests-regexp)'					\
	  | grep -E -v '$(valgrind-exclude-regexp)'					\
	  | "$(PARALLEL)" -j$(J) --plain --joblog=LOG --eta --gnu \
	   --tmpdir=$(TEST_TMPDIR) --timeout=$(TEST_TIMEOUT) \
	   '(if [[ "{}" == "./"* ]] ; then $(VALGRIND_VER) $(VALGRIND_OPTS) {}; else {}; fi) \
	  $(parallel_redir)' \

valgrind_check_1: $(TESTS)
	$(AM_V_GEN)for t in $(filter-out %skiplist_test options_settable_test,$(TESTS)); do \
			$(VALGRIND_VER) $(VALGRIND_OPTS) ./$$t; \
			ret_code=$$?; \
			if [ $$ret_code -ne 0 ]; then \
				exit $$ret_code; \
			fi; \
		done;

CLEAN_FILES += t LOG

# When running parallel "make check", you can monitor its progress
# from another window.
# Run "make watch_LOG" to show the duration,PASS/FAIL,name of parallel
# tests as they are being run.  We sort them so that longer-running ones
# appear at the top of the list and any failing tests remain at the top
# regardless of their duration. As with any use of "watch", hit ^C to
# interrupt.
watch-log:
	$(WATCH) --interval=0 'tail -n+2 LOG|sort -k7,7nr -k4,4gr|$(subst ','\'',$(parallel_log_extract))'

dump-log:
	tail -n+2 LOG|$(parallel_log_extract)

# If J != 1 and GNU parallel is installed, run the tests in parallel,
# via the check_0 rule above.  Otherwise, run them sequentially via check_1.
check: all $(if $(shell [ "$(J)" != "1" ] && [ "$(PARALLEL_OK)" = "1" ] && echo 1),check_0,check_1)
ifneq ($(PLATFORM), OS_AIX)
	$(PYTHON) tools/check_all_python.py
ifeq ($(filter -DROCKSDB_LITE,$(OPT)),)
ifndef ASSERT_STATUS_CHECKED # not yet working with these tests
	$(PYTHON) tools/ldb_test.py
	sh tools/rocksdb_dump_test.sh
endif
endif
endif
ifndef SKIP_FORMAT_BUCK_CHECKS
	build_tools/format-diff.sh -c
	buckifier/check_buck_targets.sh
	build_tools/check-sources.sh
endif

# TODO add ldb_tests
check_some: $(ROCKSDBTESTS_SUBSET)
	for t in $(ROCKSDBTESTS_SUBSET); do echo "===== Running $$t (`date`)"; ./$$t || exit 1; done

.PHONY: ldb_tests
ldb_tests: ldb
	$(PYTHON) tools/ldb_test.py

include crash_test.mk

asan_check: clean
	COMPILE_WITH_ASAN=1 $(MAKE) check -j32
	$(MAKE) clean

asan_crash_test: clean
	COMPILE_WITH_ASAN=1 $(MAKE) crash_test
	$(MAKE) clean

whitebox_asan_crash_test: clean
	COMPILE_WITH_ASAN=1 $(MAKE) whitebox_crash_test
	$(MAKE) clean

blackbox_asan_crash_test: clean
	COMPILE_WITH_ASAN=1 $(MAKE) blackbox_crash_test
	$(MAKE) clean

asan_crash_test_with_atomic_flush: clean
	COMPILE_WITH_ASAN=1 $(MAKE) crash_test_with_atomic_flush
	$(MAKE) clean

asan_crash_test_with_txn: clean
	COMPILE_WITH_ASAN=1 $(MAKE) crash_test_with_txn
	$(MAKE) clean

asan_crash_test_with_best_efforts_recovery: clean
	COMPILE_WITH_ASAN=1 $(MAKE) crash_test_with_best_efforts_recovery
	$(MAKE) clean

ubsan_check: clean
	COMPILE_WITH_UBSAN=1 $(MAKE) check -j32
	$(MAKE) clean

ubsan_crash_test: clean
	COMPILE_WITH_UBSAN=1 $(MAKE) crash_test
	$(MAKE) clean

whitebox_ubsan_crash_test: clean
	COMPILE_WITH_UBSAN=1 $(MAKE) whitebox_crash_test
	$(MAKE) clean

blackbox_ubsan_crash_test: clean
	COMPILE_WITH_UBSAN=1 $(MAKE) blackbox_crash_test
	$(MAKE) clean

ubsan_crash_test_with_atomic_flush: clean
	COMPILE_WITH_UBSAN=1 $(MAKE) crash_test_with_atomic_flush
	$(MAKE) clean

ubsan_crash_test_with_txn: clean
	COMPILE_WITH_UBSAN=1 $(MAKE) crash_test_with_txn
	$(MAKE) clean

ubsan_crash_test_with_best_efforts_recovery: clean
	COMPILE_WITH_UBSAN=1 $(MAKE) crash_test_with_best_efforts_recovery
	$(MAKE) clean

full_valgrind_test:
	ROCKSDB_FULL_VALGRIND_RUN=1 DISABLE_JEMALLOC=1 $(MAKE) valgrind_check

full_valgrind_test_some:
	ROCKSDB_FULL_VALGRIND_RUN=1 DISABLE_JEMALLOC=1 $(MAKE) valgrind_check_some

valgrind_test:
	ROCKSDB_VALGRIND_RUN=1 DISABLE_JEMALLOC=1 $(MAKE) valgrind_check

valgrind_test_some:
	ROCKSDB_VALGRIND_RUN=1 DISABLE_JEMALLOC=1 $(MAKE) valgrind_check_some

valgrind_check: $(if $(shell [ "$(J)" != "1" ] && [ "$(PARALLEL_OK)" = "1" ] && echo 1),valgrind_check_0,valgrind_check_1)

valgrind_check_some: $(ROCKSDBTESTS_SUBSET)
	for t in $(ROCKSDBTESTS_SUBSET); do \
		$(VALGRIND_VER) $(VALGRIND_OPTS) ./$$t; \
		ret_code=$$?; \
		if [ $$ret_code -ne 0 ]; then \
			exit $$ret_code; \
		fi; \
	done

test_names = \
  ./db_test --gtest_list_tests | sed 's/ *\#.*//' | \
    awk '/^[^ ]/ { prefix = $$1 } /^[ ]/ { print prefix $$1 }'

analyze: clean
	USE_CLANG=1 $(MAKE) analyze_incremental

analyze_incremental:
	$(CLANG_SCAN_BUILD) --use-analyzer=$(CLANG_ANALYZER) \
		--use-c++=$(CXX) --use-cc=$(CC) --status-bugs \
		-o $(CURDIR)/scan_build_report \
		$(MAKE) SKIP_LINK=1 dbg

CLEAN_FILES += unity.cc
unity.cc: Makefile util/build_version.cc.in
	rm -f $@ $@-t
	$(AM_V_at)$(gen_build_version) > util/build_version.cc
	for source_file in $(LIB_SOURCES); do \
		echo "#include \"$$source_file\"" >> $@-t; \
	done
	chmod a=r $@-t
	mv $@-t $@

unity.a: $(OBJ_DIR)/unity.o
	$(AM_V_AR)rm -f $@
	$(AM_V_at)$(AR) $(ARFLAGS) $@ $(OBJ_DIR)/unity.o


# try compiling db_test with unity
unity_test: $(OBJ_DIR)/db/db_basic_test.o $(OBJ_DIR)/db/db_test_util.o $(TEST_OBJECTS) $(TOOL_OBJECTS) unity.a
	$(AM_LINK)
	./unity_test

$(PROJECT_NAME).h $(PROJECT_NAME).cc: build_tools/amalgamate.py Makefile $(LIB_SOURCES) unity.cc
	build_tools/amalgamate.py -I. -i./include unity.cc -x include/rocksdb/c.h -H $(PROJECT_NAME).h -o $(PROJECT_NAME).cc

clean: clean-ext-libraries-all clean-rocks clean-rocksjava

clean-not-downloaded: clean-ext-libraries-bin clean-rocks clean-not-downloaded-rocksjava

clean-rocks:
	echo shared=$(ALL_SHARED_LIBS)
	echo static=$(ALL_STATIC_LIBS)
	rm -f $(BENCHMARKS) $(TOOLS) $(TESTS) $(PARALLEL_TEST) $(ALL_STATIC_LIBS) $(ALL_SHARED_LIBS) $(MICROBENCHS)
	rm -rf $(CLEAN_FILES) ios-x86 ios-arm scan_build_report
	$(FIND) . -name "*.[oda]" -exec rm -f {} \;
	$(FIND) . -type f \( -name "*.gcda" -o -name "*.gcno" \) -exec rm -f {} \;

clean-rocksjava: clean-rocks
	rm -rf jl jls
	cd java && $(MAKE) clean

clean-not-downloaded-rocksjava:
	cd java && $(MAKE) clean-not-downloaded

clean-ext-libraries-all:
	rm -rf bzip2* snappy* zlib* lz4* zstd*

clean-ext-libraries-bin:
	find . -maxdepth 1 -type d \( -name bzip2\* -or -name snappy\* -or -name zlib\* -or -name lz4\* -or -name zstd\* \) -prune -exec rm -rf {} \;

tags:
	ctags -R .
	cscope -b `$(FIND) . -name '*.cc'` `$(FIND) . -name '*.h'` `$(FIND) . -name '*.c'`
	ctags -e -R -o etags *

tags0:
	ctags -R .
	cscope -b `$(FIND) . -name '*.cc' -and ! -name '*_test.cc'` \
		  `$(FIND) . -name '*.c' -and ! -name '*_test.c'` \
		  `$(FIND) . -name '*.h' -and ! -name '*_test.h'`
	ctags -e -R -o etags *

format:
	build_tools/format-diff.sh

check-format:
	build_tools/format-diff.sh -c

check-buck-targets:
	buckifier/check_buck_targets.sh

check-sources:
	build_tools/check-sources.sh

package:
	bash build_tools/make_package.sh $(VERSION_MAJOR).$(VERSION_MINOR)

# ---------------------------------------------------------------------------
# 	Unit tests and tools
# ---------------------------------------------------------------------------
$(STATIC_LIBRARY): $(LIB_OBJECTS)
	$(AM_V_AR)rm -f $@ $(SHARED1) $(SHARED2) $(SHARED3) $(SHARED4)
	$(AM_V_at)$(AR) $(ARFLAGS) $@ $(LIB_OBJECTS)

$(STATIC_TEST_LIBRARY): $(TEST_OBJECTS)
	$(AM_V_AR)rm -f $@ $(SHARED_TEST_LIBRARY)
	$(AM_V_at)$(AR) $(ARFLAGS) $@ $^

$(STATIC_TOOLS_LIBRARY): $(TOOL_OBJECTS)
	$(AM_V_AR)rm -f $@ $(SHARED_TOOLS_LIBRARY)
	$(AM_V_at)$(AR) $(ARFLAGS) $@ $^

$(STATIC_STRESS_LIBRARY): $(ANALYZE_OBJECTS) $(STRESS_OBJECTS) $(TESTUTIL)
	$(AM_V_AR)rm -f $@ $(SHARED_STRESS_LIBRARY)
	$(AM_V_at)$(AR) $(ARFLAGS) $@ $^

$(SHARED_TEST_LIBRARY): $(TEST_OBJECTS) $(SHARED1)
	$(AM_V_AR)rm -f $@ $(STATIC_TEST_LIBRARY)
	$(AM_SHARE)

$(SHARED_TOOLS_LIBRARY): $(TOOL_OBJECTS) $(SHARED1)
	$(AM_V_AR)rm -f $@ $(STATIC_TOOLS_LIBRARY)
	$(AM_SHARE)

$(SHARED_STRESS_LIBRARY): $(ANALYZE_OBJECTS) $(STRESS_OBJECTS) $(TESTUTIL) $(SHARED_TOOLS_LIBRARY) $(SHARED1)
	$(AM_V_AR)rm -f $@ $(STATIC_STRESS_LIBRARY)
	$(AM_SHARE)

lib$(PROJECT_NAME)_env_basic_test.a: $(OBJ_DIR)/env/env_basic_test.o $(LIB_OBJECTS) $(TESTHARNESS)
	$(AM_V_AR)rm -f $@
	$(AM_V_at)$(AR) $(ARFLAGS) $@ $^

db_bench: $(OBJ_DIR)/tools/db_bench.o $(BENCH_OBJECTS) $(TESTUTIL) $(LIBRARY)
	$(AM_LINK)

trace_analyzer: $(OBJ_DIR)/tools/trace_analyzer.o $(ANALYZE_OBJECTS) $(TOOLS_LIBRARY) $(LIBRARY)
	$(AM_LINK)

block_cache_trace_analyzer: $(OBJ_DIR)/tools/block_cache_analyzer/block_cache_trace_analyzer_tool.o $(ANALYZE_OBJECTS) $(TOOLS_LIBRARY) $(LIBRARY)
	$(AM_LINK)

cache_bench: $(OBJ_DIR)/cache/cache_bench.o $(CACHE_BENCH_OBJECTS) $(LIBRARY)
	$(AM_LINK)

persistent_cache_bench: $(OBJ_DIR)/utilities/persistent_cache/persistent_cache_bench.o $(LIBRARY)
	$(AM_LINK)

memtablerep_bench: $(OBJ_DIR)/memtable/memtablerep_bench.o $(LIBRARY)
	$(AM_LINK)

filter_bench: $(OBJ_DIR)/util/filter_bench.o $(LIBRARY)
	$(AM_LINK)

db_stress: $(OBJ_DIR)/db_stress_tool/db_stress.o $(STRESS_LIBRARY) $(TOOLS_LIBRARY) $(LIBRARY)
	$(AM_LINK)

write_stress: $(OBJ_DIR)/tools/write_stress.o $(LIBRARY)
	$(AM_LINK)

db_sanity_test: $(OBJ_DIR)/tools/db_sanity_test.o $(LIBRARY)
	$(AM_LINK)

db_repl_stress: $(OBJ_DIR)/tools/db_repl_stress.o $(LIBRARY)
	$(AM_LINK)

define MakeTestRule
$(notdir $(1:%.cc=%)): $(1:%.cc=$$(OBJ_DIR)/%.o) $$(TEST_LIBRARY) $$(LIBRARY)
	$$(AM_LINK)
endef

# For each PLUGIN test, create a rule to generate the test executable
$(foreach test, $(ROCKSDB_PLUGIN_TESTS), $(eval $(call MakeTestRule, $(test))))

arena_test: $(OBJ_DIR)/memory/arena_test.o $(TEST_LIBRARY) $(LIBRARY)
	$(AM_LINK)

memory_allocator_test: memory/memory_allocator_test.o $(TEST_LIBRARY) $(LIBRARY)
	$(AM_LINK)

autovector_test: $(OBJ_DIR)/util/autovector_test.o $(TEST_LIBRARY) $(LIBRARY)
	$(AM_LINK)

column_family_test: $(OBJ_DIR)/db/column_family_test.o $(TEST_LIBRARY) $(LIBRARY)
	$(AM_LINK)

table_properties_collector_test: $(OBJ_DIR)/db/table_properties_collector_test.o $(TEST_LIBRARY) $(LIBRARY)
	$(AM_LINK)

bloom_test: $(OBJ_DIR)/util/bloom_test.o $(TEST_LIBRARY) $(LIBRARY)
	$(AM_LINK)

dynamic_bloom_test: $(OBJ_DIR)/util/dynamic_bloom_test.o $(TEST_LIBRARY) $(LIBRARY)
	$(AM_LINK)

c_test: $(OBJ_DIR)/db/c_test.o $(TEST_LIBRARY) $(LIBRARY)
	$(AM_LINK)

cache_test: $(OBJ_DIR)/cache/cache_test.o $(TEST_LIBRARY) $(LIBRARY)
	$(AM_LINK)

coding_test: $(OBJ_DIR)/util/coding_test.o $(TEST_LIBRARY) $(LIBRARY)
	$(AM_LINK)

hash_test: $(OBJ_DIR)/util/hash_test.o $(TEST_LIBRARY) $(LIBRARY)
	$(AM_LINK)

random_test: $(OBJ_DIR)/util/random_test.o  $(TEST_LIBRARY) $(LIBRARY)
	$(AM_LINK)

ribbon_test: $(OBJ_DIR)/util/ribbon_test.o $(TEST_LIBRARY) $(LIBRARY)
	$(AM_LINK)

option_change_migration_test: $(OBJ_DIR)/utilities/option_change_migration/option_change_migration_test.o $(TEST_LIBRARY) $(LIBRARY)
	$(AM_LINK)

agg_merge_test: $(OBJ_DIR)/utilities/agg_merge/agg_merge_test.o $(TEST_LIBRARY) $(LIBRARY)
	$(AM_LINK)

stringappend_test: $(OBJ_DIR)/utilities/merge_operators/string_append/stringappend_test.o $(TEST_LIBRARY) $(LIBRARY)
	$(AM_LINK)

cassandra_format_test: $(OBJ_DIR)/utilities/cassandra/cassandra_format_test.o $(OBJ_DIR)/utilities/cassandra/test_utils.o $(TEST_LIBRARY) $(LIBRARY)
	$(AM_LINK)

cassandra_functional_test: $(OBJ_DIR)/utilities/cassandra/cassandra_functional_test.o $(OBJ_DIR)/utilities/cassandra/test_utils.o $(TEST_LIBRARY) $(LIBRARY)
	$(AM_LINK)

cassandra_row_merge_test: $(OBJ_DIR)/utilities/cassandra/cassandra_row_merge_test.o $(OBJ_DIR)/utilities/cassandra/test_utils.o $(TEST_LIBRARY) $(LIBRARY)
	$(AM_LINK)

cassandra_serialize_test: $(OBJ_DIR)/utilities/cassandra/cassandra_serialize_test.o $(TEST_LIBRARY) $(LIBRARY)
	$(AM_LINK)

hash_table_test: $(OBJ_DIR)/utilities/persistent_cache/hash_table_test.o $(TEST_LIBRARY) $(LIBRARY)
	$(AM_LINK)

histogram_test: $(OBJ_DIR)/monitoring/histogram_test.o $(TEST_LIBRARY) $(LIBRARY)
	$(AM_LINK)

thread_local_test: $(OBJ_DIR)/util/thread_local_test.o $(TEST_LIBRARY) $(LIBRARY)
	$(AM_LINK)

work_queue_test: $(OBJ_DIR)/util/work_queue_test.o $(TEST_LIBRARY) $(LIBRARY)
	$(AM_LINK)

corruption_test: $(OBJ_DIR)/db/corruption_test.o $(TEST_LIBRARY) $(LIBRARY)
	$(AM_LINK)

crc32c_test: $(OBJ_DIR)/util/crc32c_test.o $(TEST_LIBRARY) $(LIBRARY)
	$(AM_LINK)

slice_test: $(OBJ_DIR)/util/slice_test.o $(TEST_LIBRARY) $(LIBRARY)
	$(AM_LINK)

slice_transform_test: $(OBJ_DIR)/util/slice_transform_test.o $(TEST_LIBRARY) $(LIBRARY)
	$(AM_LINK)

db_basic_test: $(OBJ_DIR)/db/db_basic_test.o $(TEST_LIBRARY) $(LIBRARY)
	$(AM_LINK)

db_blob_basic_test: $(OBJ_DIR)/db/blob/db_blob_basic_test.o $(TEST_LIBRARY) $(LIBRARY)
	$(AM_LINK)

db_blob_compaction_test: $(OBJ_DIR)/db/blob/db_blob_compaction_test.o $(TEST_LIBRARY) $(LIBRARY)
	$(AM_LINK)

db_readonly_with_timestamp_test: $(OBJ_DIR)/db/db_readonly_with_timestamp_test.o $(TEST_LIBRARY) $(LIBRARY)
	$(AM_LINK)

db_wide_basic_test: $(OBJ_DIR)/db/wide/db_wide_basic_test.o $(TEST_LIBRARY) $(LIBRARY)
	$(AM_LINK)

db_with_timestamp_basic_test: $(OBJ_DIR)/db/db_with_timestamp_basic_test.o $(TEST_LIBRARY) $(LIBRARY)
	$(AM_LINK)

db_with_timestamp_compaction_test: db/db_with_timestamp_compaction_test.o $(TEST_LIBRARY) $(LIBRARY)
	$(AM_LINK)

db_encryption_test: $(OBJ_DIR)/db/db_encryption_test.o $(TEST_LIBRARY) $(LIBRARY)
	$(AM_LINK)

db_test: $(OBJ_DIR)/db/db_test.o $(TEST_LIBRARY) $(LIBRARY)
	$(AM_LINK)

db_test2: $(OBJ_DIR)/db/db_test2.o $(TEST_LIBRARY) $(LIBRARY)
	$(AM_LINK)

db_logical_block_size_cache_test: $(OBJ_DIR)/db/db_logical_block_size_cache_test.o $(TEST_LIBRARY) $(LIBRARY)
	$(AM_LINK)

db_blob_index_test: $(OBJ_DIR)/db/blob/db_blob_index_test.o $(TEST_LIBRARY) $(LIBRARY)
	$(AM_LINK)

db_block_cache_test: $(OBJ_DIR)/db/db_block_cache_test.o $(TEST_LIBRARY) $(LIBRARY)
	$(AM_LINK)

db_bloom_filter_test: $(OBJ_DIR)/db/db_bloom_filter_test.o $(TEST_LIBRARY) $(LIBRARY)
	$(AM_LINK)

db_log_iter_test: $(OBJ_DIR)/db/db_log_iter_test.o $(TEST_LIBRARY) $(LIBRARY)
	$(AM_LINK)

db_compaction_filter_test: $(OBJ_DIR)/db/db_compaction_filter_test.o $(TEST_LIBRARY) $(LIBRARY)
	$(AM_LINK)

db_compaction_test: $(OBJ_DIR)/db/db_compaction_test.o $(TEST_LIBRARY) $(LIBRARY)
	$(AM_LINK)

db_dynamic_level_test: $(OBJ_DIR)/db/db_dynamic_level_test.o $(TEST_LIBRARY) $(LIBRARY)
	$(AM_LINK)

db_flush_test: $(OBJ_DIR)/db/db_flush_test.o $(TEST_LIBRARY) $(LIBRARY)
	$(AM_LINK)

db_inplace_update_test: $(OBJ_DIR)/db/db_inplace_update_test.o $(TEST_LIBRARY) $(LIBRARY)
	$(AM_LINK)

db_iterator_test: $(OBJ_DIR)/db/db_iterator_test.o $(TEST_LIBRARY) $(LIBRARY)
	$(AM_LINK)

db_kv_checksum_test: $(OBJ_DIR)/db/db_kv_checksum_test.o $(TEST_LIBRARY) $(LIBRARY)
	$(AM_LINK)

db_memtable_test: $(OBJ_DIR)/db/db_memtable_test.o $(TEST_LIBRARY) $(LIBRARY)
	$(AM_LINK)

db_merge_operator_test: $(OBJ_DIR)/db/db_merge_operator_test.o $(TEST_LIBRARY) $(LIBRARY)
	$(AM_LINK)

db_merge_operand_test: $(OBJ_DIR)/db/db_merge_operand_test.o $(TEST_LIBRARY) $(LIBRARY)
	$(AM_LINK)

db_options_test: $(OBJ_DIR)/db/db_options_test.o $(TEST_LIBRARY) $(LIBRARY)
	$(AM_LINK)

db_range_del_test: $(OBJ_DIR)/db/db_range_del_test.o $(TEST_LIBRARY) $(LIBRARY)
	$(AM_LINK)

db_rate_limiter_test: $(OBJ_DIR)/db/db_rate_limiter_test.o $(TEST_LIBRARY) $(LIBRARY)
	$(AM_LINK)

db_sst_test: $(OBJ_DIR)/db/db_sst_test.o $(TEST_LIBRARY) $(LIBRARY)
	$(AM_LINK)

db_statistics_test: $(OBJ_DIR)/db/db_statistics_test.o $(TEST_LIBRARY) $(LIBRARY)
	$(AM_LINK)

db_write_test: $(OBJ_DIR)/db/db_write_test.o $(TEST_LIBRARY) $(LIBRARY)
	$(AM_LINK)

error_handler_fs_test: $(OBJ_DIR)/db/error_handler_fs_test.o $(TEST_LIBRARY) $(LIBRARY)
	$(AM_LINK)

external_sst_file_basic_test: $(OBJ_DIR)/db/external_sst_file_basic_test.o $(TEST_LIBRARY) $(LIBRARY)
	$(AM_LINK)

external_sst_file_test: $(OBJ_DIR)/db/external_sst_file_test.o $(TEST_LIBRARY) $(LIBRARY)
	$(AM_LINK)

import_column_family_test: $(OBJ_DIR)/db/import_column_family_test.o $(TEST_LIBRARY) $(LIBRARY)
	$(AM_LINK)

db_tailing_iter_test: $(OBJ_DIR)/db/db_tailing_iter_test.o $(TEST_LIBRARY) $(LIBRARY)
	$(AM_LINK)

db_iter_test: $(OBJ_DIR)/db/db_iter_test.o $(TEST_LIBRARY) $(LIBRARY)
	$(AM_LINK)

db_iter_stress_test: $(OBJ_DIR)/db/db_iter_stress_test.o $(TEST_LIBRARY) $(LIBRARY)
	$(AM_LINK)

db_universal_compaction_test: $(OBJ_DIR)/db/db_universal_compaction_test.o $(TEST_LIBRARY) $(LIBRARY)
	$(AM_LINK)

db_wal_test: $(OBJ_DIR)/db/db_wal_test.o $(TEST_LIBRARY) $(LIBRARY)
	$(AM_LINK)

db_io_failure_test: $(OBJ_DIR)/db/db_io_failure_test.o $(TEST_LIBRARY) $(LIBRARY)
	$(AM_LINK)

db_properties_test: $(OBJ_DIR)/db/db_properties_test.o $(TEST_LIBRARY) $(LIBRARY)
	$(AM_LINK)

db_table_properties_test: $(OBJ_DIR)/db/db_table_properties_test.o $(TEST_LIBRARY) $(LIBRARY)
	$(AM_LINK)

log_write_bench: $(OBJ_DIR)/util/log_write_bench.o $(TEST_LIBRARY) $(LIBRARY)
	$(AM_LINK) $(PROFILING_FLAGS)

seqno_time_test: $(OBJ_DIR)/db/seqno_time_test.o $(TEST_LIBRARY) $(LIBRARY)
	$(AM_LINK)

plain_table_db_test: $(OBJ_DIR)/db/plain_table_db_test.o $(TEST_LIBRARY) $(LIBRARY)
	$(AM_LINK)

comparator_db_test: $(OBJ_DIR)/db/comparator_db_test.o $(TEST_LIBRARY) $(LIBRARY)
	$(AM_LINK)

table_reader_bench: $(OBJ_DIR)/table/table_reader_bench.o $(TEST_LIBRARY) $(LIBRARY)
	$(AM_LINK) $(PROFILING_FLAGS)

perf_context_test: $(OBJ_DIR)/db/perf_context_test.o $(TEST_LIBRARY) $(LIBRARY)
	$(AM_LINK)

prefix_test: $(OBJ_DIR)/db/prefix_test.o $(TEST_LIBRARY) $(LIBRARY)
	$(AM_LINK)

backup_engine_test: $(OBJ_DIR)/utilities/backup/backup_engine_test.o $(TEST_LIBRARY) $(LIBRARY)
	$(AM_LINK)

checkpoint_test: $(OBJ_DIR)/utilities/checkpoint/checkpoint_test.o $(TEST_LIBRARY) $(LIBRARY)
	$(AM_LINK)

cache_simulator_test: $(OBJ_DIR)/utilities/simulator_cache/cache_simulator_test.o $(TEST_LIBRARY) $(LIBRARY)
	$(AM_LINK)

sim_cache_test: $(OBJ_DIR)/utilities/simulator_cache/sim_cache_test.o $(TEST_LIBRARY) $(LIBRARY)
	$(AM_LINK)

env_mirror_test: $(OBJ_DIR)/utilities/env_mirror_test.o $(TEST_LIBRARY) $(LIBRARY)
	$(AM_LINK)

env_timed_test: $(OBJ_DIR)/utilities/env_timed_test.o $(TEST_LIBRARY) $(LIBRARY)
	$(AM_LINK)

object_registry_test: $(OBJ_DIR)/utilities/object_registry_test.o $(TEST_LIBRARY) $(LIBRARY)
	$(AM_LINK)

ttl_test: $(OBJ_DIR)/utilities/ttl/ttl_test.o $(TEST_LIBRARY) $(LIBRARY)
	$(AM_LINK)

write_batch_with_index_test: $(OBJ_DIR)/utilities/write_batch_with_index/write_batch_with_index_test.o $(TEST_LIBRARY) $(LIBRARY)
	$(AM_LINK)

flush_job_test: $(OBJ_DIR)/db/flush_job_test.o $(TEST_LIBRARY) $(LIBRARY)
	$(AM_LINK)

compaction_iterator_test: $(OBJ_DIR)/db/compaction/compaction_iterator_test.o $(TEST_LIBRARY) $(LIBRARY)
	$(AM_LINK)

compaction_job_test: $(OBJ_DIR)/db/compaction/compaction_job_test.o $(TEST_LIBRARY) $(LIBRARY)
	$(AM_LINK)

compaction_job_stats_test: $(OBJ_DIR)/db/compaction/compaction_job_stats_test.o $(TEST_LIBRARY) $(LIBRARY)
	$(AM_LINK)

compaction_service_test: $(OBJ_DIR)/db/compaction/compaction_service_test.o $(TEST_LIBRARY) $(LIBRARY)
	$(AM_LINK)

compact_on_deletion_collector_test: $(OBJ_DIR)/utilities/table_properties_collectors/compact_on_deletion_collector_test.o $(TEST_LIBRARY) $(LIBRARY)
	$(AM_LINK)

wal_manager_test: $(OBJ_DIR)/db/wal_manager_test.o $(TEST_LIBRARY) $(LIBRARY)
	$(AM_LINK)

wal_edit_test: $(OBJ_DIR)/db/wal_edit_test.o $(TEST_LIBRARY) $(LIBRARY)
	$(AM_LINK)

dbformat_test: $(OBJ_DIR)/db/dbformat_test.o $(TEST_LIBRARY) $(LIBRARY)
	$(AM_LINK)

env_basic_test: $(OBJ_DIR)/env/env_basic_test.o $(TEST_LIBRARY) $(LIBRARY)
	$(AM_LINK)

env_test: $(OBJ_DIR)/env/env_test.o $(TEST_LIBRARY) $(LIBRARY)
	$(AM_LINK)

io_posix_test: $(OBJ_DIR)/env/io_posix_test.o $(TEST_LIBRARY) $(LIBRARY)
	$(AM_LINK)

fault_injection_test: $(OBJ_DIR)/db/fault_injection_test.o $(TEST_LIBRARY) $(LIBRARY)
	$(AM_LINK)

rate_limiter_test: $(OBJ_DIR)/util/rate_limiter_test.o $(TEST_LIBRARY) $(LIBRARY)
	$(AM_LINK)

delete_scheduler_test: $(OBJ_DIR)/file/delete_scheduler_test.o $(TEST_LIBRARY) $(LIBRARY)
	$(AM_LINK)

filename_test: $(OBJ_DIR)/db/filename_test.o $(TEST_LIBRARY) $(LIBRARY)
	$(AM_LINK)

random_access_file_reader_test: $(OBJ_DIR)/file/random_access_file_reader_test.o $(TEST_LIBRARY) $(LIBRARY)
	$(AM_LINK)

file_reader_writer_test: $(OBJ_DIR)/util/file_reader_writer_test.o $(TEST_LIBRARY) $(LIBRARY)
	$(AM_LINK)

block_based_table_reader_test: table/block_based/block_based_table_reader_test.o $(TEST_LIBRARY) $(LIBRARY)
	$(AM_LINK)

full_filter_block_test: $(OBJ_DIR)/table/block_based/full_filter_block_test.o $(TEST_LIBRARY) $(LIBRARY)
	$(AM_LINK)

partitioned_filter_block_test: $(OBJ_DIR)/table/block_based/partitioned_filter_block_test.o $(TEST_LIBRARY) $(LIBRARY)
	$(AM_LINK)

log_test: $(OBJ_DIR)/db/log_test.o $(TEST_LIBRARY) $(LIBRARY)
	$(AM_LINK)

cleanable_test: $(OBJ_DIR)/table/cleanable_test.o $(TEST_LIBRARY) $(LIBRARY)
	$(AM_LINK)

table_test: $(OBJ_DIR)/table/table_test.o $(TEST_LIBRARY) $(LIBRARY)
	$(AM_LINK)

block_fetcher_test: table/block_fetcher_test.o $(TEST_LIBRARY) $(LIBRARY)
	$(AM_LINK)

block_test: $(OBJ_DIR)/table/block_based/block_test.o $(TEST_LIBRARY) $(LIBRARY)
	$(AM_LINK)

data_block_hash_index_test: $(OBJ_DIR)/table/block_based/data_block_hash_index_test.o $(TEST_LIBRARY) $(LIBRARY)
	$(AM_LINK)

inlineskiplist_test: $(OBJ_DIR)/memtable/inlineskiplist_test.o $(TEST_LIBRARY) $(LIBRARY)
	$(AM_LINK)

skiplist_test: $(OBJ_DIR)/memtable/skiplist_test.o $(TEST_LIBRARY) $(LIBRARY)
	$(AM_LINK)

write_buffer_manager_test: $(OBJ_DIR)/memtable/write_buffer_manager_test.o $(TEST_LIBRARY) $(LIBRARY)
	$(AM_LINK)

version_edit_test: $(OBJ_DIR)/db/version_edit_test.o $(TEST_LIBRARY) $(LIBRARY)
	$(AM_LINK)

version_set_test: $(OBJ_DIR)/db/version_set_test.o $(TEST_LIBRARY) $(LIBRARY)
	$(AM_LINK)

compaction_picker_test: $(OBJ_DIR)/db/compaction/compaction_picker_test.o $(TEST_LIBRARY) $(LIBRARY)
	$(AM_LINK)

version_builder_test: $(OBJ_DIR)/db/version_builder_test.o $(TEST_LIBRARY) $(LIBRARY)
	$(AM_LINK)

file_indexer_test: $(OBJ_DIR)/db/file_indexer_test.o $(TEST_LIBRARY) $(LIBRARY)
	$(AM_LINK)

reduce_levels_test: $(OBJ_DIR)/tools/reduce_levels_test.o $(TOOLS_LIBRARY) $(TEST_LIBRARY) $(LIBRARY)
	$(AM_LINK)

write_batch_test: $(OBJ_DIR)/db/write_batch_test.o $(TEST_LIBRARY) $(LIBRARY)
	$(AM_LINK)

write_controller_test: $(OBJ_DIR)/db/write_controller_test.o $(TEST_LIBRARY) $(LIBRARY)
	$(AM_LINK)

merge_helper_test: $(OBJ_DIR)/db/merge_helper_test.o $(TEST_LIBRARY) $(LIBRARY)
	$(AM_LINK)

memory_test: $(OBJ_DIR)/utilities/memory/memory_test.o $(TEST_LIBRARY) $(LIBRARY)
	$(AM_LINK)

merge_test: $(OBJ_DIR)/db/merge_test.o $(TEST_LIBRARY) $(LIBRARY)
	$(AM_LINK)

merger_test: $(OBJ_DIR)/table/merger_test.o $(TEST_LIBRARY) $(LIBRARY)
	$(AM_LINK)

util_merge_operators_test: $(OBJ_DIR)/utilities/util_merge_operators_test.o $(TEST_LIBRARY) $(LIBRARY)
	$(AM_LINK)

options_file_test: $(OBJ_DIR)/db/options_file_test.o $(TEST_LIBRARY) $(LIBRARY)
	$(AM_LINK)

deletefile_test: $(OBJ_DIR)/db/deletefile_test.o $(TEST_LIBRARY) $(LIBRARY)
	$(AM_LINK)

obsolete_files_test: $(OBJ_DIR)/db/obsolete_files_test.o $(TEST_LIBRARY) $(LIBRARY)
	$(AM_LINK)

$(PROJECT_NAME)_dump: $(OBJ_DIR)/tools/dump/rocksdb_dump.o $(LIBRARY)
	$(AM_LINK)

$(PROJECT_NAME)_undump: $(OBJ_DIR)/tools/dump/rocksdb_undump.o $(LIBRARY)
	$(AM_LINK)

cuckoo_table_builder_test: $(OBJ_DIR)/table/cuckoo/cuckoo_table_builder_test.o $(TEST_LIBRARY) $(LIBRARY)
	$(AM_LINK)

cuckoo_table_reader_test: $(OBJ_DIR)/table/cuckoo/cuckoo_table_reader_test.o $(TEST_LIBRARY) $(LIBRARY)
	$(AM_LINK)

cuckoo_table_db_test: $(OBJ_DIR)/db/cuckoo_table_db_test.o $(TEST_LIBRARY) $(LIBRARY)
	$(AM_LINK)

listener_test: $(OBJ_DIR)/db/listener_test.o $(TEST_LIBRARY) $(LIBRARY)
	$(AM_LINK)

thread_list_test: $(OBJ_DIR)/util/thread_list_test.o $(TEST_LIBRARY) $(LIBRARY)
	$(AM_LINK)

compact_files_test: $(OBJ_DIR)/db/compact_files_test.o $(TEST_LIBRARY) $(LIBRARY)
	$(AM_LINK)

configurable_test: options/configurable_test.o $(TEST_LIBRARY) $(LIBRARY)
	$(AM_LINK)

customizable_test: options/customizable_test.o $(TEST_LIBRARY) $(LIBRARY)
	$(AM_LINK)

options_test: $(OBJ_DIR)/options/options_test.o $(TEST_LIBRARY) $(LIBRARY)
	$(AM_LINK)

options_settable_test: $(OBJ_DIR)/options/options_settable_test.o $(TEST_LIBRARY) $(LIBRARY)
	$(AM_LINK)

options_util_test: $(OBJ_DIR)/utilities/options/options_util_test.o $(TEST_LIBRARY) $(LIBRARY)
	$(AM_LINK)

db_bench_tool_test: $(OBJ_DIR)/tools/db_bench_tool_test.o $(BENCH_OBJECTS) $(TEST_LIBRARY) $(LIBRARY)
	$(AM_LINK)

trace_analyzer_test: $(OBJ_DIR)/tools/trace_analyzer_test.o $(ANALYZE_OBJECTS) $(TOOLS_LIBRARY) $(TEST_LIBRARY) $(LIBRARY)
	$(AM_LINK)

event_logger_test: $(OBJ_DIR)/logging/event_logger_test.o $(TEST_LIBRARY) $(LIBRARY)
	$(AM_LINK)

timer_queue_test: $(OBJ_DIR)/util/timer_queue_test.o $(TEST_LIBRARY) $(LIBRARY)
	$(AM_LINK)

sst_dump_test: $(OBJ_DIR)/tools/sst_dump_test.o $(TOOLS_LIBRARY) $(TEST_LIBRARY) $(LIBRARY)
	$(AM_LINK)

optimistic_transaction_test: $(OBJ_DIR)/utilities/transactions/optimistic_transaction_test.o  $(TEST_LIBRARY) $(LIBRARY)
	$(AM_LINK)

mock_env_test : $(OBJ_DIR)/env/mock_env_test.o $(TEST_LIBRARY) $(LIBRARY)
	$(AM_LINK)

manual_compaction_test: $(OBJ_DIR)/db/manual_compaction_test.o $(TEST_LIBRARY) $(LIBRARY)
	$(AM_LINK)

filelock_test: $(OBJ_DIR)/util/filelock_test.o $(TEST_LIBRARY) $(LIBRARY)
	$(AM_LINK)

auto_roll_logger_test: $(OBJ_DIR)/logging/auto_roll_logger_test.o $(TEST_LIBRARY) $(LIBRARY)
	$(AM_LINK)

env_logger_test: $(OBJ_DIR)/logging/env_logger_test.o $(TEST_LIBRARY) $(LIBRARY)
	$(AM_LINK)

memtable_list_test: $(OBJ_DIR)/db/memtable_list_test.o $(TEST_LIBRARY) $(LIBRARY)
	$(AM_LINK)

write_callback_test: $(OBJ_DIR)/db/write_callback_test.o $(TEST_LIBRARY) $(LIBRARY)
	$(AM_LINK)

heap_test: $(OBJ_DIR)/util/heap_test.o $(GTEST)
	$(AM_LINK)

point_lock_manager_test: utilities/transactions/lock/point/point_lock_manager_test.o $(TEST_LIBRARY) $(LIBRARY)
	$(AM_LINK)

transaction_test: $(OBJ_DIR)/utilities/transactions/transaction_test.o $(TEST_LIBRARY) $(LIBRARY)
	$(AM_LINK)

write_committed_transaction_ts_test: $(OBJ_DIR)/utilities/transactions/write_committed_transaction_ts_test.o $(TEST_LIBRARY) $(LIBRARY)
	$(AM_LINK)

write_prepared_transaction_test: $(OBJ_DIR)/utilities/transactions/write_prepared_transaction_test.o $(TEST_LIBRARY) $(LIBRARY)
	$(AM_LINK)

write_unprepared_transaction_test: $(OBJ_DIR)/utilities/transactions/write_unprepared_transaction_test.o $(TEST_LIBRARY) $(LIBRARY)
	$(AM_LINK)

timestamped_snapshot_test: $(OBJ_DIR)/utilities/transactions/timestamped_snapshot_test.o $(TEST_LIBRARY) $(LIBRARY)
	$(AM_LINK)

tiered_compaction_test: $(OBJ_DIR)/db/compaction/tiered_compaction_test.o $(TEST_LIBRARY) $(LIBRARY)
	$(AM_LINK)

sst_dump: $(OBJ_DIR)/tools/sst_dump.o $(TOOLS_LIBRARY) $(LIBRARY)
	$(AM_LINK)

blob_dump: $(OBJ_DIR)/tools/blob_dump.o $(TOOLS_LIBRARY) $(LIBRARY)
	$(AM_LINK)

repair_test: $(OBJ_DIR)/db/repair_test.o $(TEST_LIBRARY) $(LIBRARY)
	$(AM_LINK)

ldb_cmd_test: $(OBJ_DIR)/tools/ldb_cmd_test.o $(TOOLS_LIBRARY) $(TEST_LIBRARY) $(LIBRARY)
	$(AM_LINK)

ldb: $(OBJ_DIR)/tools/ldb.o $(TOOLS_LIBRARY) $(LIBRARY)
	$(AM_LINK)

iostats_context_test: $(OBJ_DIR)/monitoring/iostats_context_test.o $(TEST_LIBRARY) $(LIBRARY)
	$(AM_V_CCLD)$(CXX) $^ $(EXEC_LDFLAGS) -o $@ $(LDFLAGS)

persistent_cache_test: $(OBJ_DIR)/utilities/persistent_cache/persistent_cache_test.o $(TEST_LIBRARY) $(LIBRARY)
	$(AM_LINK)

statistics_test: $(OBJ_DIR)/monitoring/statistics_test.o $(TEST_LIBRARY) $(LIBRARY)
	$(AM_LINK)

stats_history_test: $(OBJ_DIR)/monitoring/stats_history_test.o $(TEST_LIBRARY) $(LIBRARY)
	$(AM_LINK)

compressed_secondary_cache_test: $(OBJ_DIR)/cache/compressed_secondary_cache_test.o $(TEST_LIBRARY) $(LIBRARY)
	$(AM_LINK)

lru_cache_test: $(OBJ_DIR)/cache/lru_cache_test.o $(TEST_LIBRARY) $(LIBRARY)
	$(AM_LINK)

range_del_aggregator_test: $(OBJ_DIR)/db/range_del_aggregator_test.o $(TEST_LIBRARY) $(LIBRARY)
	$(AM_LINK)

range_del_aggregator_bench: $(OBJ_DIR)/db/range_del_aggregator_bench.o $(LIBRARY)
	$(AM_LINK)

blob_db_test: $(OBJ_DIR)/utilities/blob_db/blob_db_test.o $(TEST_LIBRARY) $(LIBRARY)
	$(AM_LINK)

repeatable_thread_test: $(OBJ_DIR)/util/repeatable_thread_test.o $(TEST_LIBRARY) $(LIBRARY)
	$(AM_LINK)

range_locking_test: utilities/transactions/lock/range/range_locking_test.o $(TEST_LIBRARY) $(LIBRARY)
	$(AM_LINK)

range_tombstone_fragmenter_test: $(OBJ_DIR)/db/range_tombstone_fragmenter_test.o $(TEST_LIBRARY) $(LIBRARY)
	$(AM_LINK)

sst_file_reader_test: $(OBJ_DIR)/table/sst_file_reader_test.o $(TEST_LIBRARY) $(LIBRARY)
	$(AM_LINK)

db_secondary_test: $(OBJ_DIR)/db/db_secondary_test.o $(TEST_LIBRARY) $(LIBRARY)
	$(AM_LINK)

block_cache_tracer_test: $(OBJ_DIR)/trace_replay/block_cache_tracer_test.o $(TEST_LIBRARY) $(LIBRARY)
	$(AM_LINK)

block_cache_trace_analyzer_test: $(OBJ_DIR)/tools/block_cache_analyzer/block_cache_trace_analyzer_test.o $(OBJ_DIR)/tools/block_cache_analyzer/block_cache_trace_analyzer.o $(TEST_LIBRARY) $(LIBRARY)
	$(AM_LINK)

defer_test: $(OBJ_DIR)/util/defer_test.o $(TEST_LIBRARY) $(LIBRARY)
	$(AM_LINK)

blob_counting_iterator_test: $(OBJ_DIR)/db/blob/blob_counting_iterator_test.o $(TEST_LIBRARY) $(LIBRARY)
	$(AM_LINK)

blob_file_addition_test: $(OBJ_DIR)/db/blob/blob_file_addition_test.o $(TEST_LIBRARY) $(LIBRARY)
	$(AM_LINK)

blob_file_builder_test: $(OBJ_DIR)/db/blob/blob_file_builder_test.o $(TEST_LIBRARY) $(LIBRARY)
	$(AM_LINK)

blob_file_cache_test: $(OBJ_DIR)/db/blob/blob_file_cache_test.o $(TEST_LIBRARY) $(LIBRARY)
	$(AM_LINK)

blob_file_garbage_test: $(OBJ_DIR)/db/blob/blob_file_garbage_test.o $(TEST_LIBRARY) $(LIBRARY)
	$(AM_LINK)

blob_file_reader_test: $(OBJ_DIR)/db/blob/blob_file_reader_test.o $(TEST_LIBRARY) $(LIBRARY)
	$(AM_LINK)

blob_source_test: $(OBJ_DIR)/db/blob/blob_source_test.o $(TEST_LIBRARY) $(LIBRARY)
	$(AM_LINK)

blob_garbage_meter_test: $(OBJ_DIR)/db/blob/blob_garbage_meter_test.o $(TEST_LIBRARY) $(LIBRARY)
	$(AM_LINK)

timer_test: $(OBJ_DIR)/util/timer_test.o $(TEST_LIBRARY) $(LIBRARY)
	$(AM_LINK)

periodic_task_scheduler_test: $(OBJ_DIR)/db/periodic_task_scheduler_test.o $(TEST_LIBRARY) $(LIBRARY)
	$(AM_LINK)

testutil_test: $(OBJ_DIR)/test_util/testutil_test.o $(TEST_LIBRARY) $(LIBRARY)
	$(AM_LINK)

io_tracer_test: $(OBJ_DIR)/trace_replay/io_tracer_test.o $(OBJ_DIR)/trace_replay/io_tracer.o $(TEST_LIBRARY) $(LIBRARY)
	$(AM_LINK)

prefetch_test: $(OBJ_DIR)/file/prefetch_test.o  $(OBJ_DIR)/tools/io_tracer_parser_tool.o $(TEST_LIBRARY) $(LIBRARY)
	$(AM_LINK)

io_tracer_parser_test: $(OBJ_DIR)/tools/io_tracer_parser_test.o $(OBJ_DIR)/tools/io_tracer_parser_tool.o $(TEST_LIBRARY) $(LIBRARY)
	$(AM_LINK)

io_tracer_parser: $(OBJ_DIR)/tools/io_tracer_parser.o $(TOOLS_LIBRARY) $(LIBRARY)
	$(AM_LINK)

db_blob_corruption_test: $(OBJ_DIR)/db/blob/db_blob_corruption_test.o $(TEST_LIBRARY) $(LIBRARY)
	$(AM_LINK)

db_write_buffer_manager_test: $(OBJ_DIR)/db/db_write_buffer_manager_test.o $(TEST_LIBRARY) $(LIBRARY)
	$(AM_LINK)

clipping_iterator_test: $(OBJ_DIR)/db/compaction/clipping_iterator_test.o $(TEST_LIBRARY) $(LIBRARY)
	$(AM_LINK)

ribbon_bench: $(OBJ_DIR)/microbench/ribbon_bench.o $(LIBRARY)
	$(AM_LINK)

db_basic_bench: $(OBJ_DIR)/microbench/db_basic_bench.o $(LIBRARY)
	$(AM_LINK)

cache_reservation_manager_test: $(OBJ_DIR)/cache/cache_reservation_manager_test.o $(TEST_LIBRARY) $(LIBRARY)
	$(AM_LINK)

wide_column_serialization_test: $(OBJ_DIR)/db/wide/wide_column_serialization_test.o $(TEST_LIBRARY) $(LIBRARY)
	$(AM_LINK)

#-------------------------------------------------
# make install related stuff
PREFIX ?= /usr/local
LIBDIR ?= $(PREFIX)/lib
INSTALL_LIBDIR = $(DESTDIR)$(LIBDIR)

uninstall:
	rm -rf $(DESTDIR)$(PREFIX)/include/rocksdb \
	  $(INSTALL_LIBDIR)/$(LIBRARY) \
	  $(INSTALL_LIBDIR)/$(SHARED4) \
	  $(INSTALL_LIBDIR)/$(SHARED3) \
	  $(INSTALL_LIBDIR)/$(SHARED2) \
	  $(INSTALL_LIBDIR)/$(SHARED1) \
	  $(INSTALL_LIBDIR)/pkgconfig/$(PROJECT_NAME).pc

install-headers: gen-pc
	install -d $(INSTALL_LIBDIR)
	install -d $(INSTALL_LIBDIR)/pkgconfig
	for header_dir in `$(FIND) "include/rocksdb" -type d`; do \
		install -d $(DESTDIR)/$(PREFIX)/$$header_dir; \
	done
	for header in `$(FIND) "include/rocksdb" -type f -name *.h`; do \
		install -C -m 644 $$header $(DESTDIR)/$(PREFIX)/$$header; \
	done
	for header in $(ROCKSDB_PLUGIN_HEADERS); do \
		install -d $(DESTDIR)/$(PREFIX)/include/rocksdb/`dirname $$header`; \
		install -C -m 644 $$header $(DESTDIR)/$(PREFIX)/include/rocksdb/$$header; \
	done
	install -C -m 644 $(PROJECT_NAME).pc $(INSTALL_LIBDIR)/pkgconfig/$(PROJECT_NAME).pc

install-static: install-headers $(LIBRARY)
	install -d $(INSTALL_LIBDIR)
	install -C -m 755 $(LIBRARY) $(INSTALL_LIBDIR)

install-shared: install-headers $(SHARED4)
	install -d $(INSTALL_LIBDIR)
	install -C -m 755 $(SHARED4) $(INSTALL_LIBDIR)
	ln -fs $(SHARED4) $(INSTALL_LIBDIR)/$(SHARED3)
	ln -fs $(SHARED4) $(INSTALL_LIBDIR)/$(SHARED2)
	ln -fs $(SHARED4) $(INSTALL_LIBDIR)/$(SHARED1)

# install static by default + install shared if it exists
install: install-static
	[ -e $(SHARED4) ] && $(MAKE) install-shared || :

# Generate the pkg-config file
gen-pc:
	$(AM_V_GEN)printf '%s\n' \
		'prefix=$(PREFIX)' \
		'exec_prefix=$${prefix}' \
		'includedir=$${prefix}/include' \
		'libdir=$(LIBDIR)' \
		'' \
		'Name: $(PROJECT_NAME)' \
		'Description: An embeddable persistent key-value store for fast storage' \
		'Version: $(shell ./build_tools/version.sh full)' \
		'Libs: -L$${libdir} $(EXEC_LDFLAGS) -lrocksdb' \
		'Libs.private: $(PLATFORM_LDFLAGS)' \
		'Cflags: -I$${includedir} $(PLATFORM_CXXFLAGS)' \
		'Requires: $(subst ",,$(ROCKSDB_PLUGIN_PKGCONFIG_REQUIRES))' > $(PROJECT_NAME).pc

#-------------------------------------------------


# ---------------------------------------------------------------------------
# Jni stuff
# ---------------------------------------------------------------------------
JAVA_INCLUDE = -I$(JAVA_HOME)/include/ -I$(JAVA_HOME)/include/linux
ifeq ($(PLATFORM), OS_SOLARIS)
	ARCH := $(shell isainfo -b)
else ifeq ($(PLATFORM), OS_OPENBSD)
	ifneq (,$(filter amd64 ppc64 ppc64le s390x arm64 aarch64 sparc64, $(MACHINE)))
		ARCH := 64
	else
		ARCH := 32
	endif
else
	ARCH := $(shell getconf LONG_BIT)
endif

ifeq ($(shell ldd /usr/bin/env 2>/dev/null | grep -q musl; echo $$?),0)
        JNI_LIBC = musl
# GNU LibC (or glibc) is so pervasive we can assume it is the default
# else
#        JNI_LIBC = glibc
endif

ifneq ($(origin JNI_LIBC), undefined)
  JNI_LIBC_POSTFIX = -$(JNI_LIBC)
endif

ifeq (,$(JNILIBNAME))
ifneq (,$(filter ppc% s390x arm64 aarch64 sparc64, $(MACHINE)))
	JNILIBNAME = lib$(PROJECT_NAME)jni-linux-$(MACHINE)$(JNI_LIBC_POSTFIX).so
else
	JNILIBNAME = lib$(PROJECT_NAME)jni-linux$(ARCH)$(JNI_LIBC_POSTFIX).so
endif
endif
LIB_JAVA_VERSION ?= $(VERSION_MAJOR).$(VERSION_MINOR).$(VERSION_PATCH)
LIB_JAR = $(PROJECT_NAME)jni-$(LIB_JAVA_VERSION)-linux$(ARCH)$(JNI_LIBC_POSTFIX).jar
LIB_JAR_ALL = $(PROJECT_NAME)jni-$(LIB_JAVA_VERSION).jar
LIB_JAVADOCS_JAR = $(PROJECT_NAME)jni-$(LIB_JAVA_VERSION)-javadoc.jar
LIB_SOURCES_JAR = $(PROJECT_NAME)jni-$(LIB_JAVA_VERSION)-sources.jar
SHA256_CMD = sha256sum

ZLIB_VER ?= 1.2.13
ZLIB_SHA256 ?= b3a24de97a8fdbc835b9833169501030b8977031bcb54b3b3ac13740f846ab30
ZLIB_DOWNLOAD_BASE ?= http://zlib.net
BZIP2_VER ?= 1.0.8
BZIP2_SHA256 ?= ab5a03176ee106d3f0fa90e381da478ddae405918153cca248e682cd0c4a2269
BZIP2_DOWNLOAD_BASE ?= http://sourceware.org/pub/bzip2
SNAPPY_VER ?= 1.1.8
SNAPPY_SHA256 ?= 16b677f07832a612b0836178db7f374e414f94657c138e6993cbfc5dcc58651f
SNAPPY_DOWNLOAD_BASE ?= https://github.com/google/snappy/archive
LZ4_VER ?= 1.9.3
LZ4_SHA256 ?= 030644df4611007ff7dc962d981f390361e6c97a34e5cbc393ddfbe019ffe2c1
LZ4_DOWNLOAD_BASE ?= https://github.com/lz4/lz4/archive
ZSTD_VER ?= 1.4.9
ZSTD_SHA256 ?= acf714d98e3db7b876e5b540cbf6dee298f60eb3c0723104f6d3f065cd60d6a8
ZSTD_DOWNLOAD_BASE ?= https://github.com/facebook/zstd/archive
CURL_SSL_OPTS ?= --tlsv1

ifeq ($(PLATFORM), OS_MACOSX)
ifeq (,$(findstring lib$(PROJECT_NAME)jni-osx,$(JNILIBNAME)))
ifeq ($(MACHINE),arm64)
	JNILIBNAME = lib$(PROJECT_NAME)jni-osx-arm64.jnilib
else ifeq ($(MACHINE),x86_64)
	JNILIBNAME = lib$(PROJECT_NAME)jni-osx-x86_64.jnilib
else
	JNILIBNAME = lib$(PROJECT_NAME)jni-osx.jnilib
endif
endif
	LIB_JAR = $(PROJECT_NAME)jni-$(LIB_JAVA_VERSION)-osx.jar
	SHA256_CMD = openssl sha256 -r
ifneq ("$(wildcard $(JAVA_HOME)/include/darwin)","")
	JAVA_INCLUDE = -I$(JAVA_HOME)/include -I $(JAVA_HOME)/include/darwin
else
	JAVA_INCLUDE = -I/System/Library/Frameworks/JavaVM.framework/Headers/
endif
endif

ifeq ($(PLATFORM), OS_FREEBSD)
	JAVA_INCLUDE = -I$(JAVA_HOME)/include -I$(JAVA_HOME)/include/freebsd
	JNILIBNAME = lib$(PROJECT_NAME)jni-freebsd$(ARCH).so
	LIB_JAR = $(PROJECT_NAME)jni-$(LIB_JAVA_VERSION)-freebsd$(ARCH).jar
endif
ifeq ($(PLATFORM), OS_SOLARIS)
	JNILIBNAME = lib$(PROJECT_NAME)jni-solaris$(ARCH).so
	LIB_JAR = $(PROJECT_NAME)jni-$(LIB_JAVA_VERSION)-solaris$(ARCH).jar
	JAVA_INCLUDE = -I$(JAVA_HOME)/include/ -I$(JAVA_HOME)/include/solaris
	SHA256_CMD = digest -a sha256
endif
ifeq ($(PLATFORM), OS_AIX)
	JAVA_INCLUDE = -I$(JAVA_HOME)/include/ -I$(JAVA_HOME)/include/aix
	JNILIBNAME = lib$(PROJECT_NAME)jni-aix.so
	EXTRACT_SOURCES = gunzip < TAR_GZ | tar xvf -
	SNAPPY_MAKE_TARGET = libsnappy.la
endif
ifeq ($(PLATFORM), OS_OPENBSD)
	JAVA_INCLUDE = -I$(JAVA_HOME)/include -I$(JAVA_HOME)/include/openbsd
	JNILIBNAME = lib$(PROJECT_NAME)jni-openbsd$(ARCH).so
	LIB_JAR = $(PROJECT_NAME)jni-$(LIB_JAVA_VERSION)-openbsd$(ARCH).jar
endif
export SHA256_CMD

zlib-$(ZLIB_VER).tar.gz:
	curl --fail --output zlib-$(ZLIB_VER).tar.gz --location ${ZLIB_DOWNLOAD_BASE}/zlib-$(ZLIB_VER).tar.gz
	ZLIB_SHA256_ACTUAL=`$(SHA256_CMD) zlib-$(ZLIB_VER).tar.gz | cut -d ' ' -f 1`; \
	if [ "$(ZLIB_SHA256)" != "$$ZLIB_SHA256_ACTUAL" ]; then \
		echo zlib-$(ZLIB_VER).tar.gz checksum mismatch, expected=\"$(ZLIB_SHA256)\" actual=\"$$ZLIB_SHA256_ACTUAL\"; \
		exit 1; \
	fi

libz.a: zlib-$(ZLIB_VER).tar.gz
	-rm -rf zlib-$(ZLIB_VER)
	tar xvzf zlib-$(ZLIB_VER).tar.gz
	if [ -n"$(ARCHFLAG)" ]; then \
		cd zlib-$(ZLIB_VER) && CFLAGS='-fPIC ${JAVA_STATIC_DEPS_CCFLAGS} ${EXTRA_CFLAGS}' LDFLAGS='${JAVA_STATIC_DEPS_LDFLAGS} ${EXTRA_LDFLAGS}' ./configure --static --archs="$(ARCHFLAG)" && $(MAKE);  \
	else \
		cd zlib-$(ZLIB_VER) && CFLAGS='-fPIC ${JAVA_STATIC_DEPS_CCFLAGS} ${EXTRA_CFLAGS}' LDFLAGS='${JAVA_STATIC_DEPS_LDFLAGS} ${EXTRA_LDFLAGS}' ./configure --static && $(MAKE);  \
	fi
	cp zlib-$(ZLIB_VER)/libz.a .

bzip2-$(BZIP2_VER).tar.gz:
	curl --fail --output bzip2-$(BZIP2_VER).tar.gz --location ${CURL_SSL_OPTS} ${BZIP2_DOWNLOAD_BASE}/bzip2-$(BZIP2_VER).tar.gz
	BZIP2_SHA256_ACTUAL=`$(SHA256_CMD) bzip2-$(BZIP2_VER).tar.gz | cut -d ' ' -f 1`; \
	if [ "$(BZIP2_SHA256)" != "$$BZIP2_SHA256_ACTUAL" ]; then \
		echo bzip2-$(BZIP2_VER).tar.gz checksum mismatch, expected=\"$(BZIP2_SHA256)\" actual=\"$$BZIP2_SHA256_ACTUAL\"; \
		exit 1; \
	fi

libbz2.a: bzip2-$(BZIP2_VER).tar.gz
	-rm -rf bzip2-$(BZIP2_VER)
	tar xvzf bzip2-$(BZIP2_VER).tar.gz
	cd bzip2-$(BZIP2_VER) && $(MAKE) CFLAGS='-fPIC -O2 -g -D_FILE_OFFSET_BITS=64 $(ARCHFLAG) ${JAVA_STATIC_DEPS_CCFLAGS} ${EXTRA_CFLAGS}' LDFLAGS='${JAVA_STATIC_DEPS_LDFLAGS} ${EXTRA_LDFLAGS}' AR='ar ${EXTRA_ARFLAGS}' libbz2.a
	cp bzip2-$(BZIP2_VER)/libbz2.a .

snappy-$(SNAPPY_VER).tar.gz:
	curl --fail --output snappy-$(SNAPPY_VER).tar.gz --location ${CURL_SSL_OPTS} ${SNAPPY_DOWNLOAD_BASE}/$(SNAPPY_VER).tar.gz
	SNAPPY_SHA256_ACTUAL=`$(SHA256_CMD) snappy-$(SNAPPY_VER).tar.gz | cut -d ' ' -f 1`; \
	if [ "$(SNAPPY_SHA256)" != "$$SNAPPY_SHA256_ACTUAL" ]; then \
		echo snappy-$(SNAPPY_VER).tar.gz checksum mismatch, expected=\"$(SNAPPY_SHA256)\" actual=\"$$SNAPPY_SHA256_ACTUAL\"; \
		exit 1; \
	fi

libsnappy.a: snappy-$(SNAPPY_VER).tar.gz
	-rm -rf snappy-$(SNAPPY_VER)
	tar xvzf snappy-$(SNAPPY_VER).tar.gz
	mkdir snappy-$(SNAPPY_VER)/build
	cd snappy-$(SNAPPY_VER)/build && CFLAGS='$(ARCHFLAG) ${JAVA_STATIC_DEPS_CCFLAGS} ${EXTRA_CFLAGS}' CXXFLAGS='$(ARCHFLAG) ${JAVA_STATIC_DEPS_CXXFLAGS} ${EXTRA_CXXFLAGS}' LDFLAGS='${JAVA_STATIC_DEPS_LDFLAGS} ${EXTRA_LDFLAGS}' cmake -DCMAKE_POSITION_INDEPENDENT_CODE=ON ${PLATFORM_CMAKE_FLAGS} .. && $(MAKE) ${SNAPPY_MAKE_TARGET}
	cp snappy-$(SNAPPY_VER)/build/libsnappy.a .

lz4-$(LZ4_VER).tar.gz:
	curl --fail --output lz4-$(LZ4_VER).tar.gz --location ${CURL_SSL_OPTS} ${LZ4_DOWNLOAD_BASE}/v$(LZ4_VER).tar.gz
	LZ4_SHA256_ACTUAL=`$(SHA256_CMD) lz4-$(LZ4_VER).tar.gz | cut -d ' ' -f 1`; \
	if [ "$(LZ4_SHA256)" != "$$LZ4_SHA256_ACTUAL" ]; then \
		echo lz4-$(LZ4_VER).tar.gz checksum mismatch, expected=\"$(LZ4_SHA256)\" actual=\"$$LZ4_SHA256_ACTUAL\"; \
		exit 1; \
	fi

liblz4.a: lz4-$(LZ4_VER).tar.gz
	-rm -rf lz4-$(LZ4_VER)
	tar xvzf lz4-$(LZ4_VER).tar.gz
	cd lz4-$(LZ4_VER)/lib && $(MAKE) CFLAGS='-fPIC -O2 $(ARCHFLAG) ${JAVA_STATIC_DEPS_CCFLAGS} ${EXTRA_CFLAGS}' LDFLAGS='${JAVA_STATIC_DEPS_LDFLAGS} ${EXTRA_LDFLAGS}' all
	cp lz4-$(LZ4_VER)/lib/liblz4.a .

zstd-$(ZSTD_VER).tar.gz:
	curl --fail --output zstd-$(ZSTD_VER).tar.gz --location ${CURL_SSL_OPTS} ${ZSTD_DOWNLOAD_BASE}/v$(ZSTD_VER).tar.gz
	ZSTD_SHA256_ACTUAL=`$(SHA256_CMD) zstd-$(ZSTD_VER).tar.gz | cut -d ' ' -f 1`; \
	if [ "$(ZSTD_SHA256)" != "$$ZSTD_SHA256_ACTUAL" ]; then \
		echo zstd-$(ZSTD_VER).tar.gz checksum mismatch, expected=\"$(ZSTD_SHA256)\" actual=\"$$ZSTD_SHA256_ACTUAL\"; \
		exit 1; \
	fi

libzstd.a: zstd-$(ZSTD_VER).tar.gz
	-rm -rf zstd-$(ZSTD_VER)
	tar xvzf zstd-$(ZSTD_VER).tar.gz
	cd zstd-$(ZSTD_VER)/lib && DESTDIR=. PREFIX= $(MAKE) CFLAGS='-fPIC -O2 $(ARCHFLAG) ${JAVA_STATIC_DEPS_CCFLAGS} ${EXTRA_CFLAGS}' LDFLAGS='${JAVA_STATIC_DEPS_LDFLAGS} ${EXTRA_LDFLAGS}' libzstd.a
	cp zstd-$(ZSTD_VER)/lib/libzstd.a .

# A version of each $(LIB_OBJECTS) compiled with -fPIC and a fixed set of static compression libraries
ifneq ($(ROCKSDB_JAVA_NO_COMPRESSION), 1)
JAVA_COMPRESSIONS = libz.a libbz2.a libsnappy.a liblz4.a libzstd.a
endif

JAVA_STATIC_FLAGS = -DZLIB -DBZIP2 -DSNAPPY -DLZ4 -DZSTD
JAVA_STATIC_INCLUDES = -I./zlib-$(ZLIB_VER) -I./bzip2-$(BZIP2_VER) -I./snappy-$(SNAPPY_VER) -I./snappy-$(SNAPPY_VER)/build -I./lz4-$(LZ4_VER)/lib -I./zstd-$(ZSTD_VER)/lib -I./zstd-$(ZSTD_VER)/lib/dictBuilder

ifneq ($(findstring rocksdbjavastatic, $(filter-out rocksdbjavastatic_deps, $(MAKECMDGOALS))),)
CXXFLAGS += $(JAVA_STATIC_FLAGS) $(JAVA_STATIC_INCLUDES)
CFLAGS += $(JAVA_STATIC_FLAGS) $(JAVA_STATIC_INCLUDES)
endif
rocksdbjavastatic:
ifeq ($(JAVA_HOME),)
	$(error JAVA_HOME is not set)
endif
	$(MAKE) rocksdbjavastatic_deps
	$(MAKE) rocksdbjavastatic_libobjects
	$(MAKE) rocksdbjavastatic_javalib
	$(MAKE) rocksdbjava_jar

rocksdbjavastaticosx: rocksdbjavastaticosx_archs
	cd java; $(JAR_CMD)  -cf target/$(LIB_JAR) HISTORY*.md
	cd java/target; $(JAR_CMD) -uf $(LIB_JAR) lib$(PROJECT_NAME)jni-osx-x86_64.jnilib lib$(PROJECT_NAME)jni-osx-arm64.jnilib
	cd java/target/classes; $(JAR_CMD) -uf ../$(LIB_JAR) org/rocksdb/*.class org/rocksdb/util/*.class
	openssl sha1 java/target/$(LIB_JAR) | sed 's/.*= \([0-9a-f]*\)/\1/' > java/target/$(LIB_JAR).sha1

rocksdbjavastaticosx_ub: rocksdbjavastaticosx_archs
	cd java/target; lipo -create -output lib$(PROJECT_NAME)jni-osx.jnilib lib$(PROJECT_NAME)jni-osx-x86_64.jnilib lib$(PROJECT_NAME)jni-osx-arm64.jnilib
	cd java; $(JAR_CMD)  -cf target/$(LIB_JAR) HISTORY*.md
	cd java/target; $(JAR_CMD) -uf $(LIB_JAR) lib$(PROJECT_NAME)jni-osx.jnilib
	cd java/target/classes; $(JAR_CMD) -uf ../$(LIB_JAR) org/rocksdb/*.class org/rocksdb/util/*.class
	openssl sha1 java/target/$(LIB_JAR) | sed 's/.*= \([0-9a-f]*\)/\1/' > java/target/$(LIB_JAR).sha1

rocksdbjavastaticosx_archs:
	$(MAKE) rocksdbjavastaticosx_arch_x86_64
	$(MAKE) rocksdbjavastaticosx_arch_arm64

rocksdbjavastaticosx_arch_%:
ifeq ($(JAVA_HOME),)
	$(error JAVA_HOME is not set)
endif
	$(MAKE) clean-ext-libraries-bin
	$(MAKE) clean-rocks
	ARCHFLAG="-arch $*" $(MAKE) rocksdbjavastatic_deps
	ARCHFLAG="-arch $*" $(MAKE) rocksdbjavastatic_libobjects
	ARCHFLAG="-arch $*" JNILIBNAME="lib$(PROJECT_NAME)jni-osx-$*.jnilib" $(MAKE) rocksdbjavastatic_javalib

ifeq ($(JAR_CMD),)
ifneq ($(JAVA_HOME),)
JAR_CMD := $(JAVA_HOME)/bin/jar
else
JAR_CMD := jar
endif
endif
rocksdbjavastatic_javalib:
	cd java; SHA256_CMD='$(SHA256_CMD)' $(MAKE) javalib
	rm -f java/target/$(JNILIBNAME)
	$(CXX) $(CXXFLAGS) -I./java/. $(JAVA_INCLUDE) -shared -fPIC \
	  -o ./java/target/$(JNILIBNAME) $(ALL_JNI_NATIVE_SOURCES) \
	  $(LIB_OBJECTS) $(COVERAGEFLAGS) \
	  $(JAVA_COMPRESSIONS) $(JAVA_STATIC_LDFLAGS)
	cd java/target;if [ "$(DEBUG_LEVEL)" == "0" ]; then \
		strip $(STRIPFLAGS) $(JNILIBNAME); \
	fi

rocksdbjava_jar:
	cd java; $(JAR_CMD)  -cf target/$(LIB_JAR) HISTORY*.md
	cd java/target; $(JAR_CMD) -uf $(LIB_JAR) $(JNILIBNAME)
	cd java/target/classes; $(JAR_CMD) -uf ../$(LIB_JAR) org/rocksdb/*.class org/rocksdb/util/*.class
	openssl sha1 java/target/$(LIB_JAR) | sed 's/.*= \([0-9a-f]*\)/\1/' > java/target/$(LIB_JAR).sha1

rocksdbjava_javadocs_jar:
	cd java/target/apidocs; $(JAR_CMD) -cf ../$(LIB_JAVADOCS_JAR) *
	openssl sha1 java/target/$(LIB_JAVADOCS_JAR) | sed 's/.*= \([0-9a-f]*\)/\1/' > java/target/$(LIB_JAVADOCS_JAR).sha1

rocksdbjava_sources_jar:
	cd java/src/main/java; $(JAR_CMD) -cf ../../../target/$(LIB_SOURCES_JAR) org
	openssl sha1 java/target/$(LIB_SOURCES_JAR) | sed 's/.*= \([0-9a-f]*\)/\1/' > java/target/$(LIB_SOURCES_JAR).sha1

rocksdbjavastatic_deps: $(JAVA_COMPRESSIONS)

rocksdbjavastatic_libobjects: $(LIB_OBJECTS)

rocksdbjavastaticrelease: rocksdbjavastaticosx rocksdbjava_javadocs_jar rocksdbjava_sources_jar
	cd java/crossbuild && (vagrant destroy -f || true) && vagrant up linux32 && vagrant halt linux32 && vagrant up linux64 && vagrant halt linux64 && vagrant up linux64-musl && vagrant halt linux64-musl
	cd java; $(JAR_CMD) -cf target/$(LIB_JAR_ALL) HISTORY*.md
	cd java/target; $(JAR_CMD) -uf $(LIB_JAR_ALL) lib$(PROJECT_NAME)jni-*.so lib$(PROJECT_NAME)jni-*.jnilib
	cd java/target/classes; $(JAR_CMD) -uf ../$(LIB_JAR_ALL) org/rocksdb/*.class org/rocksdb/util/*.class
	openssl sha1 java/target/$(LIB_JAR_ALL) | sed 's/.*= \([0-9a-f]*\)/\1/' > java/target/$(LIB_JAR_ALL).sha1

rocksdbjavastaticreleasedocker: rocksdbjavastaticosx rocksdbjavastaticdockerx86 rocksdbjavastaticdockerx86_64 rocksdbjavastaticdockerx86musl rocksdbjavastaticdockerx86_64musl rocksdbjava_javadocs_jar rocksdbjava_sources_jar
	cd java; $(JAR_CMD) -cf target/$(LIB_JAR_ALL) HISTORY*.md
	cd java/target; $(JAR_CMD) -uf $(LIB_JAR_ALL) lib$(PROJECT_NAME)jni-*.so lib$(PROJECT_NAME)jni-*.jnilib
	cd java/target/classes; $(JAR_CMD) -uf ../$(LIB_JAR_ALL) org/rocksdb/*.class org/rocksdb/util/*.class
	openssl sha1 java/target/$(LIB_JAR_ALL) | sed 's/.*= \([0-9a-f]*\)/\1/' > java/target/$(LIB_JAR_ALL).sha1

rocksdbjavastaticdockerx86:
	mkdir -p java/target
	docker run --rm --name rocksdb_linux_x86-be --platform linux/386 --attach stdin --attach stdout --attach stderr --volume $(HOME)/.m2:/root/.m2:ro --volume `pwd`:/rocksdb-host:ro --volume /rocksdb-local-build --volume `pwd`/java/target:/rocksdb-java-target --env DEBUG_LEVEL=$(DEBUG_LEVEL) evolvedbinary/rocksjava:centos6_x86-be /rocksdb-host/java/crossbuild/docker-build-linux-centos.sh

rocksdbjavastaticdockerx86_64:
	mkdir -p java/target
	docker run --rm --name rocksdb_linux_x64-be --attach stdin --attach stdout --attach stderr --volume $(HOME)/.m2:/root/.m2:ro --volume `pwd`:/rocksdb-host:ro --volume /rocksdb-local-build --volume `pwd`/java/target:/rocksdb-java-target --env DEBUG_LEVEL=$(DEBUG_LEVEL) evolvedbinary/rocksjava:centos6_x64-be /rocksdb-host/java/crossbuild/docker-build-linux-centos.sh

rocksdbjavastaticdockerppc64le:
	mkdir -p java/target
	docker run --rm --name rocksdb_linux_ppc64le-be --attach stdin --attach stdout --attach stderr --volume $(HOME)/.m2:/root/.m2:ro --volume `pwd`:/rocksdb-host:ro --volume /rocksdb-local-build --volume `pwd`/java/target:/rocksdb-java-target --env DEBUG_LEVEL=$(DEBUG_LEVEL) evolvedbinary/rocksjava:centos7_ppc64le-be /rocksdb-host/java/crossbuild/docker-build-linux-centos.sh

rocksdbjavastaticdockerarm64v8:
	mkdir -p java/target
	docker run --rm --name rocksdb_linux_arm64v8-be --attach stdin --attach stdout --attach stderr --volume $(HOME)/.m2:/root/.m2:ro --volume `pwd`:/rocksdb-host:ro --volume /rocksdb-local-build --volume `pwd`/java/target:/rocksdb-java-target --env DEBUG_LEVEL=$(DEBUG_LEVEL) evolvedbinary/rocksjava:centos7_arm64v8-be /rocksdb-host/java/crossbuild/docker-build-linux-centos.sh

rocksdbjavastaticdockers390x:
	mkdir -p java/target
	docker run --rm --name rocksdb_linux_s390x-be --attach stdin --attach stdout --attach stderr --volume $(HOME)/.m2:/root/.m2:ro --volume `pwd`:/rocksdb-host:ro --volume /rocksdb-local-build --volume `pwd`/java/target:/rocksdb-java-target --env DEBUG_LEVEL=$(DEBUG_LEVEL) evolvedbinary/rocksjava:ubuntu18_s390x-be /rocksdb-host/java/crossbuild/docker-build-linux-centos.sh

rocksdbjavastaticdockerx86musl:
	mkdir -p java/target
	docker run --rm --name rocksdb_linux_x86-musl-be --platform linux/386 --attach stdin --attach stdout --attach stderr --volume $(HOME)/.m2:/root/.m2:ro --volume `pwd`:/rocksdb-host:ro --volume /rocksdb-local-build --volume `pwd`/java/target:/rocksdb-java-target --env DEBUG_LEVEL=$(DEBUG_LEVEL) evolvedbinary/rocksjava:alpine3_x86-be /rocksdb-host/java/crossbuild/docker-build-linux-alpine.sh

rocksdbjavastaticdockerx86_64musl:
	mkdir -p java/target
	docker run --rm --name rocksdb_linux_x64-musl-be --attach stdin --attach stdout --attach stderr --volume $(HOME)/.m2:/root/.m2:ro --volume `pwd`:/rocksdb-host:ro --volume /rocksdb-local-build --volume `pwd`/java/target:/rocksdb-java-target --env DEBUG_LEVEL=$(DEBUG_LEVEL) evolvedbinary/rocksjava:alpine3_x64-be /rocksdb-host/java/crossbuild/docker-build-linux-alpine.sh

rocksdbjavastaticdockerppc64lemusl:
	mkdir -p java/target
	docker run --rm --name rocksdb_linux_ppc64le-musl-be --attach stdin --attach stdout --attach stderr --volume $(HOME)/.m2:/root/.m2:ro --volume `pwd`:/rocksdb-host:ro --volume /rocksdb-local-build --volume `pwd`/java/target:/rocksdb-java-target --env DEBUG_LEVEL=$(DEBUG_LEVEL) evolvedbinary/rocksjava:alpine3_ppc64le-be /rocksdb-host/java/crossbuild/docker-build-linux-alpine.sh

rocksdbjavastaticdockerarm64v8musl:
	mkdir -p java/target
	docker run --rm --name rocksdb_linux_arm64v8-musl-be --attach stdin --attach stdout --attach stderr --volume $(HOME)/.m2:/root/.m2:ro --volume `pwd`:/rocksdb-host:ro --volume /rocksdb-local-build --volume `pwd`/java/target:/rocksdb-java-target --env DEBUG_LEVEL=$(DEBUG_LEVEL) evolvedbinary/rocksjava:alpine3_arm64v8-be /rocksdb-host/java/crossbuild/docker-build-linux-alpine.sh

rocksdbjavastaticdockers390xmusl:
	mkdir -p java/target
	docker run --rm --name rocksdb_linux_s390x-musl-be --attach stdin --attach stdout --attach stderr --volume $(HOME)/.m2:/root/.m2:ro --volume `pwd`:/rocksdb-host:ro --volume /rocksdb-local-build --volume `pwd`/java/target:/rocksdb-java-target --env DEBUG_LEVEL=$(DEBUG_LEVEL) evolvedbinary/rocksjava:alpine3_s390x-be /rocksdb-host/java/crossbuild/docker-build-linux-alpine.sh

rocksdbjavastaticpublish: rocksdbjavastaticrelease rocksdbjavastaticpublishcentral

rocksdbjavastaticpublishdocker: rocksdbjavastaticreleasedocker rocksdbjavastaticpublishcentral

LIB_JAVA_RELEASE_CLASSIFIERS = javadoc sources linux64 linux32 linux64-musl linux32-musl osx win64

rocksdbjavastaticpublishcentral: rocksdbjavageneratepom
	mvn gpg:sign-and-deploy-file -Durl=https://oss.sonatype.org/service/local/staging/deploy/maven2/ -DrepositoryId=sonatype-nexus-staging -DpomFile=java/pom.xml -Dfile=java/target/rocksdbjni-$(LIB_JAVA_VERSION).jar
	$(foreach classifier, $(LIB_JAVA_RELEASE_CLASSIFIERS), mvn gpg:sign-and-deploy-file -Durl=https://oss.sonatype.org/service/local/staging/deploy/maven2/ -DrepositoryId=sonatype-nexus-staging -DpomFile=java/pom.xml -Dfile=java/target/$(PROJECT_NAME)jni-$(LIB_JAVA_VERSION)-$(classifier).jar -Dclassifier=$(classifier);)

rocksdbjavageneratepom:
	cd java;cat pom.xml.template | sed 's/\$${LIB_JAVA_VERSION}/$(LIB_JAVA_VERSION)/' > pom.xml

rocksdbjavastaticnexusbundlejar: rocksdbjavageneratepom
	openssl sha1 -r java/pom.xml | awk '{  print $$1 }' > java/target/pom.xml.sha1
	openssl sha1 -r java/target/$(PROJECT_NAME)jni-$(LIB_JAVA_VERSION).jar | awk '{  print $$1 }' > java/target/$(PROJECT_NAME)jni-$(LIB_JAVA_VERSION).jar.sha1
	$(foreach classifier, $(LIB_JAVA_RELEASE_CLASSIFIERS), openssl sha1 -r java/target/$(PROJECT_NAME)jni-$(LIB_JAVA_VERSION)-$(classifier).jar | awk '{  print $$1 }' > java/target/$(PROJECT_NAME)jni-$(LIB_JAVA_VERSION)-$(classifier).jar.sha1;)
	gpg --yes --output java/target/pom.xml.asc -ab java/pom.xml
	gpg --yes -ab java/target/$(PROJECT_NAME)jni-$(LIB_JAVA_VERSION).jar
	$(foreach classifier, $(LIB_JAVA_RELEASE_CLASSIFIERS), gpg --yes -ab java/target/$(PROJECT_NAME)jni-$(LIB_JAVA_VERSION)-$(classifier).jar;)
	$(JAR_CMD) cvf java/target/nexus-bundle-$(PROJECT_NAME)jni-$(LIB_JAVA_VERSION).jar -C java pom.xml -C java/target pom.xml.sha1 -C java/target pom.xml.asc -C java/target $(PROJECT_NAME)jni-$(LIB_JAVA_VERSION).jar -C java/target $(PROJECT_NAME)jni-$(LIB_JAVA_VERSION).jar.sha1 -C java/target $(PROJECT_NAME)jni-$(LIB_JAVA_VERSION).jar.asc
	$(foreach classifier, $(LIB_JAVA_RELEASE_CLASSIFIERS), $(JAR_CMD) uf java/target/nexus-bundle-$(PROJECT_NAME)jni-$(LIB_JAVA_VERSION).jar -C java/target $(PROJECT_NAME)jni-$(LIB_JAVA_VERSION)-$(classifier).jar -C java/target $(PROJECT_NAME)jni-$(LIB_JAVA_VERSION)-$(classifier).jar.sha1 -C java/target $(PROJECT_NAME)jni-$(LIB_JAVA_VERSION)-$(classifier).jar.asc;)


# A version of each $(LIBOBJECTS) compiled with -fPIC

jl/%.o: %.cc make_config.mk
	$(AM_V_CC)mkdir -p $(@D) && $(CXX) $(CXXFLAGS) -fPIC -c $< -o $@ $(COVERAGEFLAGS)

rocksdbjava: $(LIB_OBJECTS)
ifeq ($(JAVA_HOME),)
	$(error JAVA_HOME is not set)
endif
	$(AM_V_GEN)cd java; SHA256_CMD='$(SHA256_CMD)' $(MAKE) javalib;
	$(AM_V_at)rm -f ./java/target/$(JNILIBNAME)
	$(AM_V_at)$(CXX) $(CXXFLAGS) -I./java/. -I./java/rocksjni $(JAVA_INCLUDE) $(ROCKSDB_PLUGIN_JNI_CXX_INCLUDEFLAGS) -shared -fPIC -o ./java/target/$(JNILIBNAME) $(ALL_JNI_NATIVE_SOURCES) $(LIB_OBJECTS) $(JAVA_LDFLAGS) $(COVERAGEFLAGS)
	$(AM_V_at)cd java; $(JAR_CMD) -cf target/$(LIB_JAR) HISTORY*.md
	$(AM_V_at)cd java/target; $(JAR_CMD) -uf $(LIB_JAR) $(JNILIBNAME)
	$(AM_V_at)cd java/target/classes; $(JAR_CMD) -uf ../$(LIB_JAR) org/rocksdb/*.class org/rocksdb/util/*.class
	$(AM_V_at)openssl sha1 java/target/$(LIB_JAR) | sed 's/.*= \([0-9a-f]*\)/\1/' > java/target/$(LIB_JAR).sha1

jclean:
	cd java;$(MAKE) clean;

jtest_compile: rocksdbjava
	cd java;$(MAKE) java_test

jtest_run:
	cd java;$(MAKE) run_test

jtest: rocksdbjava
	cd java;$(MAKE) sample test

jdb_bench:
	cd java;$(MAKE) db_bench;

commit_prereq:
	echo "TODO: bring this back using parts of old precommit_checker.py and rocksdb-lego-determinator"
	false # J=$(J) build_tools/precommit_checker.py unit clang_unit release clang_release tsan asan ubsan lite unit_non_shm
	# $(MAKE) clean && $(MAKE) jclean && $(MAKE) rocksdbjava;

# For public CI runs, checkout folly in a way that can build with RocksDB.
# This is mostly intended as a test-only simulation of Meta-internal folly
# integration.
checkout_folly:
	if [ -e third-party/folly ]; then \
		cd third-party/folly && ${GIT_COMMAND} fetch origin; \
	else \
		cd third-party && ${GIT_COMMAND} clone https://github.com/facebook/folly.git; \
	fi
	@# Pin to a particular version for public CI, so that PR authors don't
	@# need to worry about folly breaking our integration. Update periodically
	cd third-party/folly && git reset --hard beacd86d63cd71c904632262e6c36f60874d78ba
	@# A hack to remove boost dependency.
<<<<<<< HEAD
	@# NOTE: this hack is not needed if using FBCODE compiler config
	sed -i 's/^\(#include <boost\)/\/\/\1/' third-party/folly/folly/functional/Invoke.h
=======
	@# NOTE: this hack is only needed if building using USE_FOLLY_LITE
	perl -pi -e 's/^(#include <boost)/\/\/$$1/' third-party/folly/folly/functional/Invoke.h
	@# NOTE: this hack is required for clang in some cases
	perl -pi -e 's/int rv = syscall/int rv = (int)syscall/' third-party/folly/folly/detail/Futex.cpp
	@# NOTE: this hack is required for gcc in some cases
	perl -pi -e 's/(__has_include.<experimental.memory_resource>.)/__cpp_rtti && $$1/' third-party/folly/folly/memory/MemoryResource.h

build_folly:
	FOLLY_INST_PATH=`cd third-party/folly; $(PYTHON) build/fbcode_builder/getdeps.py show-inst-dir`; \
	if [ "$$FOLLY_INST_PATH" ]; then \
		rm -rf $${FOLLY_INST_PATH}/../../*; \
	else \
		echo "Please run checkout_folly first"; \
		false; \
	fi
	# Restore the original version of Invoke.h with boost dependency
	cd third-party/folly && ${GIT_COMMAND} checkout folly/functional/Invoke.h
	cd third-party/folly && MAYBE_AVX2=`echo $(CXXFLAGS) | grep -o -- -DHAVE_AVX2 | sed 's/-DHAVE_AVX2/-mavx2/g' || true` && \
		CXXFLAGS=" $$MAYBE_AVX2 -DHAVE_CXX11_ATOMIC " $(PYTHON) build/fbcode_builder/getdeps.py build --no-tests
>>>>>>> 7b491e42

# ---------------------------------------------------------------------------
#   Build size testing
# ---------------------------------------------------------------------------

REPORT_BUILD_STATISTIC?=echo STATISTIC:

build_size:
	# === normal build, static ===
	$(MAKE) clean
	$(MAKE) static_lib
	$(REPORT_BUILD_STATISTIC) rocksdb.build_size.static_lib $$(stat --printf="%s" librocksdb.a)
	strip librocksdb.a
	$(REPORT_BUILD_STATISTIC) rocksdb.build_size.static_lib_stripped $$(stat --printf="%s" librocksdb.a)
	# === normal build, shared ===
	$(MAKE) clean
	$(MAKE) shared_lib
	$(REPORT_BUILD_STATISTIC) rocksdb.build_size.shared_lib $$(stat --printf="%s" `readlink -f librocksdb.so`)
	strip `readlink -f librocksdb.so`
	$(REPORT_BUILD_STATISTIC) rocksdb.build_size.shared_lib_stripped $$(stat --printf="%s" `readlink -f librocksdb.so`)
	# === lite build, static ===
	$(MAKE) clean
	$(MAKE) LITE=1 static_lib
	$(REPORT_BUILD_STATISTIC) rocksdb.build_size.static_lib_lite $$(stat --printf="%s" librocksdb.a)
	strip librocksdb.a
	$(REPORT_BUILD_STATISTIC) rocksdb.build_size.static_lib_lite_stripped $$(stat --printf="%s" librocksdb.a)
	# === lite build, shared ===
	$(MAKE) clean
	$(MAKE) LITE=1 shared_lib
	$(REPORT_BUILD_STATISTIC) rocksdb.build_size.shared_lib_lite $$(stat --printf="%s" `readlink -f librocksdb.so`)
	strip `readlink -f librocksdb.so`
	$(REPORT_BUILD_STATISTIC) rocksdb.build_size.shared_lib_lite_stripped $$(stat --printf="%s" `readlink -f librocksdb.so`)

# ---------------------------------------------------------------------------
#  	Platform-specific compilation
# ---------------------------------------------------------------------------

ifeq ($(PLATFORM), IOS)
# For iOS, create universal object files to be used on both the simulator and
# a device.
XCODEROOT=$(shell xcode-select -print-path)
PLATFORMSROOT=$(XCODEROOT)/Platforms
SIMULATORROOT=$(PLATFORMSROOT)/iPhoneSimulator.platform/Developer
DEVICEROOT=$(PLATFORMSROOT)/iPhoneOS.platform/Developer
IOSVERSION=$(shell defaults read $(PLATFORMSROOT)/iPhoneOS.platform/version CFBundleShortVersionString)

.cc.o:
	mkdir -p ios-x86/$(dir $@)
	$(CXX) $(CXXFLAGS) -isysroot $(SIMULATORROOT)/SDKs/iPhoneSimulator$(IOSVERSION).sdk -arch i686 -arch x86_64 -c $< -o ios-x86/$@
	mkdir -p ios-arm/$(dir $@)
	xcrun -sdk iphoneos $(CXX) $(CXXFLAGS) -isysroot $(DEVICEROOT)/SDKs/iPhoneOS$(IOSVERSION).sdk -arch armv6 -arch armv7 -arch armv7s -arch arm64 -c $< -o ios-arm/$@
	lipo ios-x86/$@ ios-arm/$@ -create -output $@

.c.o:
	mkdir -p ios-x86/$(dir $@)
	$(CC) $(CFLAGS) -isysroot $(SIMULATORROOT)/SDKs/iPhoneSimulator$(IOSVERSION).sdk -arch i686 -arch x86_64 -c $< -o ios-x86/$@
	mkdir -p ios-arm/$(dir $@)
	xcrun -sdk iphoneos $(CC) $(CFLAGS) -isysroot $(DEVICEROOT)/SDKs/iPhoneOS$(IOSVERSION).sdk -arch armv6 -arch armv7 -arch armv7s -arch arm64 -c $< -o ios-arm/$@
	lipo ios-x86/$@ ios-arm/$@ -create -output $@

else
ifeq ($(HAVE_POWER8),1)
$(OBJ_DIR)/util/crc32c_ppc.o: util/crc32c_ppc.c make_config.mk
	$(AM_V_CC)$(CC) $(CFLAGS) -c $< -o $@

$(OBJ_DIR)/util/crc32c_ppc_asm.o: util/crc32c_ppc_asm.S make_config.mk
	$(AM_V_CC)$(CC) $(CFLAGS) -c $< -o $@
endif
$(OBJ_DIR)/%.o: %.cc make_config.mk
	$(AM_V_CC)mkdir -p $(@D) && $(CXX) $(CXXFLAGS) -c $< -o $@ $(COVERAGEFLAGS)

$(OBJ_DIR)/%.o: %.cpp make_config.mk
	$(AM_V_CC)mkdir -p $(@D) && $(CXX) $(CXXFLAGS) -c $< -o $@ $(COVERAGEFLAGS)

$(OBJ_DIR)/%.o: %.c make_config.mk
	$(AM_V_CC)$(CC) $(CFLAGS) -c $< -o $@
endif

# ---------------------------------------------------------------------------
#  	Source files dependencies detection
# ---------------------------------------------------------------------------
# If skip dependencies is ON, skip including the dep files
ifneq ($(SKIP_DEPENDS), 1)
DEPFILES = $(patsubst %.cc, $(OBJ_DIR)/%.cc.d, $(ALL_SOURCES))
DEPFILES+ = $(patsubst %.c, $(OBJ_DIR)/%.c.d, $(LIB_SOURCES_C) $(TEST_MAIN_SOURCES_C))
ifeq ($(USE_FOLLY_LITE),1)
  DEPFILES +=$(patsubst %.cpp, $(OBJ_DIR)/%.cpp.d, $(FOLLY_SOURCES))
endif
endif

# Add proper dependency support so changing a .h file forces a .cc file to
# rebuild.

# The .d file indicates .cc file's dependencies on .h files. We generate such
# dependency by g++'s -MM option, whose output is a make dependency rule.
$(OBJ_DIR)/%.cc.d: %.cc make_config.mk
	@mkdir -p $(@D) && $(CXX) $(CXXFLAGS) $(PLATFORM_SHARED_CFLAGS) \
	  -MM -MT'$@' -MT'$(<:.cc=.o)' -MT'$(<:%.cc=$(OBJ_DIR)/%.o)' \
          "$<" -o '$@'

$(OBJ_DIR)/%.cpp.d: %.cpp make_config.mk
	@mkdir -p $(@D) && $(CXX) $(CXXFLAGS) $(PLATFORM_SHARED_CFLAGS) \
	  -MM -MT'$@' -MT'$(<:.cpp=.o)' -MT'$(<:%.cpp=$(OBJ_DIR)/%.o)' \
          "$<" -o '$@'

ifeq ($(HAVE_POWER8),1)
DEPFILES_C = $(patsubst %.c, $(OBJ_DIR)/%.c.d, $(LIB_SOURCES_C))
DEPFILES_ASM = $(patsubst %.S, $(OBJ_DIR)/%.S.d, $(LIB_SOURCES_ASM))

$(OBJ_DIR)/%.c.d: %.c make_config.mk
	@$(CXX) $(CXXFLAGS) $(PLATFORM_SHARED_CFLAGS) \
	  -MM -MT'$@' -MT'$(<:.c=.o)' "$<" -o '$@'

$(OBJ_DIR)/%.S.d: %.S make_config.mk
	@$(CXX) $(CXXFLAGS) $(PLATFORM_SHARED_CFLAGS) \
	  -MM -MT'$@' -MT'$(<:.S=.o)' "$<" -o '$@'

$(DEPFILES_C): %.c.d

$(DEPFILES_ASM): %.S.d
depend: $(DEPFILES) $(DEPFILES_C) $(DEPFILES_ASM)
else
depend: $(DEPFILES)
endif

build_subset_tests: $(ROCKSDBTESTS_SUBSET)
	$(AM_V_GEN)if [ -n "$${ROCKSDBTESTS_SUBSET_TESTS_TO_FILE}" ]; then echo "$(ROCKSDBTESTS_SUBSET)" > "$${ROCKSDBTESTS_SUBSET_TESTS_TO_FILE}"; else echo "$(ROCKSDBTESTS_SUBSET)"; fi

list_all_tests:
	echo "$(ROCKSDBTESTS_SUBSET)"

# Remove the rules for which dependencies should not be generated and see if any are left.
#If so, include the dependencies; if not, do not include the dependency files
ROCKS_DEP_RULES=$(filter-out clean format check-format check-buck-targets check-headers check-sources jclean jtest package analyze tags rocksdbjavastatic% unity.% unity_test checkout_folly, $(MAKECMDGOALS))
ifneq ("$(ROCKS_DEP_RULES)", "")
-include $(DEPFILES)
endif<|MERGE_RESOLUTION|>--- conflicted
+++ resolved
@@ -2457,10 +2457,6 @@
 	@# need to worry about folly breaking our integration. Update periodically
 	cd third-party/folly && git reset --hard beacd86d63cd71c904632262e6c36f60874d78ba
 	@# A hack to remove boost dependency.
-<<<<<<< HEAD
-	@# NOTE: this hack is not needed if using FBCODE compiler config
-	sed -i 's/^\(#include <boost\)/\/\/\1/' third-party/folly/folly/functional/Invoke.h
-=======
 	@# NOTE: this hack is only needed if building using USE_FOLLY_LITE
 	perl -pi -e 's/^(#include <boost)/\/\/$$1/' third-party/folly/folly/functional/Invoke.h
 	@# NOTE: this hack is required for clang in some cases
@@ -2480,7 +2476,6 @@
 	cd third-party/folly && ${GIT_COMMAND} checkout folly/functional/Invoke.h
 	cd third-party/folly && MAYBE_AVX2=`echo $(CXXFLAGS) | grep -o -- -DHAVE_AVX2 | sed 's/-DHAVE_AVX2/-mavx2/g' || true` && \
 		CXXFLAGS=" $$MAYBE_AVX2 -DHAVE_CXX11_ATOMIC " $(PYTHON) build/fbcode_builder/getdeps.py build --no-tests
->>>>>>> 7b491e42
 
 # ---------------------------------------------------------------------------
 #   Build size testing
