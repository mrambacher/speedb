--- conflicted
+++ resolved
@@ -132,11 +132,7 @@
     const ConfigOptions& config_options,
     const std::unordered_map<std::string, std::string>& opts_map,
     std::unordered_map<std::string, std::string>* unused) {
-<<<<<<< HEAD
-  std::unordered_map<std::string, std::string> curr_opts;
-=======
   Properties current;
->>>>>>> 7a80d1c3
   Status s;
   if (!opts_map.empty()) {
     // There are options in the map.
@@ -149,11 +145,7 @@
       // If we are not ignoring unused, get the defaults in case we need to
       // reset
       copy.depth = ConfigOptions::kDepthDetailed;
-<<<<<<< HEAD
-      ConfigurableHelper::SerializeOptions(copy, *this, &curr_opts)
-=======
       ConfigurableHelper::SerializeOptions(copy, *this, "", &current)
->>>>>>> 7a80d1c3
           .PermitUncheckedError();
     }
 
@@ -168,11 +160,7 @@
     reset.invoke_prepare_options = true;
     reset.ignore_unsupported_options = true;
     // There are some options to reset from this current error
-<<<<<<< HEAD
-    ConfigureFromMap(reset, curr_opts).PermitUncheckedError();
-=======
     ConfigureFromMap(reset, current).PermitUncheckedError();
->>>>>>> 7a80d1c3
   }
   return s;
 }
@@ -467,15 +455,6 @@
 
 Status Configurable::GetOptionString(const ConfigOptions& config_options,
                                      std::string* result) const {
-<<<<<<< HEAD
-  std::unordered_map<std::string, std::string> options;
-  assert(result);
-  result->clear();
-  Status s =
-      ConfigurableHelper::SerializeOptions(config_options, *this, &options);
-  if (s.ok()) {
-    *result = config_options.ToString("", options);
-=======
   Properties props;
   assert(result);
   result->clear();
@@ -483,43 +462,27 @@
       ConfigurableHelper::SerializeOptions(config_options, *this, "", &props);
   if (s.ok()) {
     *result = config_options.ToString("", props);
->>>>>>> 7a80d1c3
   }
   return s;
 }
 
 std::string Configurable::ToString(const ConfigOptions& config_options,
                                    const std::string& prefix) const {
-<<<<<<< HEAD
-  std::unordered_map<std::string, std::string> options;
-  Status s = SerializeOptions(config_options, &options);
-  assert(s.ok());
-  if (s.ok()) {
-    return config_options.ToString(prefix, options);
-=======
   Properties props;
   Status s = SerializeOptions(config_options, prefix, &props);
   assert(s.ok());
   if (s.ok()) {
     return config_options.ToString(prefix, props);
->>>>>>> 7a80d1c3
   } else {
     return "";
   }
 }
 
-<<<<<<< HEAD
-Status Configurable::SerializeOptions(
-    const ConfigOptions& config_options,
-    std::unordered_map<std::string, std::string>* options) const {
-  return ConfigurableHelper::SerializeOptions(config_options, *this, options);
-=======
 Status Configurable::SerializeOptions(const ConfigOptions& config_options,
                                       const std::string& prefix,
                                       Properties* props) const {
   return ConfigurableHelper::SerializeOptions(config_options, *this, prefix,
                                               props);
->>>>>>> 7a80d1c3
 }
 
 Status Configurable::GetOption(const ConfigOptions& config_options,
@@ -556,16 +519,6 @@
   return Status::NotFound("Cannot find option: ", short_name);
 }
 
-<<<<<<< HEAD
-Status ConfigurableHelper::SerializeOptions(
-    const ConfigOptions& config_options, const Configurable& configurable,
-    std::unordered_map<std::string, std::string>* options) {
-  assert(options);
-  for (auto const& opt_iter : configurable.options_) {
-    if (opt_iter.type_map != nullptr) {
-      Status s = OptionTypeInfo::SerializeType(
-          config_options, *(opt_iter.type_map), opt_iter.opt_ptr, options);
-=======
 Status ConfigurableHelper::SerializeOptions(const ConfigOptions& config_options,
                                             const Configurable& configurable,
                                             const std::string& prefix,
@@ -576,7 +529,6 @@
       Status s = OptionTypeInfo::SerializeType(config_options, prefix,
                                                *(opt_iter.type_map),
                                                opt_iter.opt_ptr, props);
->>>>>>> 7a80d1c3
       if (!s.ok()) {
         return s;
       }
