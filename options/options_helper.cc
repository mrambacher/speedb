--- conflicted
+++ resolved
@@ -180,11 +180,8 @@
       immutable_db_options.enforce_single_del_contracts;
   options.refresh_options_sec = mutable_db_options.refresh_options_sec;
   options.refresh_options_file = mutable_db_options.refresh_options_file;
-<<<<<<< HEAD
-=======
   options.use_clean_delete_during_flush =
       immutable_db_options.use_clean_delete_during_flush;
->>>>>>> 335c4242
   return options;
 }
 
