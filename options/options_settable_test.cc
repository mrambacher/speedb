--- conflicted
+++ resolved
@@ -373,12 +373,8 @@
                              "enforce_single_del_contracts=false;"
                              "refresh_options_sec=0;"
                              "refresh_options_file=Options.new;"
-<<<<<<< HEAD
-                             "use_dynamic_delay=true",
-=======
                              "use_dynamic_delay=true;"
                              "use_clean_delete_during_flush=false;",
->>>>>>> 335c4242
                              new_options));
 
   ASSERT_EQ(unset_bytes_base, NumUnsetBytes(new_options_ptr, sizeof(DBOptions),
