// Copyright (C) 2022 Speedb Ltd. All rights reserved.
//
// Licensed under the Apache License, Version 2.0 (the "License");
// you may not use this file except in compliance with the License.
// You may obtain a copy of the License at
//
//   http://www.apache.org/licenses/LICENSE-2.0
//
// Unless required by applicable law or agreed to in writing, software
// distributed under the License is distributed on an "AS IS" BASIS,
// WITHOUT WARRANTIES OR CONDITIONS OF ANY KIND, either express or implied.
// See the License for the specific language governing permissions and
// limitations under the License.
//
// Copyright (c) 2011-present, Facebook, Inc. All rights reserved.
//  This source code is licensed under both the GPLv2 (found in the
//  COPYING file in the root directory) and Apache 2.0 License
//  (found in the LICENSE.Apache file in the root directory).

#include "rocksdb/customizable.h"

#include <sstream>

#include "options/configurable_helper.h"
#include "options/options_helper.h"
#include "port/port.h"
#include "rocksdb/convenience.h"
#include "rocksdb/status.h"
#include "rocksdb/utilities/options_type.h"
#include "util/string_util.h"

namespace ROCKSDB_NAMESPACE {

std::string Customizable::GetOptionName(const std::string& long_name) const {
  const std::string& name = Name();
  size_t name_len = name.size();
  if (long_name.size() > name_len + 1 &&
      long_name.compare(0, name_len, name) == 0 &&
      long_name.at(name_len) == '.') {
    return long_name.substr(name_len + 1);
  } else {
    return Configurable::GetOptionName(long_name);
  }
}

std::string Customizable::GenerateIndividualId() const {
  std::ostringstream ostr;
  ostr << Name() << "@" << static_cast<const void*>(this) << "#"
       << port::GetProcessID();
  return ostr.str();
}

Status Customizable::GetOption(const ConfigOptions& config_options,
                               const std::string& opt_name,
                               std::string* value) const {
  if (opt_name == OptionTypeInfo::kIdPropName()) {
    *value = GetId();
    return Status::OK();
  } else {
    return Configurable::GetOption(config_options, opt_name, value);
  }
}

<<<<<<< HEAD
Status Customizable::SerializeOptions(
    const ConfigOptions& config_options,
    std::unordered_map<std::string, std::string>* options) const {
  Status s;
  auto id = GetId();
  options->insert({OptionTypeInfo::kIdPropName(), id});

  if (!config_options.IsShallow() && !id.empty()) {
    s = Configurable::SerializeOptions(config_options, options);
=======
Status Customizable::SerializeOptions(const ConfigOptions& config_options,
                                      const std::string& prefix,
                                      OptionProperties* props) const {
  Status s;
  auto id = GetId();
  props->insert({OptionTypeInfo::kIdPropName(), id});

  if (!config_options.IsShallow() && !id.empty()) {
    s = Configurable::SerializeOptions(config_options, prefix, props);
>>>>>>> dc390612
  }
  return s;
}

bool Customizable::AreEquivalent(const ConfigOptions& config_options,
                                 const Configurable* other,
                                 std::string* mismatch) const {
  if (config_options.sanity_level > ConfigOptions::kSanityLevelNone &&
      this != other) {
    const Customizable* custom = reinterpret_cast<const Customizable*>(other);
    if (custom == nullptr) {  // Cast failed
      return false;
    } else if (GetId() != custom->GetId()) {
      *mismatch = OptionTypeInfo::kIdPropName();
      return false;
    } else if (config_options.sanity_level >
               ConfigOptions::kSanityLevelLooselyCompatible) {
      bool matches =
          Configurable::AreEquivalent(config_options, other, mismatch);
      return matches;
    }
  }
  return true;
}

Status Customizable::GetOptionsMap(
    const ConfigOptions& config_options, const Customizable* customizable,
    const std::string& value, std::string* id,
    std::unordered_map<std::string, std::string>* props) {
  Status status;
  if (value.empty() || value == kNullptrString) {
    *id = "";
    props->clear();
  } else if (customizable != nullptr) {
    status =
        Configurable::GetOptionsMap(value, customizable->GetId(), id, props);
    if (status.ok() && customizable->IsInstanceOf(*id)) {
      // The new ID and the old ID match, so the objects are the same type.
      // Try to get the existing options, ignoring any errors
<<<<<<< HEAD
      std::unordered_map<std::string, std::string> curr_opts;
      if (ConfigurableHelper::SerializeOptions(config_options, *customizable,
                                               &curr_opts)
              .ok()) {
        props->insert(curr_opts.begin(), curr_opts.end());
=======
      OptionProperties current;
      if (ConfigurableHelper::SerializeOptions(config_options, *customizable,
                                               "", &current)
              .ok()) {
        props->insert(current.begin(), current.end());
>>>>>>> dc390612
      }
    }
  } else {
    status = Configurable::GetOptionsMap(value, "", id, props);
  }
  return status;
}

Status Customizable::ConfigureNewObject(
    const ConfigOptions& config_options, Customizable* object,
    const std::unordered_map<std::string, std::string>& opt_map) {
  Status status;
  if (object != nullptr) {
    status = object->ConfigureFromMap(config_options, opt_map);
  } else if (!opt_map.empty()) {
    status = Status::InvalidArgument("Cannot configure null object ");
  }
  return status;
}
}  // namespace ROCKSDB_NAMESPACE<|MERGE_RESOLUTION|>--- conflicted
+++ resolved
@@ -61,17 +61,6 @@
   }
 }
 
-<<<<<<< HEAD
-Status Customizable::SerializeOptions(
-    const ConfigOptions& config_options,
-    std::unordered_map<std::string, std::string>* options) const {
-  Status s;
-  auto id = GetId();
-  options->insert({OptionTypeInfo::kIdPropName(), id});
-
-  if (!config_options.IsShallow() && !id.empty()) {
-    s = Configurable::SerializeOptions(config_options, options);
-=======
 Status Customizable::SerializeOptions(const ConfigOptions& config_options,
                                       const std::string& prefix,
                                       OptionProperties* props) const {
@@ -81,7 +70,6 @@
 
   if (!config_options.IsShallow() && !id.empty()) {
     s = Configurable::SerializeOptions(config_options, prefix, props);
->>>>>>> dc390612
   }
   return s;
 }
@@ -121,19 +109,11 @@
     if (status.ok() && customizable->IsInstanceOf(*id)) {
       // The new ID and the old ID match, so the objects are the same type.
       // Try to get the existing options, ignoring any errors
-<<<<<<< HEAD
-      std::unordered_map<std::string, std::string> curr_opts;
-      if (ConfigurableHelper::SerializeOptions(config_options, *customizable,
-                                               &curr_opts)
-              .ok()) {
-        props->insert(curr_opts.begin(), curr_opts.end());
-=======
       OptionProperties current;
       if (ConfigurableHelper::SerializeOptions(config_options, *customizable,
                                                "", &current)
               .ok()) {
         props->insert(current.begin(), current.end());
->>>>>>> dc390612
       }
     }
   } else {
