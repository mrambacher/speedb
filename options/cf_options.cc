--- conflicted
+++ resolved
@@ -1171,11 +1171,7 @@
                                      std::string* opt_string) {
   assert(opt_string);
   opt_string->clear();
-<<<<<<< HEAD
-  return OptionTypeInfo::TypeToString(config_options, "",
-=======
   return OptionTypeInfo::TypeToString(config_options, "" /*prefix*/,
->>>>>>> dc390612
                                       cf_mutable_options_type_info,
                                       &mutable_opts, opt_string);
 }
