// Copyright (C) 2023 Speedb Ltd. All rights reserved.
//
// Licensed under the Apache License, Version 2.0 (the "License");
// you may not use this file except in compliance with the License.
// You may obtain a copy of the License at
//
//   http://www.apache.org/licenses/LICENSE-2.0
//
// Unless required by applicable law or agreed to in writing, software
// distributed under the License is distributed on an "AS IS" BASIS,
// WITHOUT WARRANTIES OR CONDITIONS OF ANY KIND, either express or implied.
// See the License for the specific language governing permissions and
// limitations under the License.

//  Copyright (c) 2011-present, Facebook, Inc.  All rights reserved.
//  This source code is licensed under both the GPLv2 (found in the
//  COPYING file in the root directory) and Apache 2.0 License
//  (found in the LICENSE.Apache file in the root directory).
//
// Copyright (c) 2011 The LevelDB Authors. All rights reserved.
// Use of this source code is governed by a BSD-style license that can be
// found in the LICENSE file. See the AUTHORS file for names of contributors.

#include "rocksdb/customizable.h"

#include <cctype>
#include <cinttypes>
#include <cstring>
#include <unordered_map>
#include <unordered_set>

#include "db/db_test_util.h"
#include "memory/jemalloc_nodump_allocator.h"
#include "memory/memkind_kmem_allocator.h"
#include "options/options_formatter_impl.h"
#include "options/options_helper.h"
#include "options/options_parser.h"
#include "port/stack_trace.h"
#include "rocksdb/convenience.h"
#include "rocksdb/env_encryption.h"
#include "rocksdb/file_checksum.h"
#include "rocksdb/filter_policy.h"
#include "rocksdb/flush_block_policy.h"
#include "rocksdb/memory_allocator.h"
#include "rocksdb/secondary_cache.h"
#include "rocksdb/slice_transform.h"
#include "rocksdb/sst_partitioner.h"
#include "rocksdb/statistics.h"
#include "rocksdb/table_pinning_policy.h"
#include "rocksdb/utilities/customizable_util.h"
#include "rocksdb/utilities/object_registry.h"
#include "rocksdb/utilities/options_type.h"
#include "table/block_based/filter_policy_internal.h"
#include "table/block_based/flush_block_policy.h"
#include "table/mock_table.h"
#include "test_util/mock_time_env.h"
#include "test_util/testharness.h"
#include "test_util/testutil.h"
#include "util/file_checksum_helper.h"
#include "util/string_util.h"
#include "utilities/compaction_filters/remove_emptyvalue_compactionfilter.h"
#include "utilities/memory_allocators.h"
#include "utilities/merge_operators/bytesxor.h"
#include "utilities/merge_operators/sortlist.h"
#include "utilities/merge_operators/string_append/stringappend.h"
#include "utilities/merge_operators/string_append/stringappend2.h"

#ifndef GFLAGS
bool FLAGS_enable_print = false;
#else
#include "util/gflags_compat.h"
using GFLAGS_NAMESPACE::ParseCommandLineFlags;
DEFINE_bool(enable_print, false, "Print options generated to console.");
#endif  // GFLAGS

namespace ROCKSDB_NAMESPACE {
namespace {
class StringLogger : public Logger {
 public:
  using Logger::Logv;
  void Logv(const char* format, va_list ap) override {
    char buffer[1000];
    vsnprintf(buffer, sizeof(buffer), format, ap);
    string_.append(buffer);
  }
  const std::string& str() const { return string_; }
  void clear() { string_.clear(); }

 private:
  std::string string_;
};

class TestCustomizable : public Customizable {
 public:
  TestCustomizable(const std::string& name) : name_(name) {}
  // Method to allow CheckedCast to work for this class
  static const char* kClassName() {
    return "TestCustomizable";
  }

  const char* Name() const override { return name_.c_str(); }
  static const char* Type() { return "test.custom"; }
  static Status CreateFromString(const ConfigOptions& opts,
                                 const std::string& value,
                                 std::unique_ptr<TestCustomizable>* result);
  static Status CreateFromString(const ConfigOptions& opts,
                                 const std::string& value,
                                 std::shared_ptr<TestCustomizable>* result);
  static Status CreateFromString(const ConfigOptions& opts,
                                 const std::string& value,
                                 TestCustomizable** result);
  bool IsInstanceOf(const std::string& name) const override {
    if (name == kClassName()) {
      return true;
    } else {
      return Customizable::IsInstanceOf(name);
    }
  }

 protected:
  const std::string name_;
};

struct AOptions {
  static const char* kName() { return "A"; }
  int i = 0;
  bool b = false;
};

static std::unordered_map<std::string, OptionTypeInfo> a_option_info = {
    {"int",
     {offsetof(struct AOptions, i), OptionType::kInt,
      OptionVerificationType::kNormal, OptionTypeFlags::kMutable}},
    {"bool",
     {offsetof(struct AOptions, b), OptionType::kBoolean,
      OptionVerificationType::kNormal, OptionTypeFlags::kNone}},
};

class ACustomizable : public TestCustomizable {
 public:
  explicit ACustomizable(const std::string& id)
      : TestCustomizable("A"), id_(id) {
    RegisterOptions(&opts_, &a_option_info);
  }
  std::string GetId() const override { return id_; }
  static const char* kClassName() { return "A"; }

 private:
  AOptions opts_;
  const std::string id_;
};

struct BOptions {
  std::string s;
  bool b = false;
};

static std::unordered_map<std::string, OptionTypeInfo> b_option_info = {
    {"string",
     {offsetof(struct BOptions, s), OptionType::kString,
      OptionVerificationType::kNormal, OptionTypeFlags::kNone}},
    {"bool",
     {offsetof(struct BOptions, b), OptionType::kBoolean,
      OptionVerificationType::kNormal, OptionTypeFlags::kNone}},
};

class BCustomizable : public TestCustomizable {
 private:
 public:
  explicit BCustomizable(const std::string& name) : TestCustomizable(name) {
    RegisterOptions(name, &opts_, &b_option_info);
  }
  static const char* kClassName() { return "B"; }

 private:
  BOptions opts_;
};

static int A_count = 0;
static int RegisterCustomTestObjects(ObjectLibrary& library,
                                     const std::string& /*arg*/) {
  library.AddFactory<TestCustomizable>(
      ObjectLibrary::PatternEntry("A", true).AddSeparator("_"),
      [](const std::string& name, std::unique_ptr<TestCustomizable>* guard,
         std::string* /* msg */) {
        guard->reset(new ACustomizable(name));
        A_count++;
        return guard->get();
      });
  library.AddFactory<TestCustomizable>(
      "B", [](const std::string& name, std::unique_ptr<TestCustomizable>* guard,
              std::string* /* msg */) {
        guard->reset(new BCustomizable(name));
        return guard->get();
      });

  library.AddFactory<TestCustomizable>(
      "S", [](const std::string& name,
              std::unique_ptr<TestCustomizable>* /* guard */,
              std::string* /* msg */) { return new BCustomizable(name); });
  size_t num_types;
  return static_cast<int>(library.GetFactoryCount(&num_types));
}

struct SimpleOptions {
  static const char* kName() { return "simple"; }
  bool b = true;
  std::unique_ptr<TestCustomizable> cu;
  std::shared_ptr<TestCustomizable> cs;
  TestCustomizable* cp = nullptr;
};

static std::unordered_map<std::string, OptionTypeInfo> simple_option_info = {

    {"bool",
     {offsetof(struct SimpleOptions, b), OptionType::kBoolean,
      OptionVerificationType::kNormal, OptionTypeFlags::kNone}},
    {"unique",
     OptionTypeInfo::AsCustomUniquePtr<TestCustomizable>(
         offsetof(struct SimpleOptions, cu), OptionVerificationType::kNormal,
         OptionTypeFlags::kAllowNull)},
    {"shared",
     OptionTypeInfo::AsCustomSharedPtr<TestCustomizable>(
         offsetof(struct SimpleOptions, cs), OptionVerificationType::kNormal,
         OptionTypeFlags::kAllowNull)},
    {"pointer",
     OptionTypeInfo::AsCustomRawPtr<TestCustomizable>(
         offsetof(struct SimpleOptions, cp), OptionVerificationType::kNormal,
         OptionTypeFlags::kAllowNull)},

};

class SimpleConfigurable : public Configurable {
 private:
  SimpleOptions simple_;

 public:
  SimpleConfigurable() { RegisterOptions(&simple_, &simple_option_info); }

  explicit SimpleConfigurable(
      const std::unordered_map<std::string, OptionTypeInfo>* map) {
    RegisterOptions(&simple_, map);
  }
};

}  // namespace

Status TestCustomizable::CreateFromString(
    const ConfigOptions& config_options, const std::string& value,
    std::shared_ptr<TestCustomizable>* result) {
  return LoadSharedObject<TestCustomizable>(config_options, value, result);
}

Status TestCustomizable::CreateFromString(
    const ConfigOptions& config_options, const std::string& value,
    std::unique_ptr<TestCustomizable>* result) {
  return LoadUniqueObject<TestCustomizable>(config_options, value, result);
}

Status TestCustomizable::CreateFromString(const ConfigOptions& config_options,
                                          const std::string& value,
                                          TestCustomizable** result) {
  return LoadStaticObject<TestCustomizable>(config_options, value, result);
}

class CustomizableTest : public testing::Test {
 public:
  CustomizableTest() {
    config_options_.invoke_prepare_options = false;
    config_options_.registry->AddLibrary("CustomizableTest",
                                         RegisterCustomTestObjects, "");
  }

  ConfigOptions config_options_;
};

// Tests that a Customizable can be created by:
//    - a simple name
//    - a XXX.id option
//    - a property with a name
TEST_F(CustomizableTest, CreateByNameTest) {
  ObjectLibrary::Default()->AddFactory<TestCustomizable>(
      ObjectLibrary::PatternEntry("TEST", false).AddSeparator("_"),
      [](const std::string& name, std::unique_ptr<TestCustomizable>* guard,
         std::string* /* msg */) {
        guard->reset(new TestCustomizable(name));
        return guard->get();
      });
  std::unique_ptr<Configurable> configurable(new SimpleConfigurable());
  SimpleOptions* simple = configurable->GetOptions<SimpleOptions>();
  ASSERT_NE(simple, nullptr);
  ASSERT_OK(
      configurable->ConfigureFromString(config_options_, "unique={id=TEST_1}"));
  ASSERT_NE(simple->cu, nullptr);
  ASSERT_EQ(simple->cu->GetId(), "TEST_1");
  ASSERT_OK(
      configurable->ConfigureFromString(config_options_, "unique.id=TEST_2"));
  ASSERT_NE(simple->cu, nullptr);
  ASSERT_EQ(simple->cu->GetId(), "TEST_2");
  ASSERT_OK(
      configurable->ConfigureFromString(config_options_, "unique=TEST_3"));
  ASSERT_NE(simple->cu, nullptr);
  ASSERT_EQ(simple->cu->GetId(), "TEST_3");
}

TEST_F(CustomizableTest, ToStringTest) {
  std::unique_ptr<TestCustomizable> custom(new TestCustomizable("test"));
  ASSERT_EQ(custom->ToString(config_options_), "test");
}

TEST_F(CustomizableTest, SimpleConfigureTest) {
  std::unordered_map<std::string, std::string> opt_map = {
      {"unique", "id=A;int=1;bool=true"},
      {"shared", "id=B;string=s"},
  };
  std::unique_ptr<Configurable> configurable(new SimpleConfigurable());
  ASSERT_OK(configurable->ConfigureFromMap(config_options_, opt_map));
  SimpleOptions* simple = configurable->GetOptions<SimpleOptions>();
  ASSERT_NE(simple, nullptr);
  ASSERT_NE(simple->cu, nullptr);
  ASSERT_EQ(simple->cu->GetId(), "A");
  std::string opt_str;
  std::string mismatch;
  ASSERT_OK(configurable->GetOptionString(config_options_, &opt_str));
  std::unique_ptr<Configurable> copy(new SimpleConfigurable());
  ASSERT_OK(copy->ConfigureFromString(config_options_, opt_str));
  ASSERT_TRUE(
      configurable->AreEquivalent(config_options_, copy.get(), &mismatch));
}

TEST_F(CustomizableTest, ConfigureFromPropsTest) {
  std::unordered_map<std::string, std::string> opt_map = {
      {"unique.id", "A"}, {"unique.A.int", "1"},    {"unique.A.bool", "true"},
      {"shared.id", "B"}, {"shared.B.string", "s"},
  };
  std::unique_ptr<Configurable> configurable(new SimpleConfigurable());
  ASSERT_OK(configurable->ConfigureFromMap(config_options_, opt_map));
  SimpleOptions* simple = configurable->GetOptions<SimpleOptions>();
  ASSERT_NE(simple, nullptr);
  ASSERT_NE(simple->cu, nullptr);
  ASSERT_EQ(simple->cu->GetId(), "A");
  std::string opt_str;
  std::string mismatch;
  config_options_.formatter = std::make_shared<PropertiesOptionsFormatter>();
  ASSERT_OK(configurable->GetOptionString(config_options_, &opt_str));

  std::unique_ptr<Configurable> copy(new SimpleConfigurable());
  ASSERT_OK(copy->ConfigureFromString(config_options_, opt_str));
  ASSERT_TRUE(
      configurable->AreEquivalent(config_options_, copy.get(), &mismatch));
}

TEST_F(CustomizableTest, ConfigureFromShortTest) {
  std::unordered_map<std::string, std::string> opt_map = {
      {"unique.id", "A"}, {"unique.A.int", "1"},    {"unique.A.bool", "true"},
      {"shared.id", "B"}, {"shared.B.string", "s"},
  };
  std::unique_ptr<Configurable> configurable(new SimpleConfigurable());
  ASSERT_OK(configurable->ConfigureFromMap(config_options_, opt_map));
  SimpleOptions* simple = configurable->GetOptions<SimpleOptions>();
  ASSERT_NE(simple, nullptr);
  ASSERT_NE(simple->cu, nullptr);
  ASSERT_EQ(simple->cu->GetId(), "A");
}

TEST_F(CustomizableTest, AreEquivalentOptionsTest) {
  std::unordered_map<std::string, std::string> opt_map = {
      {"unique", "id=A;int=1;bool=true"},
      {"shared", "id=A;int=1;bool=true"},
  };
  std::string mismatch;
  ConfigOptions config_options = config_options_;
  std::unique_ptr<Configurable> c1(new SimpleConfigurable());
  std::unique_ptr<Configurable> c2(new SimpleConfigurable());
  ASSERT_OK(c1->ConfigureFromMap(config_options, opt_map));
  ASSERT_OK(c2->ConfigureFromMap(config_options, opt_map));
  ASSERT_TRUE(c1->AreEquivalent(config_options, c2.get(), &mismatch));
  SimpleOptions* simple = c1->GetOptions<SimpleOptions>();
  ASSERT_TRUE(
      simple->cu->AreEquivalent(config_options, simple->cs.get(), &mismatch));
  ASSERT_OK(simple->cu->ConfigureOption(config_options, "int", "2"));
  ASSERT_FALSE(
      simple->cu->AreEquivalent(config_options, simple->cs.get(), &mismatch));
  ASSERT_FALSE(c1->AreEquivalent(config_options, c2.get(), &mismatch));
  ConfigOptions loosely = config_options;
  loosely.sanity_level = ConfigOptions::kSanityLevelLooselyCompatible;
  ASSERT_TRUE(c1->AreEquivalent(loosely, c2.get(), &mismatch));
  ASSERT_TRUE(simple->cu->AreEquivalent(loosely, simple->cs.get(), &mismatch));

  ASSERT_OK(c1->ConfigureOption(config_options, "shared", "id=B;string=3"));
  ASSERT_TRUE(c1->AreEquivalent(loosely, c2.get(), &mismatch));
  ASSERT_FALSE(c1->AreEquivalent(config_options, c2.get(), &mismatch));
  ASSERT_FALSE(simple->cs->AreEquivalent(loosely, simple->cu.get(), &mismatch));
  simple->cs.reset();
  ASSERT_TRUE(c1->AreEquivalent(loosely, c2.get(), &mismatch));
  ASSERT_FALSE(c1->AreEquivalent(config_options, c2.get(), &mismatch));
}

// Tests that we can initialize a customizable from its options
TEST_F(CustomizableTest, ConfigureStandaloneCustomTest) {
  std::unique_ptr<TestCustomizable> base, copy;
  const auto& registry = config_options_.registry;
  ASSERT_OK(registry->NewUniqueObject<TestCustomizable>("A", &base));
  ASSERT_OK(registry->NewUniqueObject<TestCustomizable>("A", &copy));
  ASSERT_OK(base->ConfigureFromString(config_options_, "int=33;bool=true"));
  std::string opt_str;
  std::string mismatch;
  ASSERT_OK(base->GetOptionString(config_options_, &opt_str));
  ASSERT_OK(copy->ConfigureFromString(config_options_, opt_str));
  ASSERT_TRUE(base->AreEquivalent(config_options_, copy.get(), &mismatch));
}

// Tests that we fail appropriately if the pattern is not registered
TEST_F(CustomizableTest, BadNameTest) {
  config_options_.ignore_unsupported_options = false;
  std::unique_ptr<Configurable> c1(new SimpleConfigurable());
  ASSERT_NOK(
      c1->ConfigureFromString(config_options_, "unique.shared.id=bad name"));
  config_options_.ignore_unsupported_options = true;
  ASSERT_OK(
      c1->ConfigureFromString(config_options_, "unique.shared.id=bad name"));
}

// Tests that we fail appropriately if a bad option is passed to the underlying
// configurable
TEST_F(CustomizableTest, BadOptionTest) {
  std::unique_ptr<Configurable> c1(new SimpleConfigurable());
  ConfigOptions ignore = config_options_;
  ignore.ignore_unknown_options = true;

  ASSERT_NOK(c1->ConfigureFromString(config_options_, "A.int=11"));
  ASSERT_NOK(c1->ConfigureFromString(config_options_, "shared={id=B;int=1}"));
  ASSERT_OK(c1->ConfigureFromString(ignore, "shared={id=A;string=s}"));
  ASSERT_NOK(c1->ConfigureFromString(config_options_, "B.int=11"));
  ASSERT_OK(c1->ConfigureFromString(ignore, "B.int=11"));
  ASSERT_NOK(c1->ConfigureFromString(config_options_, "A.string=s"));
  ASSERT_OK(c1->ConfigureFromString(ignore, "A.string=s"));
  // Test as detached
  ASSERT_NOK(
      c1->ConfigureFromString(config_options_, "shared.id=A;A.string=b}"));
  ASSERT_OK(c1->ConfigureFromString(ignore, "shared.id=A;A.string=s}"));
}

TEST_F(CustomizableTest, FailingFactoryTest) {
  std::shared_ptr<ObjectRegistry> registry = ObjectRegistry::NewInstance();
  std::unique_ptr<Configurable> c1(new SimpleConfigurable());
  ConfigOptions ignore = config_options_;

  Status s;
  ignore.registry->AddLibrary("failing")->AddFactory<TestCustomizable>(
      "failing",
      [](const std::string& /*uri*/,
         std::unique_ptr<TestCustomizable>* /*guard */, std::string* errmsg) {
        *errmsg = "Bad Factory";
        return nullptr;
      });

  // If we are ignoring unknown and unsupported options, will see
  // different errors for failing versus missing
  ignore.ignore_unknown_options = false;
  ignore.ignore_unsupported_options = false;
  s = c1->ConfigureFromString(ignore, "shared.id=failing");
  ASSERT_TRUE(s.IsInvalidArgument());
  s = c1->ConfigureFromString(ignore, "unique.id=failing");
  ASSERT_TRUE(s.IsInvalidArgument());
  s = c1->ConfigureFromString(ignore, "shared.id=missing");
  ASSERT_TRUE(s.IsNotSupported());
  s = c1->ConfigureFromString(ignore, "unique.id=missing");
  ASSERT_TRUE(s.IsNotSupported());

  // If we are ignoring unsupported options, will see
  // errors for failing but not missing
  ignore.ignore_unknown_options = false;
  ignore.ignore_unsupported_options = true;
  s = c1->ConfigureFromString(ignore, "shared.id=failing");
  ASSERT_TRUE(s.IsInvalidArgument());
  s = c1->ConfigureFromString(ignore, "unique.id=failing");
  ASSERT_TRUE(s.IsInvalidArgument());

  ASSERT_OK(c1->ConfigureFromString(ignore, "shared.id=missing"));
  ASSERT_OK(c1->ConfigureFromString(ignore, "unique.id=missing"));

  // If we are ignoring unknown options, will see no errors
  // for failing or missing
  ignore.ignore_unknown_options = true;
  ignore.ignore_unsupported_options = false;
  ASSERT_OK(c1->ConfigureFromString(ignore, "shared.id=failing"));
  ASSERT_OK(c1->ConfigureFromString(ignore, "unique.id=failing"));
  ASSERT_OK(c1->ConfigureFromString(ignore, "shared.id=missing"));
  ASSERT_OK(c1->ConfigureFromString(ignore, "unique.id=missing"));
}

// Tests that different IDs lead to different objects
TEST_F(CustomizableTest, UniqueIdTest) {
  std::unique_ptr<Configurable> base(new SimpleConfigurable());
  ASSERT_OK(base->ConfigureFromString(config_options_,
                                      "unique={id=A_1;int=1;bool=true}"));
  SimpleOptions* simple = base->GetOptions<SimpleOptions>();
  ASSERT_NE(simple, nullptr);
  ASSERT_NE(simple->cu, nullptr);
  ASSERT_EQ(simple->cu->GetId(), std::string("A_1"));
  std::string opt_str;
  std::string mismatch;
  ASSERT_OK(base->GetOptionString(config_options_, &opt_str));
  std::unique_ptr<Configurable> copy(new SimpleConfigurable());
  ASSERT_OK(copy->ConfigureFromString(config_options_, opt_str));
  ASSERT_TRUE(base->AreEquivalent(config_options_, copy.get(), &mismatch));
  ASSERT_OK(base->ConfigureFromString(config_options_,
                                      "unique={id=A_2;int=1;bool=true}"));
  ASSERT_FALSE(base->AreEquivalent(config_options_, copy.get(), &mismatch));
  ASSERT_EQ(simple->cu->GetId(), std::string("A_2"));
}

TEST_F(CustomizableTest, IsInstanceOfTest) {
  std::shared_ptr<TestCustomizable> tc = std::make_shared<ACustomizable>("A_1");

  ASSERT_EQ(tc->GetId(), std::string("A_1"));
  ASSERT_TRUE(tc->IsInstanceOf("A"));
  ASSERT_TRUE(tc->IsInstanceOf("TestCustomizable"));
  ASSERT_FALSE(tc->IsInstanceOf("B"));
  ASSERT_FALSE(tc->IsInstanceOf("A_1"));
  ASSERT_EQ(tc->CheckedCast<ACustomizable>(), tc.get());
  ASSERT_EQ(tc->CheckedCast<TestCustomizable>(), tc.get());
  ASSERT_EQ(tc->CheckedCast<BCustomizable>(), nullptr);

  tc.reset(new BCustomizable("B"));
  ASSERT_TRUE(tc->IsInstanceOf("B"));
  ASSERT_TRUE(tc->IsInstanceOf("TestCustomizable"));
  ASSERT_FALSE(tc->IsInstanceOf("A"));
  ASSERT_EQ(tc->CheckedCast<BCustomizable>(), tc.get());
  ASSERT_EQ(tc->CheckedCast<TestCustomizable>(), tc.get());
  ASSERT_EQ(tc->CheckedCast<ACustomizable>(), nullptr);
}

TEST_F(CustomizableTest, PrepareOptionsTest) {
  static std::unordered_map<std::string, OptionTypeInfo> p_option_info = {
      {"can_prepare",
       {0, OptionType::kBoolean, OptionVerificationType::kNormal,
        OptionTypeFlags::kNone}},
  };

  class PrepareCustomizable : public TestCustomizable {
   public:
    bool can_prepare_ = true;

    PrepareCustomizable() : TestCustomizable("P") {
      RegisterOptions("Prepare", &can_prepare_, &p_option_info);
    }

    Status PrepareOptions(const ConfigOptions& opts) override {
      if (!can_prepare_) {
        return Status::InvalidArgument("Cannot Prepare");
      } else {
        return TestCustomizable::PrepareOptions(opts);
      }
    }
  };

  ObjectLibrary::Default()->AddFactory<TestCustomizable>(
      "P",
      [](const std::string& /*name*/, std::unique_ptr<TestCustomizable>* guard,
         std::string* /* msg */) {
        guard->reset(new PrepareCustomizable());
        return guard->get();
      });

  std::unique_ptr<Configurable> base(new SimpleConfigurable());
  ConfigOptions prepared(config_options_);
  prepared.invoke_prepare_options = true;

  ASSERT_OK(base->ConfigureFromString(
      prepared, "unique=A_1; shared={id=B;string=s}; pointer.id=S"));
  SimpleOptions* simple = base->GetOptions<SimpleOptions>();
  ASSERT_NE(simple, nullptr);
  ASSERT_NE(simple->cu, nullptr);
  ASSERT_NE(simple->cs, nullptr);
  ASSERT_NE(simple->cp, nullptr);
  delete simple->cp;
  base.reset(new SimpleConfigurable());
  ASSERT_OK(base->ConfigureFromString(
      config_options_, "unique=A_1; shared={id=B;string=s}; pointer.id=S"));

  simple = base->GetOptions<SimpleOptions>();
  ASSERT_NE(simple, nullptr);
  ASSERT_NE(simple->cu, nullptr);
  ASSERT_NE(simple->cs, nullptr);
  ASSERT_NE(simple->cp, nullptr);

  ASSERT_OK(base->PrepareOptions(config_options_));
  delete simple->cp;
  base.reset(new SimpleConfigurable());
  simple = base->GetOptions<SimpleOptions>();
  ASSERT_NE(simple, nullptr);

  ASSERT_NOK(
      base->ConfigureFromString(prepared, "unique={id=P; can_prepare=false}"));
  ASSERT_EQ(simple->cu, nullptr);

  ASSERT_OK(
      base->ConfigureFromString(prepared, "unique={id=P; can_prepare=true}"));
  ASSERT_NE(simple->cu, nullptr);

  ASSERT_OK(base->ConfigureFromString(config_options_,
                                      "unique={id=P; can_prepare=true}"));
  ASSERT_NE(simple->cu, nullptr);
  ASSERT_OK(simple->cu->PrepareOptions(prepared));

  ASSERT_OK(base->ConfigureFromString(config_options_,
                                      "unique={id=P; can_prepare=false}"));
  ASSERT_NE(simple->cu, nullptr);
  ASSERT_NOK(simple->cu->PrepareOptions(prepared));
}

namespace {
static std::unordered_map<std::string, OptionTypeInfo> inner_option_info = {
    {"inner",
     OptionTypeInfo::AsCustomSharedPtr<TestCustomizable>(
         0, OptionVerificationType::kNormal, OptionTypeFlags::kStringNameOnly)}
};

struct InnerOptions {
  static const char* kName() { return "InnerOptions"; }
  std::shared_ptr<Customizable> inner;
};

class InnerCustomizable : public Customizable {
 public:
  explicit InnerCustomizable(const std::shared_ptr<Customizable>& w) {
    iopts_.inner = w;
    RegisterOptions(&iopts_, &inner_option_info);
  }
  static const char* kClassName() { return "Inner"; }
  const char* Name() const override { return kClassName(); }

  bool IsInstanceOf(const std::string& name) const override {
    if (name == kClassName()) {
      return true;
    } else {
      return Customizable::IsInstanceOf(name);
    }
  }

 protected:
  const Customizable* Inner() const override { return iopts_.inner.get(); }

 private:
  InnerOptions iopts_;
};

struct WrappedOptions1 {
  static const char* kName() { return "WrappedOptions1"; }
  int i = 42;
};

class WrappedCustomizable1 : public InnerCustomizable {
 public:
  explicit WrappedCustomizable1(const std::shared_ptr<Customizable>& w)
      : InnerCustomizable(w) {
    RegisterOptions(&wopts_, nullptr);
  }
  const char* Name() const override { return kClassName(); }
  static const char* kClassName() { return "Wrapped1"; }

 private:
  WrappedOptions1 wopts_;
};

struct WrappedOptions2 {
  static const char* kName() { return "WrappedOptions2"; }
  std::string s = "42";
};
class WrappedCustomizable2 : public InnerCustomizable {
 public:
  explicit WrappedCustomizable2(const std::shared_ptr<Customizable>& w)
      : InnerCustomizable(w) {}
  const void* GetOptionsPtr(const std::string& name) const override {
    if (name == WrappedOptions2::kName()) {
      return &wopts_;
    } else {
      return InnerCustomizable::GetOptionsPtr(name);
    }
  }

  const char* Name() const override { return kClassName(); }
  static const char* kClassName() { return "Wrapped2"; }

 private:
  WrappedOptions2 wopts_;
};
}  // namespace

TEST_F(CustomizableTest, WrappedInnerTest) {
  std::shared_ptr<TestCustomizable> ac =
      std::make_shared<TestCustomizable>("A");

  ASSERT_TRUE(ac->IsInstanceOf("A"));
  ASSERT_TRUE(ac->IsInstanceOf("TestCustomizable"));
  ASSERT_EQ(ac->CheckedCast<TestCustomizable>(), ac.get());
  ASSERT_EQ(ac->CheckedCast<InnerCustomizable>(), nullptr);
  ASSERT_EQ(ac->CheckedCast<WrappedCustomizable1>(), nullptr);
  ASSERT_EQ(ac->CheckedCast<WrappedCustomizable2>(), nullptr);
  std::shared_ptr<Customizable> wc1 =
      std::make_shared<WrappedCustomizable1>(ac);

  ASSERT_TRUE(wc1->IsInstanceOf(WrappedCustomizable1::kClassName()));
  ASSERT_EQ(wc1->CheckedCast<WrappedCustomizable1>(), wc1.get());
  ASSERT_EQ(wc1->CheckedCast<WrappedCustomizable2>(), nullptr);
  ASSERT_EQ(wc1->CheckedCast<InnerCustomizable>(), wc1.get());
  ASSERT_EQ(wc1->CheckedCast<TestCustomizable>(), ac.get());

  std::shared_ptr<Customizable> wc2 =
      std::make_shared<WrappedCustomizable2>(wc1);
  ASSERT_TRUE(wc2->IsInstanceOf(WrappedCustomizable2::kClassName()));
  ASSERT_EQ(wc2->CheckedCast<WrappedCustomizable2>(), wc2.get());
  ASSERT_EQ(wc2->CheckedCast<WrappedCustomizable1>(), wc1.get());
  ASSERT_EQ(wc2->CheckedCast<InnerCustomizable>(), wc2.get());
  ASSERT_EQ(wc2->CheckedCast<TestCustomizable>(), ac.get());
}

TEST_F(CustomizableTest, CustomizableInnerTest) {
  std::shared_ptr<Customizable> c =
      std::make_shared<InnerCustomizable>(std::make_shared<ACustomizable>("a"));
  std::shared_ptr<Customizable> wc1 = std::make_shared<WrappedCustomizable1>(c);
  std::shared_ptr<Customizable> wc2 = std::make_shared<WrappedCustomizable2>(c);
  auto inner = c->GetOptions<InnerOptions>();
  ASSERT_NE(inner, nullptr);

  auto aopts = c->GetOptions<AOptions>();
  ASSERT_NE(aopts, nullptr);
  ASSERT_EQ(aopts, wc1->GetOptions<AOptions>());
  ASSERT_EQ(aopts, wc2->GetOptions<AOptions>());
  auto w1opts = wc1->GetOptions<WrappedOptions1>();
  ASSERT_NE(w1opts, nullptr);
  ASSERT_EQ(c->GetOptions<WrappedOptions1>(), nullptr);
  ASSERT_EQ(wc2->GetOptions<WrappedOptions1>(), nullptr);

  auto w2opts = wc2->GetOptions<WrappedOptions2>();
  ASSERT_NE(w2opts, nullptr);
  ASSERT_EQ(c->GetOptions<WrappedOptions2>(), nullptr);
  ASSERT_EQ(wc1->GetOptions<WrappedOptions2>(), nullptr);
}

TEST_F(CustomizableTest, CopyObjectTest) {
  class CopyCustomizable : public Customizable {
   public:
    CopyCustomizable() : prepared_(0), validated_(0) {}
    const char* Name() const override { return "CopyCustomizable"; }

    Status PrepareOptions(const ConfigOptions& options) override {
      prepared_++;
      return Customizable::PrepareOptions(options);
    }
    Status ValidateOptions(const DBOptions& db_opts,
                           const ColumnFamilyOptions& cf_opts) const override {
      validated_++;
      return Customizable::ValidateOptions(db_opts, cf_opts);
    }
    int prepared_;
    mutable int validated_;
  };

  CopyCustomizable c1;
  ConfigOptions config_options;
  Options options;

  ASSERT_OK(c1.PrepareOptions(config_options));
  ASSERT_OK(c1.ValidateOptions(options, options));
  ASSERT_EQ(c1.prepared_, 1);
  ASSERT_EQ(c1.validated_, 1);
  CopyCustomizable c2 = c1;
  ASSERT_OK(c1.PrepareOptions(config_options));
  ASSERT_OK(c1.ValidateOptions(options, options));
  ASSERT_EQ(c2.prepared_, 1);
  ASSERT_EQ(c2.validated_, 1);
  ASSERT_EQ(c1.prepared_, 2);
  ASSERT_EQ(c1.validated_, 2);
}

TEST_F(CustomizableTest, TestStringDepth) {
  ConfigOptions shallow = config_options_;
  std::unique_ptr<Configurable> c(
      new InnerCustomizable(std::make_shared<ACustomizable>("a")));
  std::string opt_str;
  shallow.depth = ConfigOptions::Depth::kDepthShallow;
  ASSERT_OK(c->GetOptionString(shallow, &opt_str));
  ASSERT_EQ(opt_str, "inner=a");
  shallow.depth = ConfigOptions::Depth::kDepthDetailed;
  ASSERT_OK(c->GetOptionString(shallow, &opt_str));
  ASSERT_NE(opt_str, "inner=a");
}

// Tests that we only get a new customizable when it changes
TEST_F(CustomizableTest, NewUniqueCustomizableTest) {
  std::unique_ptr<Configurable> base(new SimpleConfigurable());
  A_count = 0;
  ASSERT_OK(base->ConfigureFromString(config_options_,
                                      "unique={id=A_1;int=1;bool=true}"));
  SimpleOptions* simple = base->GetOptions<SimpleOptions>();
  ASSERT_NE(simple, nullptr);
  ASSERT_NE(simple->cu, nullptr);
  ASSERT_EQ(A_count, 1);  // Created one A
  ASSERT_OK(base->ConfigureFromString(config_options_,
                                      "unique={id=A_1;int=1;bool=false}"));
  ASSERT_EQ(A_count, 2);  // Create another A_1
  ASSERT_OK(base->ConfigureFromString(config_options_, "unique={id=}"));
  ASSERT_EQ(simple->cu, nullptr);
  ASSERT_EQ(A_count, 2);
  ASSERT_OK(base->ConfigureFromString(config_options_,
                                      "unique={id=A_2;int=1;bool=false}"));
  ASSERT_EQ(A_count, 3);  // Created another A
  ASSERT_OK(base->ConfigureFromString(config_options_, "unique.id="));
  ASSERT_EQ(simple->cu, nullptr);
  ASSERT_OK(base->ConfigureFromString(config_options_, "unique=nullptr"));
  ASSERT_EQ(simple->cu, nullptr);
  ASSERT_OK(base->ConfigureFromString(config_options_, "unique.id=nullptr"));
  ASSERT_EQ(simple->cu, nullptr);
  ASSERT_EQ(A_count, 3);
}

TEST_F(CustomizableTest, NewEmptyUniqueTest) {
  std::unique_ptr<Configurable> base(new SimpleConfigurable());
  SimpleOptions* simple = base->GetOptions<SimpleOptions>();
  ASSERT_EQ(simple->cu, nullptr);
  simple->cu.reset(new BCustomizable("B"));

  ASSERT_OK(base->ConfigureFromString(config_options_, "unique={id=}"));
  ASSERT_EQ(simple->cu, nullptr);
  simple->cu.reset(new BCustomizable("B"));

  ASSERT_OK(base->ConfigureFromString(config_options_, "unique={id=nullptr}"));
  ASSERT_EQ(simple->cu, nullptr);
  simple->cu.reset(new BCustomizable("B"));

  ASSERT_OK(base->ConfigureFromString(config_options_, "unique.id="));
  ASSERT_EQ(simple->cu, nullptr);
  simple->cu.reset(new BCustomizable("B"));

  ASSERT_OK(base->ConfigureFromString(config_options_, "unique=nullptr"));
  ASSERT_EQ(simple->cu, nullptr);
  simple->cu.reset(new BCustomizable("B"));

  ASSERT_OK(base->ConfigureFromString(config_options_, "unique.id=nullptr"));
  ASSERT_EQ(simple->cu, nullptr);
}

TEST_F(CustomizableTest, NewEmptySharedTest) {
  std::unique_ptr<Configurable> base(new SimpleConfigurable());

  SimpleOptions* simple = base->GetOptions<SimpleOptions>();
  ASSERT_NE(simple, nullptr);
  ASSERT_EQ(simple->cs, nullptr);
  simple->cs.reset(new BCustomizable("B"));

  ASSERT_OK(base->ConfigureFromString(config_options_, "shared={id=}"));
  ASSERT_NE(simple, nullptr);
  ASSERT_EQ(simple->cs, nullptr);
  simple->cs.reset(new BCustomizable("B"));

  ASSERT_OK(base->ConfigureFromString(config_options_, "shared={id=nullptr}"));
  ASSERT_EQ(simple->cs, nullptr);
  simple->cs.reset(new BCustomizable("B"));

  ASSERT_OK(base->ConfigureFromString(config_options_, "shared.id="));
  ASSERT_EQ(simple->cs, nullptr);
  simple->cs.reset(new BCustomizable("B"));

  ASSERT_OK(base->ConfigureFromString(config_options_, "shared.id=nullptr"));
  ASSERT_EQ(simple->cs, nullptr);
  simple->cs.reset(new BCustomizable("B"));

  ASSERT_OK(base->ConfigureFromString(config_options_, "shared=nullptr"));
  ASSERT_EQ(simple->cs, nullptr);
}

TEST_F(CustomizableTest, NewEmptyStaticTest) {
  std::unique_ptr<Configurable> base(new SimpleConfigurable());
  ASSERT_OK(base->ConfigureFromString(config_options_, "pointer={id=}"));
  SimpleOptions* simple = base->GetOptions<SimpleOptions>();
  ASSERT_NE(simple, nullptr);
  ASSERT_EQ(simple->cp, nullptr);
  ASSERT_OK(base->ConfigureFromString(config_options_, "pointer={id=nullptr}"));
  ASSERT_EQ(simple->cp, nullptr);

  ASSERT_OK(base->ConfigureFromString(config_options_, "pointer="));
  ASSERT_EQ(simple->cp, nullptr);
  ASSERT_OK(base->ConfigureFromString(config_options_, "pointer=nullptr"));
  ASSERT_EQ(simple->cp, nullptr);

  ASSERT_OK(base->ConfigureFromString(config_options_, "pointer.id="));
  ASSERT_EQ(simple->cp, nullptr);
  ASSERT_OK(base->ConfigureFromString(config_options_, "pointer.id=nullptr"));
  ASSERT_EQ(simple->cp, nullptr);
}

namespace {
static std::unordered_map<std::string, OptionTypeInfo> vector_option_info = {
    {"vector",
     OptionTypeInfo::Vector<std::shared_ptr<TestCustomizable>>(
         0, OptionVerificationType::kNormal,

         OptionTypeFlags::kNone,

         OptionTypeInfo::AsCustomSharedPtr<TestCustomizable>(
             0, OptionVerificationType::kNormal, OptionTypeFlags::kNone))},
};
class VectorConfigurable : public SimpleConfigurable {
 public:
  VectorConfigurable() { RegisterOptions("vector", &cv, &vector_option_info); }
  std::vector<std::shared_ptr<TestCustomizable>> cv;
};
}  // namespace

TEST_F(CustomizableTest, VectorConfigTest) {
  VectorConfigurable orig, copy;
  std::shared_ptr<TestCustomizable> c1, c2;
  ASSERT_OK(TestCustomizable::CreateFromString(config_options_, "A", &c1));
  ASSERT_OK(TestCustomizable::CreateFromString(config_options_, "B", &c2));
  orig.cv.push_back(c1);
  orig.cv.push_back(c2);
  ASSERT_OK(orig.ConfigureFromString(config_options_, "unique=A2"));
  std::string opt_str, mismatch;
  ASSERT_OK(orig.GetOptionString(config_options_, &opt_str));
  ASSERT_OK(copy.ConfigureFromString(config_options_, opt_str));
  ASSERT_TRUE(orig.AreEquivalent(config_options_, &copy, &mismatch));
}

TEST_F(CustomizableTest, NoNameTest) {
  // If Customizables are created without names, they are not
  // part of the serialization (since they cannot be recreated)
  VectorConfigurable orig, copy;
  auto sopts = orig.GetOptions<SimpleOptions>();
  auto copts = copy.GetOptions<SimpleOptions>();
  sopts->cu.reset(new ACustomizable(""));
  orig.cv.push_back(std::make_shared<ACustomizable>(""));
  orig.cv.push_back(std::make_shared<ACustomizable>("A_1"));
  std::string opt_str, mismatch;
  ASSERT_OK(orig.GetOptionString(config_options_, &opt_str));
  ASSERT_OK(copy.ConfigureFromString(config_options_, opt_str));
  ASSERT_EQ(copy.cv.size(), 1U);
  ASSERT_EQ(copy.cv[0]->GetId(), "A_1");
  ASSERT_EQ(copts->cu, nullptr);
}


TEST_F(CustomizableTest, IgnoreUnknownObjects) {
  ConfigOptions ignore = config_options_;
  std::shared_ptr<TestCustomizable> shared;
  std::unique_ptr<TestCustomizable> unique;
  TestCustomizable* pointer = nullptr;
  ignore.ignore_unsupported_options = false;
  ASSERT_NOK(LoadSharedObject<TestCustomizable>(ignore, "Unknown", &shared));
  ASSERT_NOK(LoadUniqueObject<TestCustomizable>(ignore, "Unknown", &unique));
  ASSERT_NOK(LoadStaticObject<TestCustomizable>(ignore, "Unknown", &pointer));
  ASSERT_EQ(shared.get(), nullptr);
  ASSERT_EQ(unique.get(), nullptr);
  ASSERT_EQ(pointer, nullptr);
  ignore.ignore_unsupported_options = true;
  ASSERT_OK(LoadSharedObject<TestCustomizable>(ignore, "Unknown", &shared));
  ASSERT_OK(LoadUniqueObject<TestCustomizable>(ignore, "Unknown", &unique));
  ASSERT_OK(LoadStaticObject<TestCustomizable>(ignore, "Unknown", &pointer));
  ASSERT_EQ(shared.get(), nullptr);
  ASSERT_EQ(unique.get(), nullptr);
  ASSERT_EQ(pointer, nullptr);
  ASSERT_OK(LoadSharedObject<TestCustomizable>(ignore, "id=Unknown", &shared));
  ASSERT_OK(LoadUniqueObject<TestCustomizable>(ignore, "id=Unknown", &unique));
  ASSERT_OK(LoadStaticObject<TestCustomizable>(ignore, "id=Unknown", &pointer));
  ASSERT_EQ(shared.get(), nullptr);
  ASSERT_EQ(unique.get(), nullptr);
  ASSERT_EQ(pointer, nullptr);
  ASSERT_OK(LoadSharedObject<TestCustomizable>(ignore, "id=Unknown;option=bad",
                                               &shared));
  ASSERT_OK(LoadUniqueObject<TestCustomizable>(ignore, "id=Unknown;option=bad",
                                               &unique));
  ASSERT_OK(LoadStaticObject<TestCustomizable>(ignore, "id=Unknown;option=bad",
                                               &pointer));
  ASSERT_EQ(shared.get(), nullptr);
  ASSERT_EQ(unique.get(), nullptr);
  ASSERT_EQ(pointer, nullptr);
}

TEST_F(CustomizableTest, URLFactoryTest) {
  std::unique_ptr<TestCustomizable> unique;
  config_options_.registry->AddLibrary("URL")->AddFactory<TestCustomizable>(
      ObjectLibrary::PatternEntry("Z", false).AddSeparator(""),
      [](const std::string& name, std::unique_ptr<TestCustomizable>* guard,
         std::string* /* msg */) {
        guard->reset(new TestCustomizable(name));
        return guard->get();
      });

  ConfigOptions ignore = config_options_;
  ignore.ignore_unsupported_options = false;
  ignore.ignore_unsupported_options = false;
  ASSERT_OK(TestCustomizable::CreateFromString(ignore, "Z=1;x=y", &unique));
  ASSERT_NE(unique, nullptr);
  ASSERT_EQ(unique->GetId(), "Z=1;x=y");
  ASSERT_OK(TestCustomizable::CreateFromString(ignore, "Z;x=y", &unique));
  ASSERT_NE(unique, nullptr);
  ASSERT_EQ(unique->GetId(), "Z;x=y");
  unique.reset();
  ASSERT_OK(TestCustomizable::CreateFromString(ignore, "Z=1?x=y", &unique));
  ASSERT_NE(unique, nullptr);
  ASSERT_EQ(unique->GetId(), "Z=1?x=y");
}

TEST_F(CustomizableTest, MutableOptionsTest) {
  static std::unordered_map<std::string, OptionTypeInfo> mutable_option_info = {
      {"mutable",
       OptionTypeInfo::AsCustomSharedPtr<TestCustomizable>(
           0, OptionVerificationType::kNormal, OptionTypeFlags::kMutable)}};
  static std::unordered_map<std::string, OptionTypeInfo> immutable_option_info =
      {{"immutable",
        OptionTypeInfo::AsCustomSharedPtr<TestCustomizable>(
            0, OptionVerificationType::kNormal, OptionTypeFlags::kAllowNull)}};

  class MutableCustomizable : public Customizable {
   private:
    std::shared_ptr<TestCustomizable> mutable_;
    std::shared_ptr<TestCustomizable> immutable_;

   public:
    MutableCustomizable() {
      RegisterOptions("mutable", &mutable_, &mutable_option_info);
      RegisterOptions("immutable", &immutable_, &immutable_option_info);
    }
    const char* Name() const override { return "MutableCustomizable"; }
  };
  MutableCustomizable mc, mc2;
  std::string mismatch;
  std::string opt_str;

  ConfigOptions options = config_options_;
  ASSERT_OK(mc.ConfigureOption(options, "mutable", "{id=B;}"));
  options.mutable_options_only = true;
  ASSERT_OK(mc.GetOptionString(options, &opt_str));
  ASSERT_OK(mc2.ConfigureFromString(options, opt_str));
  ASSERT_TRUE(mc.AreEquivalent(options, &mc2, &mismatch));

  options.mutable_options_only = false;
  ASSERT_OK(mc.ConfigureOption(options, "immutable", "{id=A; int=10}"));
  auto* mm = mc.GetOptions<std::shared_ptr<TestCustomizable>>("mutable");
  auto* im = mc.GetOptions<std::shared_ptr<TestCustomizable>>("immutable");
  ASSERT_NE(mm, nullptr);
  ASSERT_NE(mm->get(), nullptr);
  ASSERT_NE(im, nullptr);
  ASSERT_NE(im->get(), nullptr);

  // Now only deal with mutable options
  options.mutable_options_only = true;

  // Setting nested immutable customizable options fails
  ASSERT_NOK(mc.ConfigureOption(options, "immutable", "{id=B;}"));
  ASSERT_NOK(mc.ConfigureOption(options, "immutable.id", "B"));
  ASSERT_NOK(mc.ConfigureOption(options, "immutable.bool", "true"));
  ASSERT_NOK(mc.ConfigureOption(options, "immutable", "bool=true"));
  ASSERT_NOK(mc.ConfigureOption(options, "immutable", "{int=11;bool=true}"));
  auto* im_a = im->get()->GetOptions<AOptions>("A");
  ASSERT_NE(im_a, nullptr);
  ASSERT_EQ(im_a->i, 10);
  ASSERT_EQ(im_a->b, false);

  // Setting nested mutable customizable options succeeds but the object did not
  // change
  ASSERT_OK(mc.ConfigureOption(options, "immutable.int", "11"));
  ASSERT_EQ(im_a->i, 11);
  ASSERT_EQ(im_a, im->get()->GetOptions<AOptions>("A"));

  // The mutable configurable itself can be changed
  ASSERT_OK(mc.ConfigureOption(options, "mutable.id", "A"));
  ASSERT_OK(mc.ConfigureOption(options, "mutable", "A"));
  ASSERT_OK(mc.ConfigureOption(options, "mutable", "{id=A}"));
  ASSERT_OK(mc.ConfigureOption(options, "mutable", "{bool=true}"));

  // The Nested options in the mutable object can be changed
  ASSERT_OK(mc.ConfigureOption(options, "mutable", "{bool=true}"));
  auto* mm_a = mm->get()->GetOptions<AOptions>("A");
  ASSERT_EQ(mm_a->b, true);
  ASSERT_OK(mc.ConfigureOption(options, "mutable", "{int=22;bool=false}"));
  mm_a = mm->get()->GetOptions<AOptions>("A");
  ASSERT_EQ(mm_a->i, 22);
  ASSERT_EQ(mm_a->b, false);

  // Only the mutable options should get serialized
  options.mutable_options_only = false;
  ASSERT_OK(mc.GetOptionString(options, &opt_str));
  ASSERT_OK(mc.ConfigureOption(options, "immutable", "{id=B;}"));
  options.mutable_options_only = true;

  ASSERT_OK(mc.GetOptionString(options, &opt_str));
  ASSERT_OK(mc2.ConfigureFromString(options, opt_str));
  ASSERT_TRUE(mc.AreEquivalent(options, &mc2, &mismatch));
  options.mutable_options_only = false;
  ASSERT_FALSE(mc.AreEquivalent(options, &mc2, &mismatch));
  ASSERT_EQ(mismatch, "immutable");
}

TEST_F(CustomizableTest, CustomManagedObjects) {
  std::shared_ptr<TestCustomizable> object1, object2;
  ASSERT_OK(LoadManagedObject<TestCustomizable>(
      config_options_, "id=A_1;int=1;bool=true", &object1));
  ASSERT_NE(object1, nullptr);
  ASSERT_OK(
      LoadManagedObject<TestCustomizable>(config_options_, "A_1", &object2));
  ASSERT_EQ(object1, object2);
  auto* opts = object2->GetOptions<AOptions>("A");
  ASSERT_NE(opts, nullptr);
  ASSERT_EQ(opts->i, 1);
  ASSERT_EQ(opts->b, true);
  ASSERT_OK(
      LoadManagedObject<TestCustomizable>(config_options_, "A_2", &object2));
  ASSERT_NE(object1, object2);
  object1.reset();
  ASSERT_OK(LoadManagedObject<TestCustomizable>(
      config_options_, "id=A_1;int=2;bool=false", &object1));
  opts = object1->GetOptions<AOptions>("A");
  ASSERT_NE(opts, nullptr);
  ASSERT_EQ(opts->i, 2);
  ASSERT_EQ(opts->b, false);
}

TEST_F(CustomizableTest, CreateManagedObjects) {
  class ManagedCustomizable : public Customizable {
   public:
    static const char* Type() { return "ManagedCustomizable"; }
    static const char* kClassName() { return "Managed"; }
    const char* Name() const override { return kClassName(); }
    std::string GetId() const override { return id_; }
    ManagedCustomizable() { id_ = GenerateIndividualId(); }
    static Status CreateFromString(
        const ConfigOptions& opts, const std::string& value,
        std::shared_ptr<ManagedCustomizable>* result) {
      return LoadManagedObject<ManagedCustomizable>(opts, value, result);
    }

   private:
    std::string id_;
  };

  config_options_.registry->AddLibrary("Managed")
      ->AddFactory<ManagedCustomizable>(
          ObjectLibrary::PatternEntry::AsIndividualId(
              ManagedCustomizable::kClassName()),
          [](const std::string& /*name*/,
             std::unique_ptr<ManagedCustomizable>* guard,
             std::string* /* msg */) {
            guard->reset(new ManagedCustomizable());
            return guard->get();
          });

  std::shared_ptr<ManagedCustomizable> mc1, mc2, mc3, obj;
  // Create a "deadbeef" customizable
  std::string deadbeef =
      std::string(ManagedCustomizable::kClassName()) + "@0xdeadbeef#0001";
  ASSERT_OK(
      ManagedCustomizable::CreateFromString(config_options_, deadbeef, &mc1));
  // Create an object with the base/class name
  ASSERT_OK(ManagedCustomizable::CreateFromString(
      config_options_, ManagedCustomizable::kClassName(), &mc2));
  // Creating another with the base name returns a different object
  ASSERT_OK(ManagedCustomizable::CreateFromString(
      config_options_, ManagedCustomizable::kClassName(), &mc3));
  // At this point, there should be 4 managed objects (deadbeef, mc1, 2, and 3)
  std::vector<std::shared_ptr<ManagedCustomizable>> objects;
  ASSERT_OK(config_options_.registry->ListManagedObjects(&objects));
  ASSERT_EQ(objects.size(), 4U);
  objects.clear();
  // Three separate object, none of them equal
  ASSERT_NE(mc1, mc2);
  ASSERT_NE(mc1, mc3);
  ASSERT_NE(mc2, mc3);

  // Creating another object with "deadbeef" object
  ASSERT_OK(
      ManagedCustomizable::CreateFromString(config_options_, deadbeef, &obj));
  ASSERT_EQ(mc1, obj);
  // Create another with the IDs of the instances
  ASSERT_OK(ManagedCustomizable::CreateFromString(config_options_, mc1->GetId(),
                                                  &obj));
  ASSERT_EQ(mc1, obj);
  ASSERT_OK(ManagedCustomizable::CreateFromString(config_options_, mc2->GetId(),
                                                  &obj));
  ASSERT_EQ(mc2, obj);
  ASSERT_OK(ManagedCustomizable::CreateFromString(config_options_, mc3->GetId(),
                                                  &obj));
  ASSERT_EQ(mc3, obj);

  // Now get rid of deadbeef.  2 Objects left (m2+m3)
  mc1.reset();
  ASSERT_EQ(
      config_options_.registry->GetManagedObject<ManagedCustomizable>(deadbeef),
      nullptr);
  ASSERT_OK(config_options_.registry->ListManagedObjects(&objects));
  ASSERT_EQ(objects.size(), 2U);
  objects.clear();

  // Associate deadbeef with #2
  ASSERT_OK(config_options_.registry->SetManagedObject(deadbeef, mc2));
  ASSERT_OK(
      ManagedCustomizable::CreateFromString(config_options_, deadbeef, &obj));
  ASSERT_EQ(mc2, obj);
  obj.reset();

  // Get the ID of mc2 and then reset it.  1 Object left
  std::string mc2id = mc2->GetId();
  mc2.reset();
  ASSERT_EQ(
      config_options_.registry->GetManagedObject<ManagedCustomizable>(mc2id),
      nullptr);
  ASSERT_OK(config_options_.registry->ListManagedObjects(&objects));
  ASSERT_EQ(objects.size(), 1U);
  objects.clear();

  // Create another object with the old mc2id.
  ASSERT_OK(
      ManagedCustomizable::CreateFromString(config_options_, mc2id, &mc2));
  ASSERT_OK(
      ManagedCustomizable::CreateFromString(config_options_, mc2id, &obj));
  ASSERT_EQ(mc2, obj);

  // For good measure, create another deadbeef object
  ASSERT_OK(
      ManagedCustomizable::CreateFromString(config_options_, deadbeef, &mc1));
  ASSERT_OK(
      ManagedCustomizable::CreateFromString(config_options_, deadbeef, &obj));
  ASSERT_EQ(mc1, obj);
}


namespace {
class TestSecondaryCache : public SecondaryCache {
 public:
  static const char* kClassName() { return "Test"; }
  const char* Name() const override { return kClassName(); }
  Status Insert(const Slice& /*key*/, Cache::ObjectPtr /*value*/,
                const Cache::CacheItemHelper* /*helper*/) override {
    return Status::NotSupported();
  }
  std::unique_ptr<SecondaryCacheResultHandle> Lookup(
      const Slice& /*key*/, const Cache::CacheItemHelper* /*helper*/,
      Cache::CreateContext* /*create_context*/, bool /*wait*/,
      bool /*advise_erase*/, bool& kept_in_sec_cache) override {
    kept_in_sec_cache = true;
    return nullptr;
  }

  bool SupportForceErase() const override { return false; }

  void Erase(const Slice& /*key*/) override {}

  // Wait for a collection of handles to become ready
  void WaitAll(std::vector<SecondaryCacheResultHandle*> /*handles*/) override {}
};

class TestStatistics : public StatisticsImpl {
 public:
  TestStatistics() : StatisticsImpl(nullptr) {}
  const char* Name() const override { return kClassName(); }
  static const char* kClassName() { return "Test"; }
};

class TestFlushBlockPolicyFactory : public FlushBlockPolicyFactory {
 public:
  TestFlushBlockPolicyFactory() {}

  static const char* kClassName() { return "TestFlushBlockPolicyFactory"; }
  const char* Name() const override { return kClassName(); }

  FlushBlockPolicy* NewFlushBlockPolicy(
      const BlockBasedTableOptions& /*table_options*/,
      const BlockBuilder& /*data_block_builder*/) const override {
    return nullptr;
  }
};

class MockSliceTransform : public SliceTransform {
 public:
  const char* Name() const override { return kClassName(); }
  static const char* kClassName() { return "Mock"; }

  Slice Transform(const Slice& /*key*/) const override { return Slice(); }

  bool InDomain(const Slice& /*key*/) const override { return false; }

  bool InRange(const Slice& /*key*/) const override { return false; }
};

class MockMemoryAllocator : public BaseMemoryAllocator {
 public:
  static const char* kClassName() { return "MockMemoryAllocator"; }
  const char* Name() const override { return kClassName(); }
};

class MockEncryptionProvider : public EncryptionProvider {
 public:
  explicit MockEncryptionProvider(const std::string& id) : id_(id) {}
  static const char* kClassName() { return "Mock"; }
  const char* Name() const override { return kClassName(); }
  size_t GetPrefixLength() const override { return 0; }
  Status CreateNewPrefix(const std::string& /*fname*/, char* /*prefix*/,
                         size_t /*prefixLength*/) const override {
    return Status::NotSupported();
  }

  Status AddCipher(const std::string& /*descriptor*/, const char* /*cipher*/,
                   size_t /*len*/, bool /*for_write*/) override {
    return Status::NotSupported();
  }

  Status CreateCipherStream(
      const std::string& /*fname*/, const EnvOptions& /*options*/,
      Slice& /*prefix*/,
      std::unique_ptr<BlockAccessCipherStream>* /*result*/) override {
    return Status::NotSupported();
  }
  Status ValidateOptions(const DBOptions& db_opts,
                         const ColumnFamilyOptions& cf_opts) const override {
    if (EndsWith(id_, "://test")) {
      return EncryptionProvider::ValidateOptions(db_opts, cf_opts);
    } else {
      return Status::InvalidArgument("MockProvider not initialized");
    }
  }

 private:
  std::string id_;
};

class MockCipher : public BlockCipher {
 public:
  const char* Name() const override { return kClassName(); }
  static const char* kClassName() { return "Mock"; }
  size_t BlockSize() override { return 0; }
  Status Encrypt(char* /*data*/) override { return Status::NotSupported(); }
  Status Decrypt(char* data) override { return Encrypt(data); }
};

class DummyFileSystem : public FileSystemWrapper {
 public:
  explicit DummyFileSystem(const std::shared_ptr<FileSystem>& t)
      : FileSystemWrapper(t) {}
  static const char* kClassName() { return "DummyFileSystem"; }
  const char* Name() const override { return kClassName(); }
};



class MockTablePropertiesCollectorFactory
    : public TablePropertiesCollectorFactory {
 private:
 public:
  TablePropertiesCollector* CreateTablePropertiesCollector(
      TablePropertiesCollectorFactory::Context /*context*/) override {
    return nullptr;
  }
  static const char* kClassName() { return "Mock"; }
  const char* Name() const override { return kClassName(); }
};

class MockSstPartitionerFactory : public SstPartitionerFactory {
 public:
  static const char* kClassName() { return "Mock"; }
  const char* Name() const override { return kClassName(); }
  std::unique_ptr<SstPartitioner> CreatePartitioner(
      const SstPartitioner::Context& /* context */) const override {
    return nullptr;
  }
};

class MockFileChecksumGenFactory : public FileChecksumGenFactory {
 public:
  static const char* kClassName() { return "Mock"; }
  const char* Name() const override { return kClassName(); }
  std::unique_ptr<FileChecksumGenerator> CreateFileChecksumGenerator(
      const FileChecksumGenContext& /*context*/) override {
    return nullptr;
  }
};

class MockFilterPolicy : public FilterPolicy {
 public:
  static const char* kClassName() { return "MockFilterPolicy"; }
  const char* Name() const override { return kClassName(); }
  const char* CompatibilityName() const override { return Name(); }
  FilterBitsBuilder* GetBuilderWithContext(
      const FilterBuildingContext&) const override {
    return nullptr;
  }
  FilterBitsReader* GetFilterBitsReader(
      const Slice& /*contents*/) const override {
    return nullptr;
  }
};

class MockTablePinningPolicy : public TablePinningPolicy {
 public:
  static const char* kClassName() { return "Mock"; }
  const char* Name() const override { return kClassName(); }
  bool MayPin(const TablePinningOptions&, uint8_t, size_t) const override {
    return false;
  }
  bool PinData(const TablePinningOptions&, uint8_t, size_t,
               std::unique_ptr<PinnedEntry>*) override {
    return false;
  }
  void UnPinData(std::unique_ptr<PinnedEntry>&&) override {}
  size_t GetPinnedUsage() const override { return 0; }
  std::string ToString() const override { return ""; }
};

class MockOptionsFormatter : public OptionsFormatter {
 public:
  static const char* kClassName() { return "Mock"; }
  const char* Name() const override { return kClassName(); }
<<<<<<< HEAD
  std::string ToString(const std::string&, const Properties&) const override {
    return "";
  }

  Status ToProps(const std::string&, Properties*) const override {
=======
  std::string ToString(const std::string&,
                       const OptionProperties&) const override {
    return "";
  }

  Status ToProps(const std::string&, OptionProperties*) const override {
>>>>>>> 1c6a5067
    return Status::OK();
  }

  std::string ToString(const std::string&, char,
                       const std::vector<std::string>&) const override {
    return "";
  }

  Status ToVector(const std::string&, char,
                  std::vector<std::string>*) const override {
    return Status::OK();
  }
};

template <typename BASE, typename DERIVED>
void RegisterMockClass(ObjectLibrary& library) {
  library.AddFactory<BASE>(
      DERIVED::kClassName(),
      [](const std::string& /*uri*/, std::unique_ptr<BASE>* guard,
         std::string* /* errmsg */) {
        guard->reset(new DERIVED());
        return guard->get();
      });
}

static int RegisterLocalObjects(ObjectLibrary& library,
                                const std::string& /*arg*/) {
  size_t num_types;
  library.AddFactory<EncryptionProvider>(
      ObjectLibrary::PatternEntry(MockEncryptionProvider::kClassName(), true)
          .AddSuffix("://test"),
      [](const std::string& uri, std::unique_ptr<EncryptionProvider>* guard,
         std::string* /* errmsg */) {
        guard->reset(new MockEncryptionProvider(uri));
        return guard->get();
      });
  library.AddFactory<FileSystem>(
      DummyFileSystem::kClassName(),
      [](const std::string& /*uri*/, std::unique_ptr<FileSystem>* guard,
         std::string* /* errmsg */) {
        guard->reset(new DummyFileSystem(nullptr));
        return guard->get();
      });

  RegisterMockClass<TableFactory, mock::MockTableFactory>(library);
  RegisterMockClass<EventListener, OnFileDeletionListener>(library);
  RegisterMockClass<EventListener, FlushCounterListener>(library);
  RegisterMockClass<const SliceTransform, MockSliceTransform>(library);
  RegisterMockClass<const FilterPolicy, MockFilterPolicy>(library);
  RegisterMockClass<Statistics, TestStatistics>(library);
  RegisterMockClass<BlockCipher, MockCipher>(library);
  RegisterMockClass<MemoryAllocator, MockMemoryAllocator>(library);
  RegisterMockClass<FlushBlockPolicyFactory, TestFlushBlockPolicyFactory>(
      library);
  RegisterMockClass<SecondaryCache, TestSecondaryCache>(library);
  RegisterMockClass<SstPartitionerFactory, MockSstPartitionerFactory>(library);
  RegisterMockClass<FileChecksumGenFactory, MockFileChecksumGenFactory>(
      library);
  RegisterMockClass<TablePropertiesCollectorFactory,
                    MockTablePropertiesCollectorFactory>(library);
  RegisterMockClass<TablePinningPolicy, MockTablePinningPolicy>(library);
  RegisterMockClass<OptionsFormatter, MockOptionsFormatter>(library);

  return static_cast<int>(library.GetFactoryCount(&num_types));
}
}  // namespace

class LoadCustomizableTest : public testing::Test {
 public:
  LoadCustomizableTest() {
    config_options_.ignore_unsupported_options = false;
    config_options_.invoke_prepare_options = false;
  }
  bool RegisterTests(const std::string& arg) {
    config_options_.registry->AddLibrary("custom-tests",
                                         test::RegisterTestObjects, arg);
    config_options_.registry->AddLibrary("local-tests", RegisterLocalObjects,
                                         arg);
    return true;
  }

  template <typename T, typename U>
  Status TestCreateStatic(const std::string& name, U** result,
                          bool delete_result = false) {
    Status s = T::CreateFromString(config_options_, name, result);
    if (s.ok()) {
      EXPECT_NE(*result, nullptr);
      EXPECT_TRUE(*result != nullptr && (*result)->IsInstanceOf(name));
    }
    if (delete_result) {
      delete *result;
      *result = nullptr;
    }
    return s;
  }

  template <typename T, typename U>
  std::shared_ptr<U> ExpectCreateShared(const std::string& name,
                                        std::shared_ptr<U>* object) {
    EXPECT_OK(T::CreateFromString(config_options_, name, object));
    EXPECT_NE(object->get(), nullptr);
    EXPECT_TRUE(object->get()->IsInstanceOf(name));
    return *object;
  }

  template <typename T>
  std::shared_ptr<T> ExpectCreateShared(const std::string& name) {
    std::shared_ptr<T> result;
    return ExpectCreateShared<T>(name, &result);
  }

  template <typename T, typename U>
  Status TestExpectedBuiltins(
      const std::string& mock, const std::unordered_set<std::string>& expected,
      std::shared_ptr<U>* object, std::vector<std::string>* failed,
      const std::function<std::vector<std::string>(const std::string&)>& alt =
          nullptr) {
    std::unordered_set<std::string> factories = expected;
    Status s = T::CreateFromString(config_options_, mock, object);
    EXPECT_NOK(s);
    std::vector<std::string> builtins;
    ObjectLibrary::Default()->GetFactoryNames(T::Type(), &builtins);
    factories.insert(builtins.begin(), builtins.end());
    Status result;
    int created = 0;
    for (const auto& name : factories) {
      created++;
      s = T::CreateFromString(config_options_, name, object);
      if (!s.ok() && alt != nullptr) {
        for (const auto& alt_name : alt(name)) {
          s = T::CreateFromString(config_options_, alt_name, object);
          if (s.ok()) {
            break;
          }
        }
      }
      if (!s.ok()) {
        result = s;
        failed->push_back(name);
      } else {
        EXPECT_NE(object->get(), nullptr);
        EXPECT_TRUE(object->get()->IsInstanceOf(name));
      }
    }
    std::vector<std::string> plugins;
    ObjectRegistry::Default()->GetFactoryNames(T::Type(), &plugins);
    if (plugins.size() > builtins.size()) {
      for (const auto& name : plugins) {
        if (factories.find(name) == factories.end()) {
          created++;
          s = T::CreateFromString(config_options_, name, object);
          if (!s.ok() && alt != nullptr) {
            for (const auto& alt_name : alt(name)) {
              s = T::CreateFromString(config_options_, alt_name, object);
              if (s.ok()) {
                break;
              }
            }
          }
          if (!s.ok()) {
            failed->push_back(name);
            if (result.ok()) {
              result = s;
            }
            printf("%s: Failed creating plugin[%s]: %s\n", T::Type(),
                   name.c_str(), s.ToString().c_str());
          } else if (object->get() == nullptr ||
                     !object->get()->IsInstanceOf(name)) {
            failed->push_back(name);
            printf("%s: Invalid plugin[%s]\n", T::Type(), name.c_str());
          }
        }
      }
    }
    printf("%s: Created %d (expected+builtins+plugins %d+%d+%d) %d Failed\n",
           T::Type(), created, (int)expected.size(),
           (int)(factories.size() - expected.size()),
           (int)(plugins.size() - builtins.size()), (int)failed->size());
    return result;
  }

  template <typename T>
  Status TestSharedBuiltins(const std::string& mock,
                            const std::string& expected,
                            std::vector<std::string>* failed = nullptr) {
    std::unordered_set<std::string> values;
    if (!expected.empty()) {
      values.insert(expected);
    }
    std::shared_ptr<T> object;
    if (failed != nullptr) {
      return TestExpectedBuiltins<T>(mock, values, &object, failed);
    } else {
      std::vector<std::string> failures;
      Status s = TestExpectedBuiltins<T>(mock, values, &object, &failures);
      EXPECT_EQ(0U, failures.size());
      return s;
    }
  }

  template <typename T, typename U>
  Status TestStaticBuiltins(const std::string& mock, U** object,
                            const std::unordered_set<std::string>& expected,
                            std::vector<std::string>* failed,
                            bool delete_objects = false) {
    std::unordered_set<std::string> factories = expected;
    Status s = TestCreateStatic<T>(mock, object, delete_objects);
    EXPECT_NOK(s);
    std::vector<std::string> builtins;
    ObjectLibrary::Default()->GetFactoryNames(T::Type(), &builtins);
    factories.insert(builtins.begin(), builtins.end());
    int created = 0;
    Status result;
    for (const auto& name : factories) {
      created++;
      s = TestCreateStatic<T>(name, object, delete_objects);
      if (!s.ok()) {
        result = s;
        failed->push_back(name);
      }
    }
    std::vector<std::string> plugins;
    ObjectRegistry::Default()->GetFactoryNames(T::Type(), &plugins);
    if (plugins.size() > builtins.size()) {
      for (const auto& name : plugins) {
        if (factories.find(name) == factories.end()) {
          created++;
          s = T::CreateFromString(config_options_, name, object);
          if (!s.ok() || *object == nullptr ||
              !((*object)->IsInstanceOf(name))) {
            failed->push_back(name);
            if (result.ok() && !s.ok()) {
              result = s;
            }
            printf("%s: Failed creating plugin[%s]: %s\n", T::Type(),
                   name.c_str(), s.ToString().c_str());
          }
          if (delete_objects) {
            delete *object;
            *object = nullptr;
          }
        }
      }
    }
    printf("%s: Created %d (expected+builtins+plugins %d+%d+%d) %d Failed\n",
           T::Type(), created, (int)expected.size(),
           (int)(factories.size() - expected.size()),
           (int)(plugins.size() - builtins.size()), (int)failed->size());
    return result;
  }

 protected:
  DBOptions db_opts_;
  ColumnFamilyOptions cf_opts_;
  ConfigOptions config_options_;
};

TEST_F(LoadCustomizableTest, LoadTableFactoryTest) {
  ASSERT_OK(
      TestSharedBuiltins<TableFactory>(mock::MockTableFactory::kClassName(),
                                       TableFactory::kBlockBasedTableName()));
  std::string opts_str = "table_factory=";
  ASSERT_OK(GetColumnFamilyOptionsFromString(
      config_options_, cf_opts_,
      opts_str + TableFactory::kBlockBasedTableName(), &cf_opts_));
  ASSERT_NE(cf_opts_.table_factory.get(), nullptr);
  ASSERT_STREQ(cf_opts_.table_factory->Name(),
               TableFactory::kBlockBasedTableName());
  if (RegisterTests("Test")) {
    ExpectCreateShared<TableFactory>(mock::MockTableFactory::kClassName());
    ASSERT_OK(GetColumnFamilyOptionsFromString(
        config_options_, cf_opts_,
        opts_str + mock::MockTableFactory::kClassName(), &cf_opts_));
    ASSERT_NE(cf_opts_.table_factory.get(), nullptr);
    ASSERT_STREQ(cf_opts_.table_factory->Name(),
                 mock::MockTableFactory::kClassName());
  }
}

TEST_F(LoadCustomizableTest, LoadFileSystemTest) {
  ASSERT_OK(TestSharedBuiltins<FileSystem>(DummyFileSystem::kClassName(),
                                           FileSystem::kDefaultName()));
  if (RegisterTests("Test")) {
    auto fs = ExpectCreateShared<FileSystem>(DummyFileSystem::kClassName());
    ASSERT_FALSE(fs->IsInstanceOf(FileSystem::kDefaultName()));
  }
}

TEST_F(LoadCustomizableTest, LoadSecondaryCacheTest) {
  ASSERT_OK(
      TestSharedBuiltins<SecondaryCache>(TestSecondaryCache::kClassName(), ""));
  if (RegisterTests("Test")) {
    ExpectCreateShared<SecondaryCache>(TestSecondaryCache::kClassName());
  }
}

TEST_F(LoadCustomizableTest, LoadSstPartitionerFactoryTest) {
  ASSERT_OK(TestSharedBuiltins<SstPartitionerFactory>(
      "Mock", SstPartitionerFixedPrefixFactory::kClassName()));
  if (RegisterTests("Test")) {
    ExpectCreateShared<SstPartitionerFactory>("Mock");
  }
}

TEST_F(LoadCustomizableTest, LoadChecksumGenFactoryTest) {
  ASSERT_OK(TestSharedBuiltins<FileChecksumGenFactory>("Mock", ""));
  if (RegisterTests("Test")) {
    ExpectCreateShared<FileChecksumGenFactory>("Mock");
  }
}

TEST_F(LoadCustomizableTest, LoadTablePropertiesCollectorFactoryTest) {
  ASSERT_OK(TestSharedBuiltins<TablePropertiesCollectorFactory>(
      MockTablePropertiesCollectorFactory::kClassName(), ""));
  if (RegisterTests("Test")) {
    ExpectCreateShared<TablePropertiesCollectorFactory>(
        MockTablePropertiesCollectorFactory::kClassName());
  }
}

TEST_F(LoadCustomizableTest, LoadComparatorTest) {
  const Comparator* bytewise = BytewiseComparator();
  const Comparator* reverse = ReverseBytewiseComparator();
  const Comparator* result = nullptr;
  std::unordered_set<std::string> expected = {bytewise->Name(),
                                              reverse->Name()};
  std::vector<std::string> failures;
  ASSERT_OK(TestStaticBuiltins<Comparator>(
      test::SimpleSuffixReverseComparator::kClassName(), &result, expected,
      &failures));
  if (RegisterTests("Test")) {
    ASSERT_OK(TestCreateStatic<Comparator>(
        test::SimpleSuffixReverseComparator::kClassName(), &result));
  }
}

TEST_F(LoadCustomizableTest, LoadSliceTransformFactoryTest) {
  std::shared_ptr<const SliceTransform> result;
  std::vector<std::string> failures;
  std::unordered_set<std::string> expected = {"rocksdb.Noop", "fixed",
                                              "rocksdb.FixedPrefix", "capped",
                                              "rocksdb.CappedPrefix"};
  ASSERT_OK(TestExpectedBuiltins<SliceTransform>(
      "Mock", expected, &result, &failures, [](const std::string& name) {
        std::vector<std::string> names = {name + ":22", name + ".22"};
        return names;
      }));
  ASSERT_OK(SliceTransform::CreateFromString(
      config_options_, "rocksdb.FixedPrefix.22", &result));
  ASSERT_NE(result.get(), nullptr);
  ASSERT_TRUE(result->IsInstanceOf("fixed"));
  ASSERT_OK(SliceTransform::CreateFromString(
      config_options_, "rocksdb.CappedPrefix.22", &result));
  ASSERT_NE(result.get(), nullptr);
  ASSERT_TRUE(result->IsInstanceOf("capped"));
  if (RegisterTests("Test")) {
    ExpectCreateShared<SliceTransform>("Mock", &result);
  }
}

TEST_F(LoadCustomizableTest, LoadStatisticsTest) {
  ASSERT_OK(TestSharedBuiltins<Statistics>(TestStatistics::kClassName(),
                                           "BasicStatistics"));
  // Empty will create a default BasicStatistics
  ASSERT_OK(
      Statistics::CreateFromString(config_options_, "", &db_opts_.statistics));
  ASSERT_NE(db_opts_.statistics, nullptr);
  ASSERT_STREQ(db_opts_.statistics->Name(), "BasicStatistics");

  ASSERT_NOK(GetDBOptionsFromString(config_options_, db_opts_,
                                    "statistics=Test", &db_opts_));
  ASSERT_OK(GetDBOptionsFromString(config_options_, db_opts_,
                                   "statistics=BasicStatistics", &db_opts_));
  ASSERT_NE(db_opts_.statistics, nullptr);
  ASSERT_STREQ(db_opts_.statistics->Name(), "BasicStatistics");

  if (RegisterTests("test")) {
    auto stats = ExpectCreateShared<Statistics>(TestStatistics::kClassName());

    ASSERT_OK(GetDBOptionsFromString(config_options_, db_opts_,
                                     "statistics=Test", &db_opts_));
    ASSERT_NE(db_opts_.statistics, nullptr);
    ASSERT_STREQ(db_opts_.statistics->Name(), TestStatistics::kClassName());

    ASSERT_OK(GetDBOptionsFromString(
        config_options_, db_opts_, "statistics={id=Test;inner=BasicStatistics}",
        &db_opts_));
    ASSERT_NE(db_opts_.statistics, nullptr);
    ASSERT_STREQ(db_opts_.statistics->Name(), TestStatistics::kClassName());
    auto* inner = db_opts_.statistics->GetOptions<std::shared_ptr<Statistics>>(
        "StatisticsOptions");
    ASSERT_NE(inner, nullptr);
    ASSERT_NE(inner->get(), nullptr);
    ASSERT_STREQ(inner->get()->Name(), "BasicStatistics");

    ASSERT_OK(Statistics::CreateFromString(
        config_options_, "id=BasicStatistics;inner=Test", &stats));
    ASSERT_NE(stats, nullptr);
    ASSERT_STREQ(stats->Name(), "BasicStatistics");
    inner = stats->GetOptions<std::shared_ptr<Statistics>>("StatisticsOptions");
    ASSERT_NE(inner, nullptr);
    ASSERT_NE(inner->get(), nullptr);
    ASSERT_STREQ(inner->get()->Name(), TestStatistics::kClassName());
  }
}

TEST_F(LoadCustomizableTest, DISABLED_LoadMemTableRepFactoryTest) {
  std::unordered_set<std::string> expected = {
      SkipListFactory::kClassName(),
      SkipListFactory::kNickName(),
  };

  std::vector<std::string> failures;
  std::shared_ptr<MemTableRepFactory> factory;
  Status s = TestExpectedBuiltins<MemTableRepFactory>(
      "SpecialSkipListFactory", expected, &factory, &failures);
  // There is a "cuckoo" factory registerexd that we expect to fail.  Ignore the
  // error if this is the one
  if (s.ok() || failures.size() > 1 || failures[0] != "cuckoo") {
    ASSERT_OK(s);
  }
  factory = nullptr;
  if (RegisterTests("Test")) {
    ExpectCreateShared<MemTableRepFactory>("SpecialSkipListFactory");
  }
}

TEST_F(LoadCustomizableTest, LoadMergeOperatorTest) {
  std::shared_ptr<MergeOperator> result;
  std::vector<std::string> failed;
  std::unordered_set<std::string> expected = {
      "put", "put_v1",      "PutOperator", "uint64add", "UInt64AddOperator",
      "max", "MaxOperator",
  };
  expected.insert({
      StringAppendOperator::kClassName(),
      StringAppendOperator::kNickName(),
      StringAppendTESTOperator::kClassName(),
      StringAppendTESTOperator::kNickName(),
      SortList::kClassName(),
      SortList::kNickName(),
      BytesXOROperator::kClassName(),
      BytesXOROperator::kNickName(),
  });

  ASSERT_OK(TestExpectedBuiltins<MergeOperator>("Changling", expected, &result,
                                                &failed));
  if (RegisterTests("Test")) {
    ExpectCreateShared<MergeOperator>("Changling");
  }
}

TEST_F(LoadCustomizableTest, LoadCompactionFilterFactoryTest) {
  ASSERT_OK(TestSharedBuiltins<CompactionFilterFactory>("Changling", ""));
  if (RegisterTests("Test")) {
    ExpectCreateShared<CompactionFilterFactory>("Changling");
  }
}

TEST_F(LoadCustomizableTest, LoadCompactionFilterTest) {
  const CompactionFilter* result = nullptr;
  std::vector<std::string> failures;
  ASSERT_OK(TestStaticBuiltins<CompactionFilter>("Changling", &result, {},
                                                 &failures, true));
  if (RegisterTests("Test")) {
    ASSERT_OK(TestCreateStatic<CompactionFilter>("Changling", &result, true));
  }
}

TEST_F(LoadCustomizableTest, LoadEventListenerTest) {
  ASSERT_OK(TestSharedBuiltins<EventListener>(
      OnFileDeletionListener::kClassName(), ""));
  if (RegisterTests("Test")) {
    ExpectCreateShared<EventListener>(OnFileDeletionListener::kClassName());
    ExpectCreateShared<EventListener>(FlushCounterListener::kClassName());
  }
}

TEST_F(LoadCustomizableTest, LoadEncryptionProviderTest) {
  std::vector<std::string> failures;
  std::shared_ptr<EncryptionProvider> result;
  ASSERT_OK(
      TestExpectedBuiltins<EncryptionProvider>("Mock", {}, &result, &failures));
  if (!failures.empty()) {
    ASSERT_EQ(failures[0], "1://test");
    ASSERT_EQ(failures.size(), 1U);
  }

  result = ExpectCreateShared<EncryptionProvider>("CTR");
  ASSERT_NOK(result->ValidateOptions(db_opts_, cf_opts_));
  ASSERT_OK(EncryptionProvider::CreateFromString(config_options_, "CTR://test",
                                                 &result));
  ASSERT_NE(result, nullptr);
  ASSERT_STREQ(result->Name(), "CTR");
  ASSERT_OK(result->ValidateOptions(db_opts_, cf_opts_));

  if (RegisterTests("Test")) {
    ExpectCreateShared<EncryptionProvider>("Mock");
    ASSERT_OK(EncryptionProvider::CreateFromString(config_options_,
                                                   "Mock://test", &result));
    ASSERT_NE(result, nullptr);
    ASSERT_STREQ(result->Name(), "Mock");
    ASSERT_OK(result->ValidateOptions(db_opts_, cf_opts_));
  }
}

TEST_F(LoadCustomizableTest, LoadEncryptionCipherTest) {
  ASSERT_OK(TestSharedBuiltins<BlockCipher>("Mock", "ROT13"));
  if (RegisterTests("Test")) {
    ExpectCreateShared<BlockCipher>("Mock");
  }
}

TEST_F(LoadCustomizableTest, LoadSystemClockTest) {
  ASSERT_OK(TestSharedBuiltins<SystemClock>(MockSystemClock::kClassName(),
                                            SystemClock::kDefaultName()));
  if (RegisterTests("Test")) {
    auto result =
        ExpectCreateShared<SystemClock>(MockSystemClock::kClassName());
    ASSERT_FALSE(result->IsInstanceOf(SystemClock::kDefaultName()));
  }
}

TEST_F(LoadCustomizableTest, LoadMemoryAllocatorTest) {
  std::vector<std::string> failures;
  Status s = TestSharedBuiltins<MemoryAllocator>(
      MockMemoryAllocator::kClassName(), DefaultMemoryAllocator::kClassName(),
      &failures);
  if (failures.empty()) {
    ASSERT_OK(s);
  } else {
    ASSERT_NOK(s);
    for (const auto& failure : failures) {
      if (failure == JemallocNodumpAllocator::kClassName()) {
        ASSERT_FALSE(JemallocNodumpAllocator::IsSupported());
      } else if (failure == MemkindKmemAllocator::kClassName()) {
        ASSERT_FALSE(MemkindKmemAllocator::IsSupported());
      } else {
        printf("BYPASSED: %s -- %s\n", failure.c_str(), s.ToString().c_str());
      }
    }
  }
  if (RegisterTests("Test")) {
    ExpectCreateShared<MemoryAllocator>(MockMemoryAllocator::kClassName());
  }
}

TEST_F(LoadCustomizableTest, LoadFilterPolicyTest) {
  const std::string kAutoBloom = BloomFilterPolicy::kClassName();
  const std::string kAutoRibbon = RibbonFilterPolicy::kClassName();

  std::shared_ptr<const FilterPolicy> result;
  std::vector<std::string> failures;
  std::unordered_set<std::string> expected = {
      ReadOnlyBuiltinFilterPolicy::kClassName(),
  };

  expected.insert({
      kAutoBloom,
      BloomFilterPolicy::kNickName(),
      kAutoRibbon,
      RibbonFilterPolicy::kNickName(),
  });
  ASSERT_OK(TestExpectedBuiltins<const FilterPolicy>(
      "Mock", expected, &result, &failures, [](const std::string& name) {
        std::vector<std::string> names = {name + ":1.234"};
        return names;
      }));
  ASSERT_OK(FilterPolicy::CreateFromString(
      config_options_, kAutoBloom + ":1.234:false", &result));
  ASSERT_NE(result.get(), nullptr);
  ASSERT_TRUE(result->IsInstanceOf(kAutoBloom));
  ASSERT_OK(FilterPolicy::CreateFromString(
      config_options_, kAutoBloom + ":1.234:false", &result));
  ASSERT_NE(result.get(), nullptr);
  ASSERT_TRUE(result->IsInstanceOf(kAutoBloom));
  ASSERT_OK(FilterPolicy::CreateFromString(config_options_,
                                           kAutoRibbon + ":1.234:-1", &result));
  ASSERT_NE(result.get(), nullptr);
  ASSERT_TRUE(result->IsInstanceOf(kAutoRibbon));
  ASSERT_OK(FilterPolicy::CreateFromString(config_options_,
                                           kAutoRibbon + ":1.234:56", &result));
  ASSERT_NE(result.get(), nullptr);
  ASSERT_TRUE(result->IsInstanceOf(kAutoRibbon));

  if (RegisterTests("Test")) {
    ExpectCreateShared<FilterPolicy>(MockFilterPolicy::kClassName(), &result);
  }

  std::shared_ptr<TableFactory> table;

  std::string table_opts = "id=BlockBasedTable; filter_policy=";
  ASSERT_OK(TableFactory::CreateFromString(config_options_,
                                           table_opts + "nullptr", &table));
  ASSERT_NE(table.get(), nullptr);
  auto bbto = table->GetOptions<BlockBasedTableOptions>();
  ASSERT_NE(bbto, nullptr);
  ASSERT_EQ(bbto->filter_policy.get(), nullptr);
  ASSERT_OK(TableFactory::CreateFromString(
      config_options_, table_opts + ReadOnlyBuiltinFilterPolicy::kClassName(),
      &table));
  bbto = table->GetOptions<BlockBasedTableOptions>();
  ASSERT_NE(bbto, nullptr);
  ASSERT_NE(bbto->filter_policy.get(), nullptr);
  ASSERT_STREQ(bbto->filter_policy->Name(),
               ReadOnlyBuiltinFilterPolicy::kClassName());
  ASSERT_OK(TableFactory::CreateFromString(
      config_options_, table_opts + MockFilterPolicy::kClassName(), &table));
  bbto = table->GetOptions<BlockBasedTableOptions>();
  ASSERT_NE(bbto, nullptr);
  ASSERT_NE(bbto->filter_policy.get(), nullptr);
  ASSERT_TRUE(
      bbto->filter_policy->IsInstanceOf(MockFilterPolicy::kClassName()));
}

TEST_F(LoadCustomizableTest, LoadFlushBlockPolicyFactoryTest) {
  std::shared_ptr<FlushBlockPolicyFactory> result;
  std::shared_ptr<TableFactory> table;
  std::vector<std::string> failed;
  std::unordered_set<std::string> expected = {
      FlushBlockBySizePolicyFactory::kClassName(),
      FlushBlockEveryKeyPolicyFactory::kClassName(),
  };

  ASSERT_OK(TestExpectedBuiltins<FlushBlockPolicyFactory>(
      TestFlushBlockPolicyFactory::kClassName(), expected, &result, &failed));

  // An empty policy name creates a BySize policy
  ASSERT_OK(
      FlushBlockPolicyFactory::CreateFromString(config_options_, "", &result));
  ASSERT_NE(result, nullptr);
  ASSERT_STREQ(result->Name(), FlushBlockBySizePolicyFactory::kClassName());

  std::string table_opts = "id=BlockBasedTable; flush_block_policy_factory=";
  ASSERT_OK(TableFactory::CreateFromString(
      config_options_,
      table_opts + FlushBlockEveryKeyPolicyFactory::kClassName(), &table));
  auto bbto = table->GetOptions<BlockBasedTableOptions>();
  ASSERT_NE(bbto, nullptr);
  ASSERT_NE(bbto->flush_block_policy_factory.get(), nullptr);
  ASSERT_STREQ(bbto->flush_block_policy_factory->Name(),
               FlushBlockEveryKeyPolicyFactory::kClassName());
  if (RegisterTests("Test")) {
    ExpectCreateShared<FlushBlockPolicyFactory>(
        TestFlushBlockPolicyFactory::kClassName());
    ASSERT_OK(TableFactory::CreateFromString(
        config_options_, table_opts + TestFlushBlockPolicyFactory::kClassName(),
        &table));
    bbto = table->GetOptions<BlockBasedTableOptions>();
    ASSERT_NE(bbto, nullptr);
    ASSERT_NE(bbto->flush_block_policy_factory.get(), nullptr);
    ASSERT_STREQ(bbto->flush_block_policy_factory->Name(),
                 TestFlushBlockPolicyFactory::kClassName());
  }
}

TEST_F(LoadCustomizableTest, LoadTablePiningPolicyTest) {
  ASSERT_OK(TestSharedBuiltins<TablePinningPolicy>("Mock", ""));
  if (RegisterTests("Test")) {
    ExpectCreateShared<TablePinningPolicy>("Mock");
  }
}

TEST_F(LoadCustomizableTest, LoadOptionsFormatterTest) {
  ASSERT_OK(TestSharedBuiltins<OptionsFormatter>("Mock", ""));
  if (RegisterTests("Test")) {
    ExpectCreateShared<OptionsFormatter>("Mock");
  }
}

}  // namespace ROCKSDB_NAMESPACE
int main(int argc, char** argv) {
  ::testing::InitGoogleTest(&argc, argv);
  ROCKSDB_NAMESPACE::port::InstallStackTraceHandler();
#ifdef GFLAGS
  ParseCommandLineFlags(&argc, &argv, true);
#endif  // GFLAGS
  return RUN_ALL_TESTS();
}<|MERGE_RESOLUTION|>--- conflicted
+++ resolved
@@ -1411,20 +1411,12 @@
  public:
   static const char* kClassName() { return "Mock"; }
   const char* Name() const override { return kClassName(); }
-<<<<<<< HEAD
-  std::string ToString(const std::string&, const Properties&) const override {
-    return "";
-  }
-
-  Status ToProps(const std::string&, Properties*) const override {
-=======
   std::string ToString(const std::string&,
                        const OptionProperties&) const override {
     return "";
   }
 
   Status ToProps(const std::string&, OptionProperties*) const override {
->>>>>>> 1c6a5067
     return Status::OK();
   }
 
