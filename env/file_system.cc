// Copyright (C) 2022 Speedb Ltd. All rights reserved.
//
// Licensed under the Apache License, Version 2.0 (the "License");
// you may not use this file except in compliance with the License.
// You may obtain a copy of the License at
//
//   http://www.apache.org/licenses/LICENSE-2.0
//
// Unless required by applicable law or agreed to in writing, software
// distributed under the License is distributed on an "AS IS" BASIS,
// WITHOUT WARRANTIES OR CONDITIONS OF ANY KIND, either express or implied.
// See the License for the specific language governing permissions and
// limitations under the License.
//
// Copyright (c) 2019-present, Facebook, Inc.  All rights reserved.
//  This source code is licensed under both the GPLv2 (found in the
//  COPYING file in the root directory) and Apache 2.0 License
//  (found in the LICENSE.Apache file in the root directory).
//
#include "rocksdb/file_system.h"

#include "env/composite_env_wrapper.h"
#include "env/env_chroot.h"
#include "env/env_encryption_ctr.h"
#include "env/fs_readonly.h"
#include "env/mock_env.h"
#include "logging/env_logger.h"
#include "options/db_options.h"
#include "rocksdb/convenience.h"
#include "rocksdb/utilities/customizable_util.h"
#include "rocksdb/utilities/object_registry.h"
#include "rocksdb/utilities/options_type.h"
#include "util/string_util.h"
#include "utilities/counted_fs.h"
#include "utilities/env_timed.h"

namespace ROCKSDB_NAMESPACE {

FileSystem::FileSystem() {}

FileSystem::~FileSystem() {}

static int RegisterBuiltinFileSystems(ObjectLibrary& library,
                                      const std::string& /*arg*/) {
  library.AddFactory<FileSystem>(
      TimedFileSystem::kClassName(),
      [](const std::string& /*uri*/, std::unique_ptr<FileSystem>* guard,
         std::string* /* errmsg */) {
        guard->reset(new TimedFileSystem(nullptr));
        return guard->get();
      });
  library.AddFactory<FileSystem>(
      ReadOnlyFileSystem::kClassName(),
      [](const std::string& /*uri*/, std::unique_ptr<FileSystem>* guard,
         std::string* /* errmsg */) {
        guard->reset(new ReadOnlyFileSystem(nullptr));
        return guard->get();
      });
  library.AddFactory<FileSystem>(
      EncryptedFileSystem::kClassName(),
      [](const std::string& /*uri*/, std::unique_ptr<FileSystem>* guard,
         std::string* errmsg) {
        Status s = NewEncryptedFileSystemImpl(nullptr, nullptr, guard);
        if (!s.ok()) {
          *errmsg = s.ToString();
        }
        return guard->get();
      });
  library.AddFactory<FileSystem>(
      CountedFileSystem::kClassName(),
      [](const std::string& /*uri*/, std::unique_ptr<FileSystem>* guard,
         std::string* /*errmsg*/) {
        guard->reset(new CountedFileSystem(FileSystem::Default()));
        return guard->get();
      });
  library.AddFactory<FileSystem>(
      MockFileSystem::kClassName(),
      [](const std::string& /*uri*/, std::unique_ptr<FileSystem>* guard,
         std::string* /*errmsg*/) {
        guard->reset(new MockFileSystem(SystemClock::Default()));
        return guard->get();
      });
#ifndef OS_WIN
  library.AddFactory<FileSystem>(
      ChrootFileSystem::kClassName(),
      [](const std::string& /*uri*/, std::unique_ptr<FileSystem>* guard,
         std::string* /* errmsg */) {
        guard->reset(new ChrootFileSystem(nullptr, ""));
        return guard->get();
      });
#endif  // OS_WIN
  size_t num_types;
  return static_cast<int>(library.GetFactoryCount(&num_types));
}

Status FileSystem::CreateFromString(const ConfigOptions& config_options,
                                    const std::string& value,
                                    std::shared_ptr<FileSystem>* result) {
  auto default_fs = FileSystem::Default();
  if (default_fs->IsInstanceOf(value)) {
    *result = default_fs;
    return Status::OK();
  } else {
    static std::once_flag once;
    std::call_once(once, [&]() {
      RegisterBuiltinFileSystems(*(ObjectLibrary::Default().get()), "");
    });
    return LoadSharedObject<FileSystem>(config_options, value, result);
  }
}

IOStatus FileSystem::ReuseWritableFile(const std::string& fname,
                                       const std::string& old_fname,
                                       const FileOptions& opts,
                                       std::unique_ptr<FSWritableFile>* result,
                                       IODebugContext* dbg) {
  IOStatus s = RenameFile(old_fname, fname, opts.io_options, dbg);
  if (!s.ok()) {
    return s;
  }
  return NewWritableFile(fname, opts, result, dbg);
}

IOStatus FileSystem::NewLogger(const std::string& fname,
                               const IOOptions& io_opts,
                               std::shared_ptr<Logger>* result,
                               IODebugContext* dbg) {
  FileOptions options;
  options.io_options = io_opts;
  // TODO: Tune the buffer size.
  options.writable_file_max_buffer_size = 1024 * 1024;
  std::unique_ptr<FSWritableFile> writable_file;
  const IOStatus status = NewWritableFile(fname, options, &writable_file, dbg);
  if (!status.ok()) {
    return status;
  }

  *result = std::make_shared<EnvLogger>(std::move(writable_file), fname,
                                        options, Env::Default());
  return IOStatus::OK();
}

FileOptions FileSystem::OptimizeForLogRead(
    const FileOptions& file_options) const {
  FileOptions optimized_file_options(file_options);
  optimized_file_options.use_direct_reads = false;
  return optimized_file_options;
}

FileOptions FileSystem::OptimizeForManifestRead(
    const FileOptions& file_options) const {
  FileOptions optimized_file_options(file_options);
  optimized_file_options.use_direct_reads = false;
  return optimized_file_options;
}

FileOptions FileSystem::OptimizeForLogWrite(const FileOptions& file_options,
                                            const DBOptions& db_options) const {
  FileOptions optimized_file_options(file_options);
  optimized_file_options.bytes_per_sync = db_options.wal_bytes_per_sync;
  optimized_file_options.writable_file_max_buffer_size =
      db_options.writable_file_max_buffer_size;
  return optimized_file_options;
}

FileOptions FileSystem::OptimizeForManifestWrite(
    const FileOptions& file_options) const {
  return file_options;
}

FileOptions FileSystem::OptimizeForCompactionTableWrite(
    const FileOptions& file_options,
    const ImmutableDBOptions& db_options) const {
  FileOptions optimized_file_options(file_options);
  optimized_file_options.use_direct_writes =
      db_options.use_direct_io_for_flush_and_compaction;
  return optimized_file_options;
}

FileOptions FileSystem::OptimizeForCompactionTableRead(
    const FileOptions& file_options,
    const ImmutableDBOptions& db_options) const {
  FileOptions optimized_file_options(file_options);
  optimized_file_options.use_direct_reads = db_options.use_direct_reads;
  return optimized_file_options;
}

FileOptions FileSystem::OptimizeForBlobFileRead(
    const FileOptions& file_options,
    const ImmutableDBOptions& db_options) const {
  FileOptions optimized_file_options(file_options);
  optimized_file_options.use_direct_reads = db_options.use_direct_reads;
  return optimized_file_options;
}

IOStatus WriteStringToFile(FileSystem* fs, const Slice& data,
                           const std::string& fname, bool should_sync) {
  std::unique_ptr<FSWritableFile> file;
  EnvOptions soptions;
  IOStatus s = fs->NewWritableFile(fname, soptions, &file, nullptr);
  if (!s.ok()) {
    return s;
  }
  s = file->Append(data, IOOptions(), nullptr);
  if (s.ok() && should_sync) {
    s = file->Sync(IOOptions(), nullptr);
  }
  if (!s.ok()) {
    fs->DeleteFile(fname, IOOptions(), nullptr);
  }
  return s;
}

IOStatus ReadFileToString(FileSystem* fs, const std::string& fname,
                          std::string* data) {
  FileOptions soptions;
  data->clear();
  std::unique_ptr<FSSequentialFile> file;
  IOStatus s = status_to_io_status(
      fs->NewSequentialFile(fname, soptions, &file, nullptr));
  if (!s.ok()) {
    return s;
  }
  static const int kBufferSize = 8192;
  char* space = new char[kBufferSize];
  while (true) {
    Slice fragment;
    s = file->Read(kBufferSize, IOOptions(), &fragment, space, nullptr);
    if (!s.ok()) {
      break;
    }
    data->append(fragment.data(), fragment.size());
    if (fragment.empty()) {
      break;
    }
  }
  delete[] space;
  return s;
}

namespace {
static std::unordered_map<std::string, OptionTypeInfo> fs_wrapper_type_info = {
    {Customizable::kTargetPropName(),
     OptionTypeInfo::AsCustomSharedPtr<FileSystem>(
         0, OptionVerificationType::kByName, OptionTypeFlags::kDontSerialize)},
};
}  // namespace
FileSystemWrapper::FileSystemWrapper(const std::shared_ptr<FileSystem>& t)
    : target_(t) {
  RegisterOptions("", &target_, &fs_wrapper_type_info);
}

Status FileSystemWrapper::PrepareOptions(const ConfigOptions& options) {
  if (target_ == nullptr) {
    target_ = FileSystem::Default();
  }
  return FileSystem::PrepareOptions(options);
}

Status FileSystemWrapper::SerializeOptions(const ConfigOptions& config_options,
                                           const std::string& prefix,
<<<<<<< HEAD
                                           Properties* props) const {
=======
                                           OptionProperties* props) const {
>>>>>>> 1c6a5067
  if (!config_options.IsShallow() && target_ != nullptr &&
      !target_->IsInstanceOf(FileSystem::kDefaultName())) {
    props->insert(
        {kTargetPropName(),
         target_->ToString(config_options, OptionTypeInfo::MakePrefix(
                                               prefix, kTargetPropName()))});
  }
  return FileSystem::SerializeOptions(config_options, prefix, props);
}

DirFsyncOptions::DirFsyncOptions() { reason = kDefault; }

DirFsyncOptions::DirFsyncOptions(std::string file_renamed_new_name) {
  reason = kFileRenamed;
  renamed_new_name = file_renamed_new_name;
}

DirFsyncOptions::DirFsyncOptions(FsyncReason fsync_reason) {
  assert(fsync_reason != kFileRenamed);
  reason = fsync_reason;
}
}  // namespace ROCKSDB_NAMESPACE<|MERGE_RESOLUTION|>--- conflicted
+++ resolved
@@ -259,11 +259,7 @@
 
 Status FileSystemWrapper::SerializeOptions(const ConfigOptions& config_options,
                                            const std::string& prefix,
-<<<<<<< HEAD
-                                           Properties* props) const {
-=======
                                            OptionProperties* props) const {
->>>>>>> 1c6a5067
   if (!config_options.IsShallow() && target_ != nullptr &&
       !target_->IsInstanceOf(FileSystem::kDefaultName())) {
     props->insert(
