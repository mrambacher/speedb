// Copyright (c) 2019-present, Facebook, Inc.  All rights reserved.
//  This source code is licensed under both the GPLv2 (found in the
//  COPYING file in the root directory) and Apache 2.0 License
//  (found in the LICENSE.Apache file in the root directory).
//
#include "env/composite_env_wrapper.h"
#include "rocksdb/utilities/options_type.h"
#include "util/string_util.h"

namespace ROCKSDB_NAMESPACE {
namespace {
// The CompositeEnvWrapper class provides an interface that is compatible
// with the old monolithic Env API, and an implementation that wraps around
// the new Env that provides threading and other OS related functionality, and
// the new FileSystem API that provides storage functionality. By
// providing the old Env interface, it allows the rest of RocksDB code to
// be agnostic of whether the underlying Env implementation is a monolithic
// Env or an Env + FileSystem. In the former case, the user will specify
// Options::env only, whereas in the latter case, the user will specify
// Options::env and Options::file_system.

class CompositeSequentialFileWrapper : public SequentialFile {
 public:
  explicit CompositeSequentialFileWrapper(
      std::unique_ptr<FSSequentialFile>& target)
      : target_(std::move(target)) {}

  Status Read(size_t n, Slice* result, char* scratch) override {
    IOOptions io_opts;
    IODebugContext dbg;
    return target_->Read(n, io_opts, result, scratch, &dbg);
  }
  Status Skip(uint64_t n) override { return target_->Skip(n); }
  bool use_direct_io() const override { return target_->use_direct_io(); }
  size_t GetRequiredBufferAlignment() const override {
    return target_->GetRequiredBufferAlignment();
  }
  Status InvalidateCache(size_t offset, size_t length) override {
    return target_->InvalidateCache(offset, length);
  }
  Status PositionedRead(uint64_t offset, size_t n, Slice* result,
                        char* scratch) override {
    IOOptions io_opts;
    IODebugContext dbg;
    return target_->PositionedRead(offset, n, io_opts, result, scratch, &dbg);
  }

 private:
  std::unique_ptr<FSSequentialFile> target_;
};

class CompositeRandomAccessFileWrapper : public RandomAccessFile {
 public:
  explicit CompositeRandomAccessFileWrapper(
      std::unique_ptr<FSRandomAccessFile>& target)
      : target_(std::move(target)) {}

  Status Read(uint64_t offset, size_t n, Slice* result,
              char* scratch) const override {
    IOOptions io_opts;
    IODebugContext dbg;
    return target_->Read(offset, n, io_opts, result, scratch, &dbg);
  }
  Status MultiRead(ReadRequest* reqs, size_t num_reqs) override {
    IOOptions io_opts;
    IODebugContext dbg;
    std::vector<FSReadRequest> fs_reqs;
    Status status;

    fs_reqs.resize(num_reqs);
    for (size_t i = 0; i < num_reqs; ++i) {
      fs_reqs[i].offset = reqs[i].offset;
      fs_reqs[i].len = reqs[i].len;
      fs_reqs[i].scratch = reqs[i].scratch;
      fs_reqs[i].status = IOStatus::OK();
    }
    status = target_->MultiRead(fs_reqs.data(), num_reqs, io_opts, &dbg);
    for (size_t i = 0; i < num_reqs; ++i) {
      reqs[i].result = fs_reqs[i].result;
      reqs[i].status = fs_reqs[i].status;
    }
    return status;
  }
  Status Prefetch(uint64_t offset, size_t n) override {
    IOOptions io_opts;
    IODebugContext dbg;
    return target_->Prefetch(offset, n, io_opts, &dbg);
  }
  size_t GetUniqueId(char* id, size_t max_size) const override {
    return target_->GetUniqueId(id, max_size);
  }
  void Hint(AccessPattern pattern) override {
    target_->Hint((FSRandomAccessFile::AccessPattern)pattern);
  }
  bool use_direct_io() const override { return target_->use_direct_io(); }
  size_t GetRequiredBufferAlignment() const override {
    return target_->GetRequiredBufferAlignment();
  }
  Status InvalidateCache(size_t offset, size_t length) override {
    return target_->InvalidateCache(offset, length);
  }

 private:
  std::unique_ptr<FSRandomAccessFile> target_;
};

class CompositeWritableFileWrapper : public WritableFile {
 public:
  explicit CompositeWritableFileWrapper(std::unique_ptr<FSWritableFile>& t)
      : target_(std::move(t)) {}

  Status Append(const Slice& data) override {
    IOOptions io_opts;
    IODebugContext dbg;
    return target_->Append(data, io_opts, &dbg);
  }
  Status Append(const Slice& data,
                const DataVerificationInfo& verification_info) override {
    IOOptions io_opts;
    IODebugContext dbg;
    return target_->Append(data, io_opts, verification_info, &dbg);
  }
  Status PositionedAppend(const Slice& data, uint64_t offset) override {
    IOOptions io_opts;
    IODebugContext dbg;
    return target_->PositionedAppend(data, offset, io_opts, &dbg);
  }
  Status PositionedAppend(
      const Slice& data, uint64_t offset,
      const DataVerificationInfo& verification_info) override {
    IOOptions io_opts;
    IODebugContext dbg;
    return target_->PositionedAppend(data, offset, io_opts, verification_info,
                                     &dbg);
  }
  Status Truncate(uint64_t size) override {
    IOOptions io_opts;
    IODebugContext dbg;
    return target_->Truncate(size, io_opts, &dbg);
  }
  Status Close() override {
    IOOptions io_opts;
    IODebugContext dbg;
    return target_->Close(io_opts, &dbg);
  }
  Status Flush() override {
    IOOptions io_opts;
    IODebugContext dbg;
    return target_->Flush(io_opts, &dbg);
  }
  Status Sync() override {
    IOOptions io_opts;
    IODebugContext dbg;
    return target_->Sync(io_opts, &dbg);
  }
  Status Fsync() override {
    IOOptions io_opts;
    IODebugContext dbg;
    return target_->Fsync(io_opts, &dbg);
  }
  bool IsSyncThreadSafe() const override { return target_->IsSyncThreadSafe(); }

  bool use_direct_io() const override { return target_->use_direct_io(); }

  size_t GetRequiredBufferAlignment() const override {
    return target_->GetRequiredBufferAlignment();
  }

  void SetWriteLifeTimeHint(Env::WriteLifeTimeHint hint) override {
    target_->SetWriteLifeTimeHint(hint);
  }

  Env::WriteLifeTimeHint GetWriteLifeTimeHint() override {
    return target_->GetWriteLifeTimeHint();
  }

  uint64_t GetFileSize() override {
    IOOptions io_opts;
    IODebugContext dbg;
    return target_->GetFileSize(io_opts, &dbg);
  }

  void SetPreallocationBlockSize(size_t size) override {
    target_->SetPreallocationBlockSize(size);
  }

  void GetPreallocationStatus(size_t* block_size,
                              size_t* last_allocated_block) override {
    target_->GetPreallocationStatus(block_size, last_allocated_block);
  }

  size_t GetUniqueId(char* id, size_t max_size) const override {
    return target_->GetUniqueId(id, max_size);
  }

  Status InvalidateCache(size_t offset, size_t length) override {
    return target_->InvalidateCache(offset, length);
  }

  Status RangeSync(uint64_t offset, uint64_t nbytes) override {
    IOOptions io_opts;
    IODebugContext dbg;
    return target_->RangeSync(offset, nbytes, io_opts, &dbg);
  }

  void PrepareWrite(size_t offset, size_t len) override {
    IOOptions io_opts;
    IODebugContext dbg;
    target_->PrepareWrite(offset, len, io_opts, &dbg);
  }

  Status Allocate(uint64_t offset, uint64_t len) override {
    IOOptions io_opts;
    IODebugContext dbg;
    return target_->Allocate(offset, len, io_opts, &dbg);
  }

  std::unique_ptr<FSWritableFile>* target() { return &target_; }

 private:
  std::unique_ptr<FSWritableFile> target_;
};

class CompositeRandomRWFileWrapper : public RandomRWFile {
 public:
  explicit CompositeRandomRWFileWrapper(std::unique_ptr<FSRandomRWFile>& target)
      : target_(std::move(target)) {}

  bool use_direct_io() const override { return target_->use_direct_io(); }
  size_t GetRequiredBufferAlignment() const override {
    return target_->GetRequiredBufferAlignment();
  }
  Status Write(uint64_t offset, const Slice& data) override {
    IOOptions io_opts;
    IODebugContext dbg;
    return target_->Write(offset, data, io_opts, &dbg);
  }
  Status Read(uint64_t offset, size_t n, Slice* result,
              char* scratch) const override {
    IOOptions io_opts;
    IODebugContext dbg;
    return target_->Read(offset, n, io_opts, result, scratch, &dbg);
  }
  Status Flush() override {
    IOOptions io_opts;
    IODebugContext dbg;
    return target_->Flush(io_opts, &dbg);
  }
  Status Sync() override {
    IOOptions io_opts;
    IODebugContext dbg;
    return target_->Sync(io_opts, &dbg);
  }
  Status Fsync() override {
    IOOptions io_opts;
    IODebugContext dbg;
    return target_->Fsync(io_opts, &dbg);
  }
  Status Close() override {
    IOOptions io_opts;
    IODebugContext dbg;
    return target_->Close(io_opts, &dbg);
  }

 private:
  std::unique_ptr<FSRandomRWFile> target_;
};

class CompositeDirectoryWrapper : public Directory {
 public:
  explicit CompositeDirectoryWrapper(std::unique_ptr<FSDirectory>& target)
      : target_(std::move(target)) {}

  Status Fsync() override {
    IOOptions io_opts;
    IODebugContext dbg;
    return target_->FsyncWithDirOptions(io_opts, &dbg, DirFsyncOptions());
  }

  Status Close() override {
    IOOptions io_opts;
    IODebugContext dbg;
    return target_->Close(io_opts, &dbg);
  }

  size_t GetUniqueId(char* id, size_t max_size) const override {
    return target_->GetUniqueId(id, max_size);
  }

 private:
  std::unique_ptr<FSDirectory> target_;
};
}  // namespace

Status CompositeEnv::NewSequentialFile(const std::string& f,
                                       std::unique_ptr<SequentialFile>* r,
                                       const EnvOptions& options) {
  IODebugContext dbg;
  std::unique_ptr<FSSequentialFile> file;
  Status status;
  status =
      file_system_->NewSequentialFile(f, FileOptions(options), &file, &dbg);
  if (status.ok()) {
    r->reset(new CompositeSequentialFileWrapper(file));
  }
  return status;
}

Status CompositeEnv::NewRandomAccessFile(const std::string& f,
                                         std::unique_ptr<RandomAccessFile>* r,
                                         const EnvOptions& options) {
  IODebugContext dbg;
  std::unique_ptr<FSRandomAccessFile> file;
  Status status;
  status =
      file_system_->NewRandomAccessFile(f, FileOptions(options), &file, &dbg);
  if (status.ok()) {
    r->reset(new CompositeRandomAccessFileWrapper(file));
  }
  return status;
}

Status CompositeEnv::NewWritableFile(const std::string& f,
                                     std::unique_ptr<WritableFile>* r,
                                     const EnvOptions& options) {
  IODebugContext dbg;
  std::unique_ptr<FSWritableFile> file;
  Status status;
  status = file_system_->NewWritableFile(f, FileOptions(options), &file, &dbg);
  if (status.ok()) {
    r->reset(new CompositeWritableFileWrapper(file));
  }
  return status;
}

Status CompositeEnv::ReopenWritableFile(const std::string& fname,
                                        std::unique_ptr<WritableFile>* result,
                                        const EnvOptions& options) {
  IODebugContext dbg;
  Status status;
  std::unique_ptr<FSWritableFile> file;
  status = file_system_->ReopenWritableFile(fname, FileOptions(options), &file,
                                            &dbg);
  if (status.ok()) {
    result->reset(new CompositeWritableFileWrapper(file));
  }
  return status;
}

Status CompositeEnv::ReuseWritableFile(const std::string& fname,
                                       const std::string& old_fname,
                                       std::unique_ptr<WritableFile>* r,
                                       const EnvOptions& options) {
  IODebugContext dbg;
  Status status;
  std::unique_ptr<FSWritableFile> file;
  status = file_system_->ReuseWritableFile(fname, old_fname,
                                           FileOptions(options), &file, &dbg);
  if (status.ok()) {
    r->reset(new CompositeWritableFileWrapper(file));
  }
  return status;
}

Status CompositeEnv::NewRandomRWFile(const std::string& fname,
                                     std::unique_ptr<RandomRWFile>* result,
                                     const EnvOptions& options) {
  IODebugContext dbg;
  std::unique_ptr<FSRandomRWFile> file;
  Status status;
  status =
      file_system_->NewRandomRWFile(fname, FileOptions(options), &file, &dbg);
  if (status.ok()) {
    result->reset(new CompositeRandomRWFileWrapper(file));
  }
  return status;
}

Status CompositeEnv::NewDirectory(const std::string& name,
                                  std::unique_ptr<Directory>* result) {
  IOOptions io_opts;
  IODebugContext dbg;
  std::unique_ptr<FSDirectory> dir;
  Status status;
  status = file_system_->NewDirectory(name, io_opts, &dir, &dbg);
  if (status.ok()) {
    result->reset(new CompositeDirectoryWrapper(dir));
  }
  return status;
}

namespace {
static std::unordered_map<std::string, OptionTypeInfo> env_wrapper_type_info = {
    {Customizable::kTargetPropName(),
     OptionTypeInfo(0, OptionType::kUnknown, OptionVerificationType::kByName,
                    OptionTypeFlags::kDontSerialize)
         .SetParseFunc([](const ConfigOptions& opts,
                          const std::string& /*name*/, const std::string& value,
                          void* addr) {
           auto target = static_cast<EnvWrapper::Target*>(addr);
           return Env::CreateFromString(opts, value, &(target->env),
                                        &(target->guard));
         })
         .SetEqualsFunc([](const ConfigOptions& opts,
                           const std::string& /*name*/, const void* addr1,
                           const void* addr2, std::string* mismatch) {
           const auto target1 = static_cast<const EnvWrapper::Target*>(addr1);
           const auto target2 = static_cast<const EnvWrapper::Target*>(addr2);
           if (target1->env != nullptr) {
             return target1->env->AreEquivalent(opts, target2->env, mismatch);
           } else {
             return (target2->env == nullptr);
           }
         })
         .SetPrepareFunc([](const ConfigOptions& opts,
                            const std::string& /*name*/, void* addr) {
           auto target = static_cast<EnvWrapper::Target*>(addr);
           if (target->guard.get() != nullptr) {
             target->env = target->guard.get();
           } else if (target->env == nullptr) {
             target->env = Env::Default();
           }
           return target->env->PrepareOptions(opts);
         })
         .SetValidateFunc([](const DBOptions& db_opts,
                             const ColumnFamilyOptions& cf_opts,
                             const std::string& /*name*/, const void* addr) {
           const auto target = static_cast<const EnvWrapper::Target*>(addr);
           if (target->env == nullptr) {
             return Status::InvalidArgument("Target Env not specified");
           } else {
             return target->env->ValidateOptions(db_opts, cf_opts);
           }
         })},
};
static std::unordered_map<std::string, OptionTypeInfo>
    composite_fs_wrapper_type_info = {
        {"file_system",
         OptionTypeInfo::AsCustomSharedPtr<FileSystem>(
             0, OptionVerificationType::kByName, OptionTypeFlags::kNone)},
};

static std::unordered_map<std::string, OptionTypeInfo>
    composite_clock_wrapper_type_info = {
        {"clock",
         OptionTypeInfo::AsCustomSharedPtr<SystemClock>(
             0, OptionVerificationType::kByName, OptionTypeFlags::kNone)},
};

}  // namespace

std::unique_ptr<Env> NewCompositeEnv(const std::shared_ptr<FileSystem>& fs) {
  return std::unique_ptr<Env>(new CompositeEnvWrapper(Env::Default(), fs));
}

CompositeEnvWrapper::CompositeEnvWrapper(Env* env,
                                         const std::shared_ptr<FileSystem>& fs,
                                         const std::shared_ptr<SystemClock>& sc)
    : CompositeEnv(fs, sc), target_(env) {
  RegisterOptions("", &target_, &env_wrapper_type_info);
  RegisterOptions("", &file_system_, &composite_fs_wrapper_type_info);
  RegisterOptions("", &system_clock_, &composite_clock_wrapper_type_info);
}

CompositeEnvWrapper::CompositeEnvWrapper(const std::shared_ptr<Env>& env,
                                         const std::shared_ptr<FileSystem>& fs,
                                         const std::shared_ptr<SystemClock>& sc)
    : CompositeEnv(fs, sc), target_(env) {
  RegisterOptions("", &target_, &env_wrapper_type_info);
  RegisterOptions("", &file_system_, &composite_fs_wrapper_type_info);
  RegisterOptions("", &system_clock_, &composite_clock_wrapper_type_info);
}

Status CompositeEnvWrapper::PrepareOptions(const ConfigOptions& options) {
  target_.Prepare();
  if (file_system_ == nullptr) {
    file_system_ = target_.env->GetFileSystem();
  }
  if (system_clock_ == nullptr) {
    system_clock_ = target_.env->GetSystemClock();
  }
  return Env::PrepareOptions(options);
}

Status CompositeEnvWrapper::SerializeOptions(
<<<<<<< HEAD
    const ConfigOptions& config_options,
    std::unordered_map<std::string, std::string>* options) const {
  if (target_.env != nullptr && target_.env != Env::Default()) {
    options->insert({kTargetPropName(), target_.env->ToString(config_options)});
  }
  return CompositeEnv::SerializeOptions(config_options, options);
=======
    const ConfigOptions& config_options, const std::string& prefix,
    Properties* props) const {
  if (target_.env != nullptr && target_.env != Env::Default()) {
    props->insert({kTargetPropName(),
                   target_.env->ToString(
                       config_options,
                       OptionTypeInfo::MakePrefix(prefix, kTargetPropName()))});
  }
  return CompositeEnv::SerializeOptions(config_options, prefix, props);
>>>>>>> 7a80d1c3
}

EnvWrapper::EnvWrapper(Env* t) : target_(t) {
  RegisterOptions("", &target_, &env_wrapper_type_info);
}

EnvWrapper::EnvWrapper(std::unique_ptr<Env>&& t) : target_(std::move(t)) {
  RegisterOptions("", &target_, &env_wrapper_type_info);
}

EnvWrapper::EnvWrapper(const std::shared_ptr<Env>& t) : target_(t) {
  RegisterOptions("", &target_, &env_wrapper_type_info);
}

EnvWrapper::~EnvWrapper() {}

Status EnvWrapper::PrepareOptions(const ConfigOptions& options) {
  target_.Prepare();
  return Env::PrepareOptions(options);
}

<<<<<<< HEAD
Status EnvWrapper::SerializeOptions(
    const ConfigOptions& config_options,
    std::unordered_map<std::string, std::string>* options) const {
  if (!config_options.IsShallow() && target_.env != nullptr &&
      target_.env != Env::Default()) {
    options->insert({kTargetPropName(), target_.env->ToString(config_options)});
  }
  return Env::SerializeOptions(config_options, options);
=======
Status EnvWrapper::SerializeOptions(const ConfigOptions& config_options,
                                    const std::string& prefix,
                                    Properties* props) const {
  if (!config_options.IsShallow() && target_.env != nullptr &&
      target_.env != Env::Default()) {
    props->insert({kTargetPropName(),
                   target_.env->ToString(
                       config_options,
                       OptionTypeInfo::MakePrefix(prefix, kTargetPropName()))});
  }
  return Env::SerializeOptions(config_options, prefix, props);
>>>>>>> 7a80d1c3
}

}  // namespace ROCKSDB_NAMESPACE<|MERGE_RESOLUTION|>--- conflicted
+++ resolved
@@ -483,14 +483,6 @@
 }
 
 Status CompositeEnvWrapper::SerializeOptions(
-<<<<<<< HEAD
-    const ConfigOptions& config_options,
-    std::unordered_map<std::string, std::string>* options) const {
-  if (target_.env != nullptr && target_.env != Env::Default()) {
-    options->insert({kTargetPropName(), target_.env->ToString(config_options)});
-  }
-  return CompositeEnv::SerializeOptions(config_options, options);
-=======
     const ConfigOptions& config_options, const std::string& prefix,
     Properties* props) const {
   if (target_.env != nullptr && target_.env != Env::Default()) {
@@ -500,7 +492,6 @@
                        OptionTypeInfo::MakePrefix(prefix, kTargetPropName()))});
   }
   return CompositeEnv::SerializeOptions(config_options, prefix, props);
->>>>>>> 7a80d1c3
 }
 
 EnvWrapper::EnvWrapper(Env* t) : target_(t) {
@@ -522,16 +513,6 @@
   return Env::PrepareOptions(options);
 }
 
-<<<<<<< HEAD
-Status EnvWrapper::SerializeOptions(
-    const ConfigOptions& config_options,
-    std::unordered_map<std::string, std::string>* options) const {
-  if (!config_options.IsShallow() && target_.env != nullptr &&
-      target_.env != Env::Default()) {
-    options->insert({kTargetPropName(), target_.env->ToString(config_options)});
-  }
-  return Env::SerializeOptions(config_options, options);
-=======
 Status EnvWrapper::SerializeOptions(const ConfigOptions& config_options,
                                     const std::string& prefix,
                                     Properties* props) const {
@@ -543,7 +524,6 @@
                        OptionTypeInfo::MakePrefix(prefix, kTargetPropName()))});
   }
   return Env::SerializeOptions(config_options, prefix, props);
->>>>>>> 7a80d1c3
 }
 
 }  // namespace ROCKSDB_NAMESPACE