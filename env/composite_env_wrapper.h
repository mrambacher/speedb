// Copyright (c) 2019-present, Facebook, Inc.  All rights reserved.
//  This source code is licensed under both the GPLv2 (found in the
//  COPYING file in the root directory) and Apache 2.0 License
//  (found in the LICENSE.Apache file in the root directory).

#pragma once

#include "rocksdb/env.h"
#include "rocksdb/file_system.h"
#include "rocksdb/system_clock.h"

#ifdef _WIN32
// Windows API macro interference
#undef DeleteFile
#undef GetCurrentTime
#undef LoadLibrary
#endif

namespace ROCKSDB_NAMESPACE {

class CompositeEnv : public Env {
 public:
  // Initialize a CompositeEnvWrapper that delegates all thread/time related
  // calls to env, and all file operations to fs
  explicit CompositeEnv(const std::shared_ptr<FileSystem>& fs,
                        const std::shared_ptr<SystemClock>& clock)
      : Env(fs, clock) {}

  Status RegisterDbPaths(const std::vector<std::string>& paths) override {
    return file_system_->RegisterDbPaths(paths);
  }
  Status UnregisterDbPaths(const std::vector<std::string>& paths) override {
    return file_system_->UnregisterDbPaths(paths);
  }

  // The following text is boilerplate that forwards all methods to target()
  Status NewSequentialFile(const std::string& f,
                           std::unique_ptr<SequentialFile>* r,
                           const EnvOptions& options) override;

  Status NewRandomAccessFile(const std::string& f,
                             std::unique_ptr<RandomAccessFile>* r,
                             const EnvOptions& options) override;

  Status NewWritableFile(const std::string& f, std::unique_ptr<WritableFile>* r,
                         const EnvOptions& options) override;

  Status ReopenWritableFile(const std::string& fname,
                            std::unique_ptr<WritableFile>* result,
                            const EnvOptions& options) override;

  Status ReuseWritableFile(const std::string& fname,
                           const std::string& old_fname,
                           std::unique_ptr<WritableFile>* r,
                           const EnvOptions& options) override;

  Status NewRandomRWFile(const std::string& fname,
                         std::unique_ptr<RandomRWFile>* result,
                         const EnvOptions& options) override;

  Status NewMemoryMappedFileBuffer(
      const std::string& fname,
      std::unique_ptr<MemoryMappedFileBuffer>* result) override {
    return file_system_->NewMemoryMappedFileBuffer(fname, result);
  }

  Status NewDirectory(const std::string& name,
                      std::unique_ptr<Directory>* result) override;

  Status FileExists(const std::string& f) override {
    IOOptions io_opts;
    IODebugContext dbg;
    return file_system_->FileExists(f, io_opts, &dbg);
  }
  Status GetChildren(const std::string& dir,
                     std::vector<std::string>* r) override {
    IOOptions io_opts;
    IODebugContext dbg;
    return file_system_->GetChildren(dir, io_opts, r, &dbg);
  }
  Status GetChildrenFileAttributes(
      const std::string& dir, std::vector<FileAttributes>* result) override {
    IOOptions io_opts;
    IODebugContext dbg;
    return file_system_->GetChildrenFileAttributes(dir, io_opts, result, &dbg);
  }
  Status DeleteFile(const std::string& f) override {
    IOOptions io_opts;
    IODebugContext dbg;
    return file_system_->DeleteFile(f, io_opts, &dbg);
  }
  Status Truncate(const std::string& fname, size_t size) override {
    IOOptions io_opts;
    IODebugContext dbg;
    return file_system_->Truncate(fname, size, io_opts, &dbg);
  }
  Status CreateDir(const std::string& d) override {
    IOOptions io_opts;
    IODebugContext dbg;
    return file_system_->CreateDir(d, io_opts, &dbg);
  }
  Status CreateDirIfMissing(const std::string& d) override {
    IOOptions io_opts;
    IODebugContext dbg;
    return file_system_->CreateDirIfMissing(d, io_opts, &dbg);
  }
  Status DeleteDir(const std::string& d) override {
    IOOptions io_opts;
    IODebugContext dbg;
    return file_system_->DeleteDir(d, io_opts, &dbg);
  }
  Status GetFileSize(const std::string& f, uint64_t* s) override {
    IOOptions io_opts;
    IODebugContext dbg;
    return file_system_->GetFileSize(f, io_opts, s, &dbg);
  }

  Status GetFileModificationTime(const std::string& fname,
                                 uint64_t* file_mtime) override {
    IOOptions io_opts;
    IODebugContext dbg;
    return file_system_->GetFileModificationTime(fname, io_opts, file_mtime,
                                                 &dbg);
  }

  Status RenameFile(const std::string& s, const std::string& t) override {
    IOOptions io_opts;
    IODebugContext dbg;
    return file_system_->RenameFile(s, t, io_opts, &dbg);
  }

  Status LinkFile(const std::string& s, const std::string& t) override {
    IOOptions io_opts;
    IODebugContext dbg;
    return file_system_->LinkFile(s, t, io_opts, &dbg);
  }

  Status NumFileLinks(const std::string& fname, uint64_t* count) override {
    IOOptions io_opts;
    IODebugContext dbg;
    return file_system_->NumFileLinks(fname, io_opts, count, &dbg);
  }

  Status AreFilesSame(const std::string& first, const std::string& second,
                      bool* res) override {
    IOOptions io_opts;
    IODebugContext dbg;
    return file_system_->AreFilesSame(first, second, io_opts, res, &dbg);
  }

  Status LockFile(const std::string& f, FileLock** l) override {
    IOOptions io_opts;
    IODebugContext dbg;
    return file_system_->LockFile(f, io_opts, l, &dbg);
  }

  Status UnlockFile(FileLock* l) override {
    IOOptions io_opts;
    IODebugContext dbg;
    return file_system_->UnlockFile(l, io_opts, &dbg);
  }

  Status GetAbsolutePath(const std::string& db_path,
                         std::string* output_path) override {
    IOOptions io_opts;
    IODebugContext dbg;
    return file_system_->GetAbsolutePath(db_path, io_opts, output_path, &dbg);
  }

  Status NewLogger(const std::string& fname,
                   std::shared_ptr<Logger>* result) override {
    IOOptions io_opts;
    IODebugContext dbg;
    return file_system_->NewLogger(fname, io_opts, result, &dbg);
  }

  Status IsDirectory(const std::string& path, bool* is_dir) override {
    IOOptions io_opts;
    IODebugContext dbg;
    return file_system_->IsDirectory(path, io_opts, is_dir, &dbg);
  }

  Status GetTestDirectory(std::string* path) override {
    IOOptions io_opts;
    IODebugContext dbg;
    return file_system_->GetTestDirectory(io_opts, path, &dbg);
  }

  EnvOptions OptimizeForLogRead(const EnvOptions& env_options) const override {
    return file_system_->OptimizeForLogRead(FileOptions(env_options));
  }

  EnvOptions OptimizeForManifestRead(
      const EnvOptions& env_options) const override {
    return file_system_->OptimizeForManifestRead(FileOptions(env_options));
  }

  EnvOptions OptimizeForLogWrite(const EnvOptions& env_options,
                                 const DBOptions& db_options) const override {
    return file_system_->OptimizeForLogWrite(FileOptions(env_options),
                                             db_options);
  }

  EnvOptions OptimizeForManifestWrite(
      const EnvOptions& env_options) const override {
    return file_system_->OptimizeForManifestWrite(FileOptions(env_options));
  }

  EnvOptions OptimizeForCompactionTableWrite(
      const EnvOptions& env_options,
      const ImmutableDBOptions& immutable_ops) const override {
    return file_system_->OptimizeForCompactionTableWrite(
        FileOptions(env_options), immutable_ops);
  }
  EnvOptions OptimizeForCompactionTableRead(
      const EnvOptions& env_options,
      const ImmutableDBOptions& db_options) const override {
    return file_system_->OptimizeForCompactionTableRead(
        FileOptions(env_options), db_options);
  }
  EnvOptions OptimizeForBlobFileRead(
      const EnvOptions& env_options,
      const ImmutableDBOptions& db_options) const override {
    return file_system_->OptimizeForBlobFileRead(FileOptions(env_options),
                                                 db_options);
  }
  // This seems to clash with a macro on Windows, so #undef it here
#ifdef GetFreeSpace
#undef GetFreeSpace
#endif
  Status GetFreeSpace(const std::string& path, uint64_t* diskfree) override {
    IOOptions io_opts;
    IODebugContext dbg;
    return file_system_->GetFreeSpace(path, io_opts, diskfree, &dbg);
  }
  uint64_t NowMicros() override { return system_clock_->NowMicros(); }
  uint64_t NowNanos() override { return system_clock_->NowNanos(); }

  uint64_t NowCPUNanos() override { return system_clock_->CPUNanos(); }

  void SleepForMicroseconds(int micros) override {
    system_clock_->SleepForMicroseconds(micros);
  }

  Status GetCurrentTime(int64_t* unix_time) override {
    return system_clock_->GetCurrentTime(unix_time);
  }
  std::string TimeToString(uint64_t time) override {
    return system_clock_->TimeToString(time);
  }
};

class CompositeEnvWrapper : public CompositeEnv {
 public:
  // Initialize a CompositeEnvWrapper that delegates all thread/time related
  // calls to env, and all file operations to fs
  explicit CompositeEnvWrapper(Env* env)
      : CompositeEnvWrapper(env, env->GetFileSystem(), env->GetSystemClock()) {}
  explicit CompositeEnvWrapper(Env* env, const std::shared_ptr<FileSystem>& fs)
      : CompositeEnvWrapper(env, fs, env->GetSystemClock()) {}

  explicit CompositeEnvWrapper(Env* env, const std::shared_ptr<SystemClock>& sc)
      : CompositeEnvWrapper(env, env->GetFileSystem(), sc) {}

  explicit CompositeEnvWrapper(Env* env, const std::shared_ptr<FileSystem>& fs,
                               const std::shared_ptr<SystemClock>& sc);

  explicit CompositeEnvWrapper(const std::shared_ptr<Env>& env,
                               const std::shared_ptr<FileSystem>& fs)
      : CompositeEnvWrapper(env, fs, env->GetSystemClock()) {}

  explicit CompositeEnvWrapper(const std::shared_ptr<Env>& env,
                               const std::shared_ptr<SystemClock>& sc)
      : CompositeEnvWrapper(env, env->GetFileSystem(), sc) {}

  explicit CompositeEnvWrapper(const std::shared_ptr<Env>& env,
                               const std::shared_ptr<FileSystem>& fs,
                               const std::shared_ptr<SystemClock>& sc);

  static const char* kClassName() { return "CompositeEnv"; }
  const char* Name() const override { return kClassName(); }
  bool IsInstanceOf(const std::string& name) const override {
    if (name == kClassName()) {
      return true;
    } else {
      return CompositeEnv::IsInstanceOf(name);
    }
  }
  const Customizable* Inner() const override { return target_.env; }

  Status PrepareOptions(const ConfigOptions& options) override;
<<<<<<< HEAD
  Status SerializeOptions(
      const ConfigOptions& config_options,
      std::unordered_map<std::string, std::string>* options) const override;
=======
  Status SerializeOptions(const ConfigOptions& config_options,
                          const std::string& prefix,
                          Properties* props) const override;
>>>>>>> 7a80d1c3

  // Return the target to which this Env forwards all calls
  Env* env_target() const { return target_.env; }

#if !defined(OS_WIN) && !defined(ROCKSDB_NO_DYNAMIC_EXTENSION)
  Status LoadLibrary(const std::string& lib_name,
                     const std::string& search_path,
                     std::shared_ptr<DynamicLibrary>* result) override {
    return target_.env->LoadLibrary(lib_name, search_path, result);
  }
#endif

  void Schedule(void (*f)(void* arg), void* a, Priority pri,
                void* tag = nullptr, void (*u)(void* arg) = nullptr) override {
    return target_.env->Schedule(f, a, pri, tag, u);
  }

  int UnSchedule(void* tag, Priority pri) override {
    return target_.env->UnSchedule(tag, pri);
  }

  void StartThread(void (*f)(void*), void* a) override {
    return target_.env->StartThread(f, a);
  }
  void WaitForJoin() override { return target_.env->WaitForJoin(); }
  unsigned int GetThreadPoolQueueLen(Priority pri = LOW) const override {
    return target_.env->GetThreadPoolQueueLen(pri);
  }

  int ReserveThreads(int threads_to_be_reserved, Priority pri) override {
    return target_.env->ReserveThreads(threads_to_be_reserved, pri);
  }

  int ReleaseThreads(int threads_to_be_released, Priority pri) override {
    return target_.env->ReleaseThreads(threads_to_be_released, pri);
  }

  Status GetHostName(char* name, uint64_t len) override {
    return target_.env->GetHostName(name, len);
  }
  void SetBackgroundThreads(int num, Priority pri) override {
    return target_.env->SetBackgroundThreads(num, pri);
  }
  int GetBackgroundThreads(Priority pri) override {
    return target_.env->GetBackgroundThreads(pri);
  }

  Status SetAllowNonOwnerAccess(bool allow_non_owner_access) override {
    return target_.env->SetAllowNonOwnerAccess(allow_non_owner_access);
  }

  void IncBackgroundThreadsIfNeeded(int num, Priority pri) override {
    return target_.env->IncBackgroundThreadsIfNeeded(num, pri);
  }

  void LowerThreadPoolIOPriority(Priority pool) override {
    target_.env->LowerThreadPoolIOPriority(pool);
  }

  void LowerThreadPoolCPUPriority(Priority pool) override {
    target_.env->LowerThreadPoolCPUPriority(pool);
  }

  Status LowerThreadPoolCPUPriority(Priority pool, CpuPriority pri) override {
    return target_.env->LowerThreadPoolCPUPriority(pool, pri);
  }

  Status GetThreadList(std::vector<ThreadStatus>* thread_list) override {
    return target_.env->GetThreadList(thread_list);
  }

  ThreadStatusUpdater* GetThreadStatusUpdater() const override {
    return target_.env->GetThreadStatusUpdater();
  }

  uint64_t GetThreadID() const override { return target_.env->GetThreadID(); }

  std::string GenerateUniqueId() override {
    return target_.env->GenerateUniqueId();
  }

 private:
  EnvWrapper::Target target_;
};
}  // namespace ROCKSDB_NAMESPACE<|MERGE_RESOLUTION|>--- conflicted
+++ resolved
@@ -289,15 +289,9 @@
   const Customizable* Inner() const override { return target_.env; }
 
   Status PrepareOptions(const ConfigOptions& options) override;
-<<<<<<< HEAD
-  Status SerializeOptions(
-      const ConfigOptions& config_options,
-      std::unordered_map<std::string, std::string>* options) const override;
-=======
   Status SerializeOptions(const ConfigOptions& config_options,
                           const std::string& prefix,
                           Properties* props) const override;
->>>>>>> 7a80d1c3
 
   // Return the target to which this Env forwards all calls
   Env* env_target() const { return target_.env; }
