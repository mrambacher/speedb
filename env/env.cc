//  Copyright (c) 2011-present, Facebook, Inc.  All rights reserved.
//  This source code is licensed under both the GPLv2 (found in the
//  COPYING file in the root directory) and Apache 2.0 License
//  (found in the LICENSE.Apache file in the root directory).
//
// Copyright (c) 2011 The LevelDB Authors. All rights reserved.
// Use of this source code is governed by a BSD-style license that can be
// found in the LICENSE file. See the AUTHORS file for names of contributors.

#include "rocksdb/env.h"

#include <thread>

#include "env/composite_env_wrapper.h"
#include "env/emulated_clock.h"
#include "env/mock_env.h"
#include "env/unique_id_gen.h"
#include "logging/env_logger.h"
#include "memory/arena.h"
#include "options/db_options.h"
#include "port/port.h"
#include "rocksdb/convenience.h"
#include "rocksdb/options.h"
#include "rocksdb/system_clock.h"
#include "rocksdb/utilities/customizable_util.h"
#include "rocksdb/utilities/object_registry.h"
#include "rocksdb/utilities/options_type.h"
#include "util/autovector.h"

namespace ROCKSDB_NAMESPACE {
namespace {
static int RegisterBuiltinEnvs(ObjectLibrary& library,
                               const std::string& /*arg*/) {
  library.AddFactory<Env>(MockEnv::kClassName(), [](const std::string& /*uri*/,
                                                    std::unique_ptr<Env>* guard,
                                                    std::string* /* errmsg */) {
    guard->reset(MockEnv::Create(Env::Default()));
    return guard->get();
  });
  library.AddFactory<Env>(
      CompositeEnvWrapper::kClassName(),
      [](const std::string& /*uri*/, std::unique_ptr<Env>* guard,
         std::string* /* errmsg */) {
        guard->reset(new CompositeEnvWrapper(Env::Default()));
        return guard->get();
      });
  size_t num_types;
  return static_cast<int>(library.GetFactoryCount(&num_types));
}

static void RegisterSystemEnvs() {
  static std::once_flag loaded;
  std::call_once(loaded, [&]() {
    RegisterBuiltinEnvs(*(ObjectLibrary::Default().get()), "");
  });
}

class LegacySystemClock : public SystemClock {
 private:
  Env* env_;

 public:
  explicit LegacySystemClock(Env* env) : env_(env) {}
  const char* Name() const override { return "LegacySystemClock"; }

  // Returns the number of micro-seconds since some fixed point in time.
  // It is often used as system time such as in GenericRateLimiter
  // and other places so a port needs to return system time in order to work.
  uint64_t NowMicros() override { return env_->NowMicros(); }

  // Returns the number of nano-seconds since some fixed point in time. Only
  // useful for computing deltas of time in one run.
  // Default implementation simply relies on NowMicros.
  // In platform-specific implementations, NowNanos() should return time points
  // that are MONOTONIC.
  uint64_t NowNanos() override { return env_->NowNanos(); }

  uint64_t CPUMicros() override { return CPUNanos() / 1000; }
  uint64_t CPUNanos() override { return env_->NowCPUNanos(); }

  // Sleep/delay the thread for the prescribed number of micro-seconds.
  void SleepForMicroseconds(int micros) override {
    env_->SleepForMicroseconds(micros);
  }

  // Get the number of seconds since the Epoch, 1970-01-01 00:00:00 (UTC).
  // Only overwrites *unix_time on success.
  Status GetCurrentTime(int64_t* unix_time) override {
    return env_->GetCurrentTime(unix_time);
  }
  // Converts seconds-since-Jan-01-1970 to a printable string
  std::string TimeToString(uint64_t time) override {
    return env_->TimeToString(time);
  }

<<<<<<< HEAD
  Status SerializeOptions(
      const ConfigOptions& /*config_options*/,
      std::unordered_map<std::string, std::string>* /*options*/)
      const override {
=======
  Status SerializeOptions(const ConfigOptions& /*config_options*/,
                          const std::string& /*prefix*/,
                          Properties* /*options*/) const override {
>>>>>>> 7a80d1c3
    // We do not want the LegacySystemClock to appear in the serialized output.
    // This clock is an internal class for those who do not implement one and
    // would be part of the Env.  As such, do not serialize it here.
    return Status::OK();
    ;
  }
};

class LegacySequentialFileWrapper : public FSSequentialFile {
 public:
  explicit LegacySequentialFileWrapper(
      std::unique_ptr<SequentialFile>&& _target)
      : target_(std::move(_target)) {}

  IOStatus Read(size_t n, const IOOptions& /*options*/, Slice* result,
                char* scratch, IODebugContext* /*dbg*/) override {
    return status_to_io_status(target_->Read(n, result, scratch));
  }
  IOStatus Skip(uint64_t n) override {
    return status_to_io_status(target_->Skip(n));
  }
  bool use_direct_io() const override { return target_->use_direct_io(); }
  size_t GetRequiredBufferAlignment() const override {
    return target_->GetRequiredBufferAlignment();
  }
  IOStatus InvalidateCache(size_t offset, size_t length) override {
    return status_to_io_status(target_->InvalidateCache(offset, length));
  }
  IOStatus PositionedRead(uint64_t offset, size_t n,
                          const IOOptions& /*options*/, Slice* result,
                          char* scratch, IODebugContext* /*dbg*/) override {
    return status_to_io_status(
        target_->PositionedRead(offset, n, result, scratch));
  }

 private:
  std::unique_ptr<SequentialFile> target_;
};

class LegacyRandomAccessFileWrapper : public FSRandomAccessFile {
 public:
  explicit LegacyRandomAccessFileWrapper(
      std::unique_ptr<RandomAccessFile>&& target)
      : target_(std::move(target)) {}

  IOStatus Read(uint64_t offset, size_t n, const IOOptions& /*options*/,
                Slice* result, char* scratch,
                IODebugContext* /*dbg*/) const override {
    return status_to_io_status(target_->Read(offset, n, result, scratch));
  }

  IOStatus MultiRead(FSReadRequest* fs_reqs, size_t num_reqs,
                     const IOOptions& /*options*/,
                     IODebugContext* /*dbg*/) override {
    std::vector<ReadRequest> reqs;
    Status status;

    reqs.reserve(num_reqs);
    for (size_t i = 0; i < num_reqs; ++i) {
      ReadRequest req;

      req.offset = fs_reqs[i].offset;
      req.len = fs_reqs[i].len;
      req.scratch = fs_reqs[i].scratch;
      req.status = Status::OK();

      reqs.emplace_back(req);
    }
    status = target_->MultiRead(reqs.data(), num_reqs);
    for (size_t i = 0; i < num_reqs; ++i) {
      fs_reqs[i].result = reqs[i].result;
      fs_reqs[i].status = status_to_io_status(std::move(reqs[i].status));
    }
    return status_to_io_status(std::move(status));
  }

  IOStatus Prefetch(uint64_t offset, size_t n, const IOOptions& /*options*/,
                    IODebugContext* /*dbg*/) override {
    return status_to_io_status(target_->Prefetch(offset, n));
  }
  size_t GetUniqueId(char* id, size_t max_size) const override {
    return target_->GetUniqueId(id, max_size);
  }
  void Hint(AccessPattern pattern) override {
    target_->Hint((RandomAccessFile::AccessPattern)pattern);
  }
  bool use_direct_io() const override { return target_->use_direct_io(); }
  size_t GetRequiredBufferAlignment() const override {
    return target_->GetRequiredBufferAlignment();
  }
  IOStatus InvalidateCache(size_t offset, size_t length) override {
    return status_to_io_status(target_->InvalidateCache(offset, length));
  }

 private:
  std::unique_ptr<RandomAccessFile> target_;
};

class LegacyRandomRWFileWrapper : public FSRandomRWFile {
 public:
  explicit LegacyRandomRWFileWrapper(std::unique_ptr<RandomRWFile>&& target)
      : target_(std::move(target)) {}

  bool use_direct_io() const override { return target_->use_direct_io(); }
  size_t GetRequiredBufferAlignment() const override {
    return target_->GetRequiredBufferAlignment();
  }
  IOStatus Write(uint64_t offset, const Slice& data,
                 const IOOptions& /*options*/,
                 IODebugContext* /*dbg*/) override {
    return status_to_io_status(target_->Write(offset, data));
  }
  IOStatus Read(uint64_t offset, size_t n, const IOOptions& /*options*/,
                Slice* result, char* scratch,
                IODebugContext* /*dbg*/) const override {
    return status_to_io_status(target_->Read(offset, n, result, scratch));
  }
  IOStatus Flush(const IOOptions& /*options*/,
                 IODebugContext* /*dbg*/) override {
    return status_to_io_status(target_->Flush());
  }
  IOStatus Sync(const IOOptions& /*options*/,
                IODebugContext* /*dbg*/) override {
    return status_to_io_status(target_->Sync());
  }
  IOStatus Fsync(const IOOptions& /*options*/,
                 IODebugContext* /*dbg*/) override {
    return status_to_io_status(target_->Fsync());
  }
  IOStatus Close(const IOOptions& /*options*/,
                 IODebugContext* /*dbg*/) override {
    return status_to_io_status(target_->Close());
  }

 private:
  std::unique_ptr<RandomRWFile> target_;
};

class LegacyWritableFileWrapper : public FSWritableFile {
 public:
  explicit LegacyWritableFileWrapper(std::unique_ptr<WritableFile>&& _target)
      : target_(std::move(_target)) {}

  IOStatus Append(const Slice& data, const IOOptions& /*options*/,
                  IODebugContext* /*dbg*/) override {
    return status_to_io_status(target_->Append(data));
  }
  IOStatus Append(const Slice& data, const IOOptions& /*options*/,
                  const DataVerificationInfo& /*verification_info*/,
                  IODebugContext* /*dbg*/) override {
    return status_to_io_status(target_->Append(data));
  }
  IOStatus PositionedAppend(const Slice& data, uint64_t offset,
                            const IOOptions& /*options*/,
                            IODebugContext* /*dbg*/) override {
    return status_to_io_status(target_->PositionedAppend(data, offset));
  }
  IOStatus PositionedAppend(const Slice& data, uint64_t offset,
                            const IOOptions& /*options*/,
                            const DataVerificationInfo& /*verification_info*/,
                            IODebugContext* /*dbg*/) override {
    return status_to_io_status(target_->PositionedAppend(data, offset));
  }
  IOStatus Truncate(uint64_t size, const IOOptions& /*options*/,
                    IODebugContext* /*dbg*/) override {
    return status_to_io_status(target_->Truncate(size));
  }
  IOStatus Close(const IOOptions& /*options*/,
                 IODebugContext* /*dbg*/) override {
    return status_to_io_status(target_->Close());
  }
  IOStatus Flush(const IOOptions& /*options*/,
                 IODebugContext* /*dbg*/) override {
    return status_to_io_status(target_->Flush());
  }
  IOStatus Sync(const IOOptions& /*options*/,
                IODebugContext* /*dbg*/) override {
    return status_to_io_status(target_->Sync());
  }
  IOStatus Fsync(const IOOptions& /*options*/,
                 IODebugContext* /*dbg*/) override {
    return status_to_io_status(target_->Fsync());
  }
  bool IsSyncThreadSafe() const override { return target_->IsSyncThreadSafe(); }

  bool use_direct_io() const override { return target_->use_direct_io(); }

  size_t GetRequiredBufferAlignment() const override {
    return target_->GetRequiredBufferAlignment();
  }

  void SetWriteLifeTimeHint(Env::WriteLifeTimeHint hint) override {
    target_->SetWriteLifeTimeHint(hint);
  }

  Env::WriteLifeTimeHint GetWriteLifeTimeHint() override {
    return target_->GetWriteLifeTimeHint();
  }

  uint64_t GetFileSize(const IOOptions& /*options*/,
                       IODebugContext* /*dbg*/) override {
    return target_->GetFileSize();
  }

  void SetPreallocationBlockSize(size_t size) override {
    target_->SetPreallocationBlockSize(size);
  }

  void GetPreallocationStatus(size_t* block_size,
                              size_t* last_allocated_block) override {
    target_->GetPreallocationStatus(block_size, last_allocated_block);
  }

  size_t GetUniqueId(char* id, size_t max_size) const override {
    return target_->GetUniqueId(id, max_size);
  }

  IOStatus InvalidateCache(size_t offset, size_t length) override {
    return status_to_io_status(target_->InvalidateCache(offset, length));
  }

  IOStatus RangeSync(uint64_t offset, uint64_t nbytes,
                     const IOOptions& /*options*/,
                     IODebugContext* /*dbg*/) override {
    return status_to_io_status(target_->RangeSync(offset, nbytes));
  }

  void PrepareWrite(size_t offset, size_t len, const IOOptions& /*options*/,
                    IODebugContext* /*dbg*/) override {
    target_->PrepareWrite(offset, len);
  }

  IOStatus Allocate(uint64_t offset, uint64_t len, const IOOptions& /*options*/,
                    IODebugContext* /*dbg*/) override {
    return status_to_io_status(target_->Allocate(offset, len));
  }

 private:
  std::unique_ptr<WritableFile> target_;
};

class LegacyDirectoryWrapper : public FSDirectory {
 public:
  explicit LegacyDirectoryWrapper(std::unique_ptr<Directory>&& target)
      : target_(std::move(target)) {}

  IOStatus Fsync(const IOOptions& /*options*/,
                 IODebugContext* /*dbg*/) override {
    return status_to_io_status(target_->Fsync());
  }
  IOStatus Close(const IOOptions& /*options*/,
                 IODebugContext* /*dbg*/) override {
    return status_to_io_status(target_->Close());
  }
  size_t GetUniqueId(char* id, size_t max_size) const override {
    return target_->GetUniqueId(id, max_size);
  }

 private:
  std::unique_ptr<Directory> target_;
};

class LegacyFileSystemWrapper : public FileSystem {
 public:
  // Initialize an EnvWrapper that delegates all calls to *t
  explicit LegacyFileSystemWrapper(Env* t) : target_(t) {}
  ~LegacyFileSystemWrapper() override {}

  static const char* kClassName() { return "LegacyFileSystem"; }
  const char* Name() const override { return kClassName(); }

  // Return the target to which this Env forwards all calls
  Env* target() const { return target_; }

  // The following text is boilerplate that forwards all methods to target()
  IOStatus NewSequentialFile(const std::string& f, const FileOptions& file_opts,
                             std::unique_ptr<FSSequentialFile>* r,
                             IODebugContext* /*dbg*/) override {
    std::unique_ptr<SequentialFile> file;
    Status s = target_->NewSequentialFile(f, &file, file_opts);
    if (s.ok()) {
      r->reset(new LegacySequentialFileWrapper(std::move(file)));
    }
    return status_to_io_status(std::move(s));
  }
  IOStatus NewRandomAccessFile(const std::string& f,
                               const FileOptions& file_opts,
                               std::unique_ptr<FSRandomAccessFile>* r,
                               IODebugContext* /*dbg*/) override {
    std::unique_ptr<RandomAccessFile> file;
    Status s = target_->NewRandomAccessFile(f, &file, file_opts);
    if (s.ok()) {
      r->reset(new LegacyRandomAccessFileWrapper(std::move(file)));
    }
    return status_to_io_status(std::move(s));
  }
  IOStatus NewWritableFile(const std::string& f, const FileOptions& file_opts,
                           std::unique_ptr<FSWritableFile>* r,
                           IODebugContext* /*dbg*/) override {
    std::unique_ptr<WritableFile> file;
    Status s = target_->NewWritableFile(f, &file, file_opts);
    if (s.ok()) {
      r->reset(new LegacyWritableFileWrapper(std::move(file)));
    }
    return status_to_io_status(std::move(s));
  }
  IOStatus ReopenWritableFile(const std::string& fname,
                              const FileOptions& file_opts,
                              std::unique_ptr<FSWritableFile>* result,
                              IODebugContext* /*dbg*/) override {
    std::unique_ptr<WritableFile> file;
    Status s = target_->ReopenWritableFile(fname, &file, file_opts);
    if (s.ok()) {
      result->reset(new LegacyWritableFileWrapper(std::move(file)));
    }
    return status_to_io_status(std::move(s));
  }
  IOStatus ReuseWritableFile(const std::string& fname,
                             const std::string& old_fname,
                             const FileOptions& file_opts,
                             std::unique_ptr<FSWritableFile>* r,
                             IODebugContext* /*dbg*/) override {
    std::unique_ptr<WritableFile> file;
    Status s = target_->ReuseWritableFile(fname, old_fname, &file, file_opts);
    if (s.ok()) {
      r->reset(new LegacyWritableFileWrapper(std::move(file)));
    }
    return status_to_io_status(std::move(s));
  }
  IOStatus NewRandomRWFile(const std::string& fname,
                           const FileOptions& file_opts,
                           std::unique_ptr<FSRandomRWFile>* result,
                           IODebugContext* /*dbg*/) override {
    std::unique_ptr<RandomRWFile> file;
    Status s = target_->NewRandomRWFile(fname, &file, file_opts);
    if (s.ok()) {
      result->reset(new LegacyRandomRWFileWrapper(std::move(file)));
    }
    return status_to_io_status(std::move(s));
  }
  IOStatus NewMemoryMappedFileBuffer(
      const std::string& fname,
      std::unique_ptr<MemoryMappedFileBuffer>* result) override {
    return status_to_io_status(
        target_->NewMemoryMappedFileBuffer(fname, result));
  }
  IOStatus NewDirectory(const std::string& name, const IOOptions& /*io_opts*/,
                        std::unique_ptr<FSDirectory>* result,
                        IODebugContext* /*dbg*/) override {
    std::unique_ptr<Directory> dir;
    Status s = target_->NewDirectory(name, &dir);
    if (s.ok()) {
      result->reset(new LegacyDirectoryWrapper(std::move(dir)));
    }
    return status_to_io_status(std::move(s));
  }
  IOStatus FileExists(const std::string& f, const IOOptions& /*io_opts*/,
                      IODebugContext* /*dbg*/) override {
    return status_to_io_status(target_->FileExists(f));
  }
  IOStatus GetChildren(const std::string& dir, const IOOptions& /*io_opts*/,
                       std::vector<std::string>* r,
                       IODebugContext* /*dbg*/) override {
    return status_to_io_status(target_->GetChildren(dir, r));
  }
  IOStatus GetChildrenFileAttributes(const std::string& dir,
                                     const IOOptions& /*options*/,
                                     std::vector<FileAttributes>* result,
                                     IODebugContext* /*dbg*/) override {
    return status_to_io_status(target_->GetChildrenFileAttributes(dir, result));
  }
  IOStatus DeleteFile(const std::string& f, const IOOptions& /*options*/,
                      IODebugContext* /*dbg*/) override {
    return status_to_io_status(target_->DeleteFile(f));
  }
  IOStatus Truncate(const std::string& fname, size_t size,
                    const IOOptions& /*options*/,
                    IODebugContext* /*dbg*/) override {
    return status_to_io_status(target_->Truncate(fname, size));
  }
  IOStatus CreateDir(const std::string& d, const IOOptions& /*options*/,
                     IODebugContext* /*dbg*/) override {
    return status_to_io_status(target_->CreateDir(d));
  }
  IOStatus CreateDirIfMissing(const std::string& d,
                              const IOOptions& /*options*/,
                              IODebugContext* /*dbg*/) override {
    return status_to_io_status(target_->CreateDirIfMissing(d));
  }
  IOStatus DeleteDir(const std::string& d, const IOOptions& /*options*/,
                     IODebugContext* /*dbg*/) override {
    return status_to_io_status(target_->DeleteDir(d));
  }
  IOStatus GetFileSize(const std::string& f, const IOOptions& /*options*/,
                       uint64_t* s, IODebugContext* /*dbg*/) override {
    return status_to_io_status(target_->GetFileSize(f, s));
  }

  IOStatus GetFileModificationTime(const std::string& fname,
                                   const IOOptions& /*options*/,
                                   uint64_t* file_mtime,
                                   IODebugContext* /*dbg*/) override {
    return status_to_io_status(
        target_->GetFileModificationTime(fname, file_mtime));
  }

  IOStatus GetAbsolutePath(const std::string& db_path,
                           const IOOptions& /*options*/,
                           std::string* output_path,
                           IODebugContext* /*dbg*/) override {
    return status_to_io_status(target_->GetAbsolutePath(db_path, output_path));
  }

  IOStatus RenameFile(const std::string& s, const std::string& t,
                      const IOOptions& /*options*/,
                      IODebugContext* /*dbg*/) override {
    return status_to_io_status(target_->RenameFile(s, t));
  }

  IOStatus LinkFile(const std::string& s, const std::string& t,
                    const IOOptions& /*options*/,
                    IODebugContext* /*dbg*/) override {
    return status_to_io_status(target_->LinkFile(s, t));
  }

  IOStatus NumFileLinks(const std::string& fname, const IOOptions& /*options*/,
                        uint64_t* count, IODebugContext* /*dbg*/) override {
    return status_to_io_status(target_->NumFileLinks(fname, count));
  }

  IOStatus AreFilesSame(const std::string& first, const std::string& second,
                        const IOOptions& /*options*/, bool* res,
                        IODebugContext* /*dbg*/) override {
    return status_to_io_status(target_->AreFilesSame(first, second, res));
  }

  IOStatus LockFile(const std::string& f, const IOOptions& /*options*/,
                    FileLock** l, IODebugContext* /*dbg*/) override {
    return status_to_io_status(target_->LockFile(f, l));
  }

  IOStatus UnlockFile(FileLock* l, const IOOptions& /*options*/,
                      IODebugContext* /*dbg*/) override {
    return status_to_io_status(target_->UnlockFile(l));
  }

  IOStatus GetTestDirectory(const IOOptions& /*options*/, std::string* path,
                            IODebugContext* /*dbg*/) override {
    return status_to_io_status(target_->GetTestDirectory(path));
  }
  IOStatus NewLogger(const std::string& fname, const IOOptions& /*options*/,
                     std::shared_ptr<Logger>* result,
                     IODebugContext* /*dbg*/) override {
    return status_to_io_status(target_->NewLogger(fname, result));
  }

  void SanitizeFileOptions(FileOptions* opts) const override {
    target_->SanitizeEnvOptions(opts);
  }

  FileOptions OptimizeForLogRead(
      const FileOptions& file_options) const override {
    return target_->OptimizeForLogRead(file_options);
  }
  FileOptions OptimizeForManifestRead(
      const FileOptions& file_options) const override {
    return target_->OptimizeForManifestRead(file_options);
  }
  FileOptions OptimizeForLogWrite(const FileOptions& file_options,
                                  const DBOptions& db_options) const override {
    return target_->OptimizeForLogWrite(file_options, db_options);
  }
  FileOptions OptimizeForManifestWrite(
      const FileOptions& file_options) const override {
    return target_->OptimizeForManifestWrite(file_options);
  }
  FileOptions OptimizeForCompactionTableWrite(
      const FileOptions& file_options,
      const ImmutableDBOptions& immutable_ops) const override {
    return target_->OptimizeForCompactionTableWrite(file_options,
                                                    immutable_ops);
  }
  FileOptions OptimizeForCompactionTableRead(
      const FileOptions& file_options,
      const ImmutableDBOptions& db_options) const override {
    return target_->OptimizeForCompactionTableRead(file_options, db_options);
  }
  FileOptions OptimizeForBlobFileRead(
      const FileOptions& file_options,
      const ImmutableDBOptions& db_options) const override {
    return target_->OptimizeForBlobFileRead(file_options, db_options);
  }

#ifdef GetFreeSpace
#undef GetFreeSpace
#endif
  IOStatus GetFreeSpace(const std::string& path, const IOOptions& /*options*/,
                        uint64_t* diskfree, IODebugContext* /*dbg*/) override {
    return status_to_io_status(target_->GetFreeSpace(path, diskfree));
  }
  IOStatus IsDirectory(const std::string& path, const IOOptions& /*options*/,
                       bool* is_dir, IODebugContext* /*dbg*/) override {
    return status_to_io_status(target_->IsDirectory(path, is_dir));
  }

<<<<<<< HEAD
  Status SerializeOptions(
      const ConfigOptions& /*config_options*/,
      std::unordered_map<std::string, std::string>* /*options*/)
      const override {
=======
  Status SerializeOptions(const ConfigOptions& /*config_options*/,
                          const std::string& /*prefix*/,
                          Properties* /*options*/) const override {
>>>>>>> 7a80d1c3
    // We do not want the LegacyFileSystem to appear in the serialized output.
    // This clock is an internal class for those who do not implement one and
    // would be part of the Env.  As such, do not serialize it here.
    return Status::OK();
  }

 private:
  Env* target_;
};
}  // end anonymous namespace

Env::Env() : thread_status_updater_(nullptr) {
  file_system_ = std::make_shared<LegacyFileSystemWrapper>(this);
  system_clock_ = std::make_shared<LegacySystemClock>(this);
}

Env::Env(const std::shared_ptr<FileSystem>& fs)
    : thread_status_updater_(nullptr), file_system_(fs) {
  system_clock_ = std::make_shared<LegacySystemClock>(this);
}

Env::Env(const std::shared_ptr<FileSystem>& fs,
         const std::shared_ptr<SystemClock>& clock)
    : thread_status_updater_(nullptr), file_system_(fs), system_clock_(clock) {}

Env::~Env() {}

Status Env::NewLogger(const std::string& fname,
                      std::shared_ptr<Logger>* result) {
  return NewEnvLogger(fname, this, result);
}

Status Env::CreateFromString(const ConfigOptions& config_options,
                             const std::string& value, Env** result) {
  Env* base = Env::Default();
  if (value.empty() || base->IsInstanceOf(value)) {
    *result = base;
    return Status::OK();
  } else {
    RegisterSystemEnvs();
    Env* env = *result;
    Status s = LoadStaticObject<Env>(config_options, value, &env);
    if (s.ok()) {
      *result = env;
    }
    return s;
  }
}

Status Env::CreateFromString(const ConfigOptions& config_options,
                             const std::string& value, Env** result,
                             std::shared_ptr<Env>* guard) {
  assert(result);
  assert(guard != nullptr);
  std::unique_ptr<Env> uniq;

  Env* env = *result;
  std::string id;
  std::unordered_map<std::string, std::string> opt_map;

  Status status =
      Customizable::GetOptionsMap(config_options, env, value, &id, &opt_map);
  if (!status.ok()) {  // GetOptionsMap failed
    return status;
  }
  Env* base = Env::Default();
  if (id.empty() || base->IsInstanceOf(id)) {
    env = base;
    status = Status::OK();
  } else {
    RegisterSystemEnvs();
    // First, try to load the Env as a unique object.
    status = config_options.registry->NewObject<Env>(id, &env, &uniq);
  }
  if (config_options.ignore_unsupported_options && status.IsNotSupported()) {
    status = Status::OK();
  } else if (status.ok()) {
    status = Customizable::ConfigureNewObject(config_options, env, opt_map);
  }
  if (status.ok()) {
    guard->reset(uniq.release());
    *result = env;
  }
  return status;
}

Status Env::CreateFromUri(const ConfigOptions& config_options,
                          const std::string& env_uri, const std::string& fs_uri,
                          Env** result, std::shared_ptr<Env>* guard) {
  *result = config_options.env;
  if (env_uri.empty() && fs_uri.empty()) {
    // Neither specified.  Use the default
    guard->reset();
    return Status::OK();
  } else if (!env_uri.empty() && !fs_uri.empty()) {
    // Both specified.  Cannot choose.  Return Invalid
    return Status::InvalidArgument("cannot specify both fs_uri and env_uri");
  } else if (fs_uri.empty()) {  // Only have an ENV URI.  Create an Env from it
    return CreateFromString(config_options, env_uri, result, guard);
  } else {
    std::shared_ptr<FileSystem> fs;
    Status s = FileSystem::CreateFromString(config_options, fs_uri, &fs);
    if (s.ok()) {
      guard->reset(new CompositeEnvWrapper(*result, fs));
      *result = guard->get();
    }
    return s;
  }
}

std::string Env::PriorityToString(Env::Priority priority) {
  switch (priority) {
    case Env::Priority::BOTTOM:
      return "Bottom";
    case Env::Priority::LOW:
      return "Low";
    case Env::Priority::HIGH:
      return "High";
    case Env::Priority::USER:
      return "User";
    case Env::Priority::TOTAL:
      assert(false);
  }
  return "Invalid";
}

uint64_t Env::GetThreadID() const {
  std::hash<std::thread::id> hasher;
  return hasher(std::this_thread::get_id());
}

Status Env::ReuseWritableFile(const std::string& fname,
                              const std::string& old_fname,
                              std::unique_ptr<WritableFile>* result,
                              const EnvOptions& options) {
  Status s = RenameFile(old_fname, fname);
  if (!s.ok()) {
    return s;
  }
  return NewWritableFile(fname, result, options);
}

Status Env::GetChildrenFileAttributes(const std::string& dir,
                                      std::vector<FileAttributes>* result) {
  assert(result != nullptr);
  std::vector<std::string> child_fnames;
  Status s = GetChildren(dir, &child_fnames);
  if (!s.ok()) {
    return s;
  }
  result->resize(child_fnames.size());
  size_t result_size = 0;
  for (size_t i = 0; i < child_fnames.size(); ++i) {
    const std::string path = dir + "/" + child_fnames[i];
    if (!(s = GetFileSize(path, &(*result)[result_size].size_bytes)).ok()) {
      if (FileExists(path).IsNotFound()) {
        // The file may have been deleted since we listed the directory
        continue;
      }
      return s;
    }
    (*result)[result_size].name = std::move(child_fnames[i]);
    result_size++;
  }
  result->resize(result_size);
  return Status::OK();
}

Status Env::GetHostNameString(std::string* result) {
  std::array<char, kMaxHostNameLen> hostname_buf{};
  Status s = GetHostName(hostname_buf.data(), hostname_buf.size());
  if (s.ok()) {
    hostname_buf[hostname_buf.size() - 1] = '\0';
    result->assign(hostname_buf.data());
  }
  return s;
}

std::string Env::GenerateUniqueId() {
  std::string result;
  bool success = port::GenerateRfcUuid(&result);
  if (!success) {
    // Fall back on our own way of generating a unique ID and adapt it to
    // RFC 4122 variant 1 version 4 (a random ID).
    // https://en.wikipedia.org/wiki/Universally_unique_identifier
    // We already tried GenerateRfcUuid so no need to try it again in
    // GenerateRawUniqueId
    constexpr bool exclude_port_uuid = true;
    uint64_t upper, lower;
    GenerateRawUniqueId(&upper, &lower, exclude_port_uuid);

    // Set 4-bit version to 4
    upper = (upper & (~uint64_t{0xf000})) | 0x4000;
    // Set unary-encoded variant to 1 (0b10)
    lower = (lower & (~(uint64_t{3} << 62))) | (uint64_t{2} << 62);

    // Use 36 character format of RFC 4122
    result.resize(36U);
    char* buf = &result[0];
    PutBaseChars<16>(&buf, 8, upper >> 32, /*!uppercase*/ false);
    *(buf++) = '-';
    PutBaseChars<16>(&buf, 4, upper >> 16, /*!uppercase*/ false);
    *(buf++) = '-';
    PutBaseChars<16>(&buf, 4, upper, /*!uppercase*/ false);
    *(buf++) = '-';
    PutBaseChars<16>(&buf, 4, lower >> 48, /*!uppercase*/ false);
    *(buf++) = '-';
    PutBaseChars<16>(&buf, 12, lower, /*!uppercase*/ false);
    assert(buf == &result[36]);

    // Verify variant 1 version 4
    assert(result[14] == '4');
    assert(result[19] == '8' || result[19] == '9' || result[19] == 'a' ||
           result[19] == 'b');
  }
  return result;
}

SequentialFile::~SequentialFile() {}

RandomAccessFile::~RandomAccessFile() {}

WritableFile::~WritableFile() {}

MemoryMappedFileBuffer::~MemoryMappedFileBuffer() {}

Logger::~Logger() {}

Status Logger::Close() {
  if (!closed_) {
    closed_ = true;
    return CloseImpl();
  } else {
    return Status::OK();
  }
}

Status Logger::CloseImpl() { return Status::NotSupported(); }

FileLock::~FileLock() {}

void LogFlush(Logger* info_log) {
  if (info_log) {
    info_log->Flush();
  }
}

static void Logv(Logger* info_log, const char* format, va_list ap) {
  if (info_log && info_log->GetInfoLogLevel() <= InfoLogLevel::INFO_LEVEL) {
    info_log->Logv(InfoLogLevel::INFO_LEVEL, format, ap);
  }
}

void Log(Logger* info_log, const char* format, ...) {
  va_list ap;
  va_start(ap, format);
  Logv(info_log, format, ap);
  va_end(ap);
}

void Logger::Logv(const InfoLogLevel log_level, const char* format,
                  va_list ap) {
  static const char* kInfoLogLevelNames[5] = {"DEBUG", "INFO", "WARN", "ERROR",
                                              "FATAL"};
  if (log_level < log_level_) {
    return;
  }

  if (log_level == InfoLogLevel::INFO_LEVEL) {
    // Doesn't print log level if it is INFO level.
    // This is to avoid unexpected performance regression after we add
    // the feature of log level. All the logs before we add the feature
    // are INFO level. We don't want to add extra costs to those existing
    // logging.
    Logv(format, ap);
  } else if (log_level == InfoLogLevel::HEADER_LEVEL) {
    LogHeader(format, ap);
  } else {
    char new_format[500];
    snprintf(new_format, sizeof(new_format) - 1, "[%s] %s",
             kInfoLogLevelNames[log_level], format);
    Logv(new_format, ap);
  }

  if (log_level >= InfoLogLevel::WARN_LEVEL &&
      log_level != InfoLogLevel::HEADER_LEVEL) {
    // Log messages with severity of warning or higher should be rare and are
    // sometimes followed by an unclean crash. We want to be sure important
    // messages are not lost in an application buffer when that happens.
    Flush();
  }
}

static void Logv(const InfoLogLevel log_level, Logger* info_log,
                 const char* format, va_list ap) {
  if (info_log && info_log->GetInfoLogLevel() <= log_level) {
    if (log_level == InfoLogLevel::HEADER_LEVEL) {
      info_log->LogHeader(format, ap);
    } else {
      info_log->Logv(log_level, format, ap);
    }
  }
}

void Log(const InfoLogLevel log_level, Logger* info_log, const char* format,
         ...) {
  va_list ap;
  va_start(ap, format);
  Logv(log_level, info_log, format, ap);
  va_end(ap);
}

static void Headerv(Logger* info_log, const char* format, va_list ap) {
  if (info_log) {
    info_log->LogHeader(format, ap);
  }
}

void Header(Logger* info_log, const char* format, ...) {
  va_list ap;
  va_start(ap, format);
  Headerv(info_log, format, ap);
  va_end(ap);
}

static void Debugv(Logger* info_log, const char* format, va_list ap) {
  if (info_log && info_log->GetInfoLogLevel() <= InfoLogLevel::DEBUG_LEVEL) {
    info_log->Logv(InfoLogLevel::DEBUG_LEVEL, format, ap);
  }
}

void Debug(Logger* info_log, const char* format, ...) {
  va_list ap;
  va_start(ap, format);
  Debugv(info_log, format, ap);
  va_end(ap);
}

static void Infov(Logger* info_log, const char* format, va_list ap) {
  if (info_log && info_log->GetInfoLogLevel() <= InfoLogLevel::INFO_LEVEL) {
    info_log->Logv(InfoLogLevel::INFO_LEVEL, format, ap);
  }
}

void Info(Logger* info_log, const char* format, ...) {
  va_list ap;
  va_start(ap, format);
  Infov(info_log, format, ap);
  va_end(ap);
}

static void Warnv(Logger* info_log, const char* format, va_list ap) {
  if (info_log && info_log->GetInfoLogLevel() <= InfoLogLevel::WARN_LEVEL) {
    info_log->Logv(InfoLogLevel::WARN_LEVEL, format, ap);
  }
}

void Warn(Logger* info_log, const char* format, ...) {
  va_list ap;
  va_start(ap, format);
  Warnv(info_log, format, ap);
  va_end(ap);
}

static void Errorv(Logger* info_log, const char* format, va_list ap) {
  if (info_log && info_log->GetInfoLogLevel() <= InfoLogLevel::ERROR_LEVEL) {
    info_log->Logv(InfoLogLevel::ERROR_LEVEL, format, ap);
  }
}

void Error(Logger* info_log, const char* format, ...) {
  va_list ap;
  va_start(ap, format);
  Errorv(info_log, format, ap);
  va_end(ap);
}

static void Fatalv(Logger* info_log, const char* format, va_list ap) {
  if (info_log && info_log->GetInfoLogLevel() <= InfoLogLevel::FATAL_LEVEL) {
    info_log->Logv(InfoLogLevel::FATAL_LEVEL, format, ap);
  }
}

void Fatal(Logger* info_log, const char* format, ...) {
  va_list ap;
  va_start(ap, format);
  Fatalv(info_log, format, ap);
  va_end(ap);
}

void LogFlush(const std::shared_ptr<Logger>& info_log) {
  LogFlush(info_log.get());
}

void Log(const InfoLogLevel log_level, const std::shared_ptr<Logger>& info_log,
         const char* format, ...) {
  va_list ap;
  va_start(ap, format);
  Logv(log_level, info_log.get(), format, ap);
  va_end(ap);
}

void Header(const std::shared_ptr<Logger>& info_log, const char* format, ...) {
  va_list ap;
  va_start(ap, format);
  Headerv(info_log.get(), format, ap);
  va_end(ap);
}

void Debug(const std::shared_ptr<Logger>& info_log, const char* format, ...) {
  va_list ap;
  va_start(ap, format);
  Debugv(info_log.get(), format, ap);
  va_end(ap);
}

void Info(const std::shared_ptr<Logger>& info_log, const char* format, ...) {
  va_list ap;
  va_start(ap, format);
  Infov(info_log.get(), format, ap);
  va_end(ap);
}

void Warn(const std::shared_ptr<Logger>& info_log, const char* format, ...) {
  va_list ap;
  va_start(ap, format);
  Warnv(info_log.get(), format, ap);
  va_end(ap);
}

void Error(const std::shared_ptr<Logger>& info_log, const char* format, ...) {
  va_list ap;
  va_start(ap, format);
  Errorv(info_log.get(), format, ap);
  va_end(ap);
}

void Fatal(const std::shared_ptr<Logger>& info_log, const char* format, ...) {
  va_list ap;
  va_start(ap, format);
  Fatalv(info_log.get(), format, ap);
  va_end(ap);
}

void Log(const std::shared_ptr<Logger>& info_log, const char* format, ...) {
  va_list ap;
  va_start(ap, format);
  Logv(info_log.get(), format, ap);
  va_end(ap);
}

Status WriteStringToFile(Env* env, const Slice& data, const std::string& fname,
                         bool should_sync) {
  const auto& fs = env->GetFileSystem();
  return WriteStringToFile(fs.get(), data, fname, should_sync);
}

Status ReadFileToString(Env* env, const std::string& fname, std::string* data) {
  const auto& fs = env->GetFileSystem();
  return ReadFileToString(fs.get(), fname, data);
}

namespace {  // anonymous namespace

void AssignEnvOptions(EnvOptions* env_options, const DBOptions& options) {
  env_options->use_mmap_reads = options.allow_mmap_reads;
  env_options->use_mmap_writes = options.allow_mmap_writes;
  env_options->use_direct_reads = options.use_direct_reads;
  env_options->set_fd_cloexec = options.is_fd_close_on_exec;
  env_options->bytes_per_sync = options.bytes_per_sync;
  env_options->compaction_readahead_size = options.compaction_readahead_size;
  env_options->random_access_max_buffer_size =
      options.random_access_max_buffer_size;
  env_options->rate_limiter = options.rate_limiter.get();
  env_options->writable_file_max_buffer_size =
      options.writable_file_max_buffer_size;
  env_options->allow_fallocate = options.allow_fallocate;
  env_options->strict_bytes_per_sync = options.strict_bytes_per_sync;
  options.env->SanitizeEnvOptions(env_options);
}

}  // namespace

EnvOptions Env::OptimizeForLogWrite(const EnvOptions& env_options,
                                    const DBOptions& db_options) const {
  EnvOptions optimized_env_options(env_options);
  optimized_env_options.bytes_per_sync = db_options.wal_bytes_per_sync;
  optimized_env_options.writable_file_max_buffer_size =
      db_options.writable_file_max_buffer_size;
  return optimized_env_options;
}

EnvOptions Env::OptimizeForManifestWrite(const EnvOptions& env_options) const {
  return env_options;
}

EnvOptions Env::OptimizeForLogRead(const EnvOptions& env_options) const {
  EnvOptions optimized_env_options(env_options);
  optimized_env_options.use_direct_reads = false;
  return optimized_env_options;
}

EnvOptions Env::OptimizeForManifestRead(const EnvOptions& env_options) const {
  EnvOptions optimized_env_options(env_options);
  optimized_env_options.use_direct_reads = false;
  return optimized_env_options;
}

EnvOptions Env::OptimizeForCompactionTableWrite(
    const EnvOptions& env_options, const ImmutableDBOptions& db_options) const {
  EnvOptions optimized_env_options(env_options);
  optimized_env_options.use_direct_writes =
      db_options.use_direct_io_for_flush_and_compaction;
  return optimized_env_options;
}

EnvOptions Env::OptimizeForCompactionTableRead(
    const EnvOptions& env_options, const ImmutableDBOptions& db_options) const {
  EnvOptions optimized_env_options(env_options);
  optimized_env_options.use_direct_reads = db_options.use_direct_reads;
  return optimized_env_options;
}
EnvOptions Env::OptimizeForBlobFileRead(
    const EnvOptions& env_options, const ImmutableDBOptions& db_options) const {
  EnvOptions optimized_env_options(env_options);
  optimized_env_options.use_direct_reads = db_options.use_direct_reads;
  return optimized_env_options;
}

EnvOptions::EnvOptions(const DBOptions& options) {
  AssignEnvOptions(this, options);
}

EnvOptions::EnvOptions() {
  DBOptions options;
  AssignEnvOptions(this, options);
}

Status NewEnvLogger(const std::string& fname, Env* env,
                    std::shared_ptr<Logger>* result) {
  FileOptions options;
  // TODO: Tune the buffer size.
  options.writable_file_max_buffer_size = 1024 * 1024;
  std::unique_ptr<FSWritableFile> writable_file;
  const auto status = env->GetFileSystem()->NewWritableFile(
      fname, options, &writable_file, nullptr);
  if (!status.ok()) {
    return status;
  }

  *result = std::make_shared<EnvLogger>(std::move(writable_file), fname,
                                        options, env);
  return Status::OK();
}

const std::shared_ptr<FileSystem>& Env::GetFileSystem() const {
  return file_system_;
}

const std::shared_ptr<SystemClock>& Env::GetSystemClock() const {
  return system_clock_;
}
namespace {
static std::unordered_map<std::string, OptionTypeInfo> sc_wrapper_type_info = {
    {Customizable::kTargetPropName(),
     OptionTypeInfo::AsCustomSharedPtr<SystemClock>(
         0, OptionVerificationType::kByName, OptionTypeFlags::kDontSerialize)},
};

}  // namespace
SystemClockWrapper::SystemClockWrapper(const std::shared_ptr<SystemClock>& t)
    : target_(t) {
  RegisterOptions("", &target_, &sc_wrapper_type_info);
}

Status SystemClockWrapper::PrepareOptions(const ConfigOptions& options) {
  if (target_ == nullptr) {
    target_ = SystemClock::Default();
  }
  return SystemClock::PrepareOptions(options);
}

<<<<<<< HEAD
Status SystemClockWrapper::SerializeOptions(
    const ConfigOptions& config_options,
    std::unordered_map<std::string, std::string>* options) const {
  if (!config_options.IsShallow() && target_ != nullptr &&
      !target_->IsInstanceOf(SystemClock::kDefaultName())) {
    options->insert({kTargetPropName(), target_->ToString(config_options)});
  }
  return SystemClock::SerializeOptions(config_options, options);
=======
Status SystemClockWrapper::SerializeOptions(const ConfigOptions& config_options,
                                            const std::string& prefix,
                                            Properties* props) const {
  if (!config_options.IsShallow() && target_ != nullptr &&
      !target_->IsInstanceOf(SystemClock::kDefaultName())) {
    props->insert(
        {kTargetPropName(),
         target_->ToString(config_options, OptionTypeInfo::MakePrefix(
                                               prefix, kTargetPropName()))});
  }
  return SystemClock::SerializeOptions(config_options, prefix, props);
>>>>>>> 7a80d1c3
}

static int RegisterBuiltinSystemClocks(ObjectLibrary& library,
                                       const std::string& /*arg*/) {
  library.AddFactory<SystemClock>(
      EmulatedSystemClock::kClassName(),
      [](const std::string& /*uri*/, std::unique_ptr<SystemClock>* guard,
         std::string* /* errmsg */) {
        guard->reset(new EmulatedSystemClock(SystemClock::Default()));
        return guard->get();
      });
  size_t num_types;
  return static_cast<int>(library.GetFactoryCount(&num_types));
}

Status SystemClock::CreateFromString(const ConfigOptions& config_options,
                                     const std::string& value,
                                     std::shared_ptr<SystemClock>* result) {
  auto clock = SystemClock::Default();
  if (clock->IsInstanceOf(value)) {
    *result = clock;
    return Status::OK();
  } else {
    static std::once_flag once;
    std::call_once(once, [&]() {
      RegisterBuiltinSystemClocks(*(ObjectLibrary::Default().get()), "");
    });
    return LoadSharedObject<SystemClock>(config_options, value, result);
  }
}
}  // namespace ROCKSDB_NAMESPACE<|MERGE_RESOLUTION|>--- conflicted
+++ resolved
@@ -93,16 +93,9 @@
     return env_->TimeToString(time);
   }
 
-<<<<<<< HEAD
-  Status SerializeOptions(
-      const ConfigOptions& /*config_options*/,
-      std::unordered_map<std::string, std::string>* /*options*/)
-      const override {
-=======
   Status SerializeOptions(const ConfigOptions& /*config_options*/,
                           const std::string& /*prefix*/,
                           Properties* /*options*/) const override {
->>>>>>> 7a80d1c3
     // We do not want the LegacySystemClock to appear in the serialized output.
     // This clock is an internal class for those who do not implement one and
     // would be part of the Env.  As such, do not serialize it here.
@@ -608,16 +601,9 @@
     return status_to_io_status(target_->IsDirectory(path, is_dir));
   }
 
-<<<<<<< HEAD
-  Status SerializeOptions(
-      const ConfigOptions& /*config_options*/,
-      std::unordered_map<std::string, std::string>* /*options*/)
-      const override {
-=======
   Status SerializeOptions(const ConfigOptions& /*config_options*/,
                           const std::string& /*prefix*/,
                           Properties* /*options*/) const override {
->>>>>>> 7a80d1c3
     // We do not want the LegacyFileSystem to appear in the serialized output.
     // This clock is an internal class for those who do not implement one and
     // would be part of the Env.  As such, do not serialize it here.
@@ -1200,16 +1186,6 @@
   return SystemClock::PrepareOptions(options);
 }
 
-<<<<<<< HEAD
-Status SystemClockWrapper::SerializeOptions(
-    const ConfigOptions& config_options,
-    std::unordered_map<std::string, std::string>* options) const {
-  if (!config_options.IsShallow() && target_ != nullptr &&
-      !target_->IsInstanceOf(SystemClock::kDefaultName())) {
-    options->insert({kTargetPropName(), target_->ToString(config_options)});
-  }
-  return SystemClock::SerializeOptions(config_options, options);
-=======
 Status SystemClockWrapper::SerializeOptions(const ConfigOptions& config_options,
                                             const std::string& prefix,
                                             Properties* props) const {
@@ -1221,7 +1197,6 @@
                                                prefix, kTargetPropName()))});
   }
   return SystemClock::SerializeOptions(config_options, prefix, props);
->>>>>>> 7a80d1c3
 }
 
 static int RegisterBuiltinSystemClocks(ObjectLibrary& library,
